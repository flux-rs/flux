--- conflicted
+++ resolved
@@ -39,30 +39,21 @@
     }};
 }
 
-<<<<<<< HEAD
 pub fn parse_fn_sig(tokens: TokenStream, span: Span) -> ParseResult<ast::FnSig> {
-    parse!(FnSigParser, tokens, span)
+    parse!(grammar::FnSigParser, tokens, span)
 }
 
 pub fn parse_refined_by(tokens: TokenStream, span: Span) -> ParseResult<ast::Generics> {
-    parse!(RefinedByParser, tokens, span)
-=======
-pub fn parse_fn_sig(tokens: TokenStream, span: Span) -> ParseResult<FnSig> {
-    parse!(grammar::FnSigParser, tokens, span)
-}
-
-pub fn parse_refined_by(tokens: TokenStream, span: Span) -> ParseResult<Vec<RefinedByParam>> {
     parse!(grammar::RefinedByParser, tokens, span)
 }
 
 pub fn parse_fn_surface_sig(tokens: TokenStream, span: Span) -> ParseResult<ast::FnSig> {
     let res = parse!(surface_grammar::FnSigParser, tokens, span);
-    res.map(|sig| surface::desugar(sig))
->>>>>>> e9bd207a
+    res.map(surface::desugar)
 }
 
 pub fn parse_ty(tokens: TokenStream, span: Span) -> ParseResult<ast::Ty> {
-    parse!(TyParser, tokens, span)
+    parse!(grammar::TyParser, tokens, span)
 }
 
 pub enum UserParseError {
