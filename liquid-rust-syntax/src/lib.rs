--- conflicted
+++ resolved
@@ -21,7 +21,6 @@
     grammar
 );
 
-<<<<<<< HEAD
 lalrpop_mod!(
     #[allow(warnings)]
     #[allow(clippy::all)]
@@ -37,7 +36,8 @@
         .parse(&mk_span, Cursor::new(tokens, span.lo()))
         .map_err(|err| map_err(err, offset, ctx, parent))
         .map(|sig| surface::desugar(sig))
-=======
+}
+
 macro_rules! parse {
     ($parser:ident, $tokens:expr, $span:expr) => {{
         let offset = $span.lo();
@@ -49,7 +49,6 @@
             .parse(&mk_span, Cursor::new($tokens, $span.lo()))
             .map_err(|err| map_err(err, offset, ctx, parent))
     }};
->>>>>>> 2e230462
 }
 
 pub fn parse_fn_sig(tokens: TokenStream, span: Span) -> ParseResult<FnSig> {
@@ -59,7 +58,6 @@
 pub fn parse_refined_by(tokens: TokenStream, span: Span) -> ParseResult<Vec<RefinedByParam>> {
     parse!(RefinedByParser, tokens, span)
 }
-
 
 pub enum UserParseError {
     UnsupportedLiteral(Location, Location),
