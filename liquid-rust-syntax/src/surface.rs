use std::fmt;

pub use rustc_ast::token::LitKind;
use rustc_ast::Mutability;
use rustc_hir::def_id::{DefId, LocalDefId};
pub use rustc_middle::ty::{FloatTy, IntTy, ParamTy, TyCtxt, UintTy};
pub use rustc_span::symbol::Ident;
use rustc_span::{Span, Symbol};

pub type AliasMap = rustc_hash::FxHashMap<Ident, Alias>;

#[derive(Debug)]
pub struct Qualifier {
    pub name: Ident,
    pub args: Vec<Param>,
    pub expr: Expr,
    pub span: Span,
}

#[derive(Debug)]
pub struct Alias<T = Ident> {
    pub name: Ident,
    pub args: Vec<Ident>,
    pub defn: Ty<T>,
    pub span: Span,
}

#[derive(Debug)]
pub struct StructDef<T = Ident> {
    pub refined_by: Option<Params>,
    pub fields: Vec<Option<Ty<T>>>,
    pub opaque: bool,
}

#[derive(Debug)]
pub struct EnumDef {
    pub def_id: LocalDefId,
    pub refined_by: Option<Params>,
    pub opaque: bool,
}

#[derive(Debug)]
pub struct Params {
    pub params: Vec<Param>,
    pub span: Span,
}

#[derive(Debug)]
pub struct Param {
    pub name: Ident,
    pub sort: Ident,
}

#[derive(Debug)]
pub struct FnSig<T = Ident> {
    /// example: `requires n > 0`
    pub requires: Option<Expr>,
    /// example: `i32<@n>`
    pub args: Vec<Arg<T>>,
    /// example `i32{v:v >= 0}`
    pub returns: Ty<T>,
    /// example: `*x: i32{v. v = n+1}`
    pub ensures: Vec<(Ident, Ty<T>)>,
    /// source span
    pub span: Span,
}

#[derive(Debug)]
pub enum Arg<T = Ident> {
    /// example `a: i32{a > 0}`
    Indexed(Ident, Path<T>, Option<Expr>),
    /// example `x: nat` or `x: lb[0]`
    Alias(Ident, Path<T>, Indices),
    /// example `v: &strg i32`
    StrgRef(Ident, Ty<T>),
    /// example `i32`
    Ty(Ty<T>),
}

#[derive(Debug)]
pub struct Ty<R = Ident> {
    pub kind: TyKind<R>,
    pub span: Span,
}

#[derive(Debug)]
pub enum TyKind<T = Ident> {
    /// ty
    Path(Path<T>),

    /// t[e]
    Indexed { path: Path<T>, indices: Indices },

    /// ty{b:e}
    Exists { bind: Ident, path: Path<T>, pred: Expr },

    /// Mutable or shared reference
    Ref(RefKind, Box<Ty<T>>),

    /// Strong reference, &strg<self: i32>
    StrgRef(Ident, Box<Ty<T>>),
}

#[derive(Debug, Clone)]
pub struct Indices {
    pub indices: Vec<Index>,
    pub span: Span,
}

#[derive(Debug, Clone)]
pub enum Index {
    /// @n
    Bind(Ident),
    Expr(Expr),
}

#[derive(Debug)]
pub struct Path<R = Ident> {
    /// e.g. vec
    pub ident: R,
    /// e.g. <nat>
    pub args: Vec<Ty<R>>,
    pub span: Span,
}

#[derive(Debug, Copy, Clone)]
pub enum Res {
    Bool,
    Int(IntTy),
    Uint(UintTy),
    Float(FloatTy),
    Adt(DefId),
    Param(ParamTy),
}

#[derive(PartialEq, Clone, Copy, Debug)]
pub enum RefKind {
    Mut,
    Shr,
}

#[derive(Debug, Clone)]
pub struct Expr {
    pub kind: ExprKind,
    pub span: Span,
}

#[derive(Debug, Clone)]
pub enum ExprKind {
    Var(Ident),
    Literal(Lit),
    BinaryOp(BinOp, Box<Expr>, Box<Expr>),
}

#[derive(Debug, Clone, Copy)]
pub struct Lit {
    pub kind: LitKind,
    pub symbol: Symbol,
    pub span: Span,
}

#[derive(Copy, Clone)]
pub enum BinOp {
    Iff,
    Imp,
    Or,
    And,
    Eq,
    Lt,
    Le,
    Gt,
    Ge,
    Add,
    Sub,
    Mod,
    Mul,
}

impl Path<Res> {
    pub fn is_bool(&self) -> bool {
        matches!(self.ident, Res::Bool)
    }

    pub fn is_float(&self) -> bool {
        matches!(self.ident, Res::Float(_))
    }
}

impl<R> Arg<R> {
    #[track_caller]
    fn assert_ty(self) -> Ty<R> {
        match self {
            Arg::Ty(ty) => ty,
            _ => panic!("not a type"),
        }
    }
}

impl Params {
    pub fn empty(span: Span) -> Params {
        Params { params: vec![], span }
    }

    pub fn iter(&self) -> impl Iterator<Item = &Param> {
        self.params.iter()
    }
}

impl IntoIterator for Params {
    type Item = Param;

    type IntoIter = std::vec::IntoIter<Self::Item>;

    fn into_iter(self) -> Self::IntoIter {
        self.params.into_iter()
    }
}

impl fmt::Debug for BinOp {
    fn fmt(&self, f: &mut fmt::Formatter<'_>) -> fmt::Result {
        match self {
            BinOp::Iff => write!(f, "<=>"),
            BinOp::Imp => write!(f, "=>"),
            BinOp::Or => write!(f, "||"),
            BinOp::And => write!(f, "&&"),
            BinOp::Eq => write!(f, "=="),
            BinOp::Lt => write!(f, "<"),
            BinOp::Le => write!(f, "<="),
            BinOp::Gt => write!(f, ">"),
            BinOp::Ge => write!(f, ">="),
            BinOp::Add => write!(f, "+"),
            BinOp::Sub => write!(f, "-"),
            BinOp::Mod => write!(f, "mod"),
            BinOp::Mul => write!(f, "*"),
        }
    }
}

// ---------------------------------------------------------------------------
// -------------------------- DEFAULT Signatures -----------------------------
// ---------------------------------------------------------------------------

pub fn default_fn_sig(tcx: TyCtxt, def_id: DefId) -> FnSig<Res> {
    let rust_sig = tcx.erase_late_bound_regions(tcx.fn_sig(def_id));
    let args = rust_sig
        .inputs()
        .iter()
        .map(|rust_ty| Arg::Ty(default_ty(*rust_ty)))
        .collect();
    let returns = default_ty(rust_sig.output());
    FnSig { args, returns, ensures: vec![], requires: None, span: rustc_span::DUMMY_SP }
}

pub fn default_ty(ty: rustc_middle::ty::Ty) -> Ty<Res> {
    let kind = match ty.kind() {
        rustc_middle::ty::TyKind::Ref(_, ty, m) => {
            let ref_kind = default_refkind(m);
            let tgt_ty = default_ty(*ty);
            TyKind::Ref(ref_kind, Box::new(tgt_ty))
        }
        _ => TyKind::Path(default_path(ty)),
    };
    Ty { kind, span: rustc_span::DUMMY_SP }
}

fn default_refkind(m: &Mutability) -> RefKind {
    match m {
        Mutability::Mut => RefKind::Mut,
        Mutability::Not => RefKind::Shr,
    }
}

fn default_path(ty: rustc_middle::ty::Ty) -> Path<Res> {
    let (ident, args) = match ty.kind() {
        rustc_middle::ty::TyKind::Bool => (Res::Bool, vec![]),
        rustc_middle::ty::TyKind::Int(int_ty) => (Res::Int(*int_ty), vec![]),
        rustc_middle::ty::TyKind::Uint(uint_ty) => (Res::Uint(*uint_ty), vec![]),
        rustc_middle::ty::TyKind::Float(float_ty) => (Res::Float(*float_ty), vec![]),
        rustc_middle::ty::TyKind::Param(param_ty) => (Res::Param(*param_ty), vec![]),
        rustc_middle::ty::TyKind::Adt(adt, substs) => {
            let substs = substs.types().map(default_ty).collect();
            (Res::Adt(adt.did), substs)
        }
        _ => todo!("default_path: `{ty:?}`"),
    };
    Path { ident, args, span: rustc_span::DUMMY_SP }
}

<<<<<<< HEAD
fn default_ty(ty: rustc_middle::ty::Ty) -> Ty<Res> {
    let kind = match ty.kind() {
        rustc_middle::ty::TyKind::Ref(_, ty, m) => {
            let ref_kind = default_refkind(m);
            let tgt_ty = default_ty(*ty);
            TyKind::Ref(ref_kind, Box::new(tgt_ty))
        }
        _ => TyKind::Path(default_path(ty)),
    };
    Ty { kind, span: rustc_span::DUMMY_SP }
}

pub fn default_fn_sig(tcx: TyCtxt, def_id: DefId) -> FnSig<Res> {
    let rust_sig = tcx.erase_late_bound_regions(tcx.fn_sig(def_id));
    let args = rust_sig
        .inputs()
        .iter()
        .map(|rust_ty| Arg::Ty(default_ty(*rust_ty)))
        .collect();
    let returns = default_ty(rust_sig.output());
    FnSig { args, returns, ensures: vec![], requires: None, span: rustc_span::DUMMY_SP }
}

pub mod expand {
    use std::{collections::HashMap, iter};

    use rustc_span::symbol::Ident;

    use super::{AliasMap, Arg, BinOp, Expr, ExprKind, FnSig, Index, Indices, Path, Ty, TyKind};

    /// `expand_bare_sig(aliases, b_sig)` replaces all the alias-applications in `b_sig`
    /// with the corresponding type definitions from `aliases` (if any).
    pub fn expand_sig(aliases: &AliasMap, fn_sig: FnSig) -> FnSig {
        FnSig {
            args: expand_args(aliases, fn_sig.args),
            returns: expand_ty(aliases, &fn_sig.returns),
            ensures: expand_locs(aliases, fn_sig.ensures),
            requires: fn_sig.requires,
            span: fn_sig.span,
        }
    }

    fn expand_args(aliases: &AliasMap, args: Vec<Arg>) -> Vec<Arg> {
        args.into_iter()
            .map(|arg| expand_arg(aliases, arg))
            .collect()
    }

    fn expand_arg(aliases: &AliasMap, arg: Arg) -> Arg {
        match arg {
            Arg::Alias(x, path, indices) => {
                match expand_alias(aliases, &path, &indices) {
                    Some(TyKind::Exists { bind: e_bind, path: e_path, pred: e_pred }) => {
                        expand_arg_exists(x, e_path, e_bind, e_pred)
                    }
                    _ => panic!("bad alias app: {:?}[{:?}]", &path, &indices),
                }
            }
            Arg::Indexed(x, path, None) => {
                match expand_alias0(aliases, &path) {
                    Some(TyKind::Exists { bind: e_bind, path: e_path, pred: e_pred }) => {
                        expand_arg_exists(x, e_path, e_bind, e_pred)
                    }
                    Some(_) => panic!("unexpected arg: expand_arg"),
                    None => Arg::Indexed(x, expand_path(aliases, &path), None),
                }
            }
            Arg::Indexed(x, path, Some(e)) => Arg::Indexed(x, expand_path(aliases, &path), Some(e)),
            Arg::Ty(t) => Arg::Ty(expand_ty(aliases, &t)),
            Arg::StrgRef(x, t) => Arg::StrgRef(x, expand_ty(aliases, &t)),
        }
    }

    fn expand_arg_exists(x: Ident, e_path: Path, e_bind: Ident, e_pred: Expr) -> Arg {
        let subst = mk_sub1(e_bind, x);
        let x_pred = subst_expr(&subst, &e_pred);
        Arg::Indexed(x, e_path, Some(x_pred))
    }
    fn expand_alias0(aliases: &AliasMap, path: &Path) -> Option<TyKind> {
        let indices = Indices { indices: vec![], span: path.span };
        expand_alias(aliases, path, &indices)
    }

    fn expand_alias(aliases: &AliasMap, path: &Path, indices: &Indices) -> Option<TyKind> {
        let id = path.ident;
        match aliases.get(&id) {
            Some(alias) /* if path.args.is_empty() */ => {
                let subst = mk_sub(&alias.args, &indices.indices);
                let ty = subst_ty(&subst, &alias.defn);
                Some(ty.kind)
            }
            _ => None,
        }
    }

    fn expand_path(aliases: &AliasMap, path: &Path) -> Path {
        Path {
            ident: path.ident,
            args: path.args.iter().map(|t| expand_ty(aliases, t)).collect(),
            span: path.span,
        }
    }

    fn expand_ty(aliases: &AliasMap, ty: &Ty) -> Ty {
        let kind = expand_kind(aliases, &ty.kind);
        Ty { kind, span: ty.span }
    }

    fn expand_kind(aliases: &AliasMap, k: &TyKind) -> TyKind {
        match k {
            TyKind::Path(p) => {
                let indices = Indices { indices: vec![], span: p.span };
                match expand_alias(aliases, p, &indices) {
                    Some(k) => k,
                    None => TyKind::Path(expand_path(aliases, &p)),
                }
            }
            TyKind::Exists { bind, path, pred } => {
                TyKind::Exists {
                    bind: bind.clone(),
                    path: expand_path(aliases, &path),
                    pred: pred.clone(),
                }
            }
            TyKind::Indexed { path, indices } => {
                match expand_alias(aliases, &path, &indices) {
                    Some(k) => k,
                    None => {
                        TyKind::Indexed {
                            path: expand_path(aliases, &path),
                            indices: indices.clone(),
                        }
                    }
                }
            }
            TyKind::Ref(rk, t) => TyKind::Ref(rk.clone(), Box::new(expand_ty(aliases, &*t))),
            TyKind::StrgRef(rk, t) => {
                TyKind::StrgRef(rk.clone(), Box::new(expand_ty(aliases, &*t)))
            }
        }
    }

    fn _and(e1: Expr, e2: Expr) -> Expr {
        let span = e1.span;
        let kind = ExprKind::BinaryOp(BinOp::And, Box::new(e1), Box::new(e2));
        Expr { kind, span }
    }

    fn expand_locs(aliases: &AliasMap, locs: Vec<(Ident, Ty)>) -> Vec<(Ident, Ty)> {
        locs.into_iter()
            .map(|(x, ty)| (x, expand_ty(aliases, &ty)))
            .collect()
    }

    type Subst = HashMap<Ident, Expr>;

    fn mk_sub1(src: Ident, dst: Ident) -> Subst {
        HashMap::from([(src, Expr { kind: ExprKind::Var(dst), span: dst.span })])
    }

    fn mk_sub(src: &Vec<Ident>, dst: &Vec<Index>) -> Subst {
        if src.len() != dst.len() {
            panic!("mk_sub: invalid args")
        }
        let mut res = HashMap::new();
        for (src_id, dst_ix) in iter::zip(src, dst) {
            match dst_ix {
                Index::Expr(e) => {
                    res.insert(*src_id, e.clone());
                }
                Index::Bind(_) => panic!("cannot use binder in type alias"),
                // TyKind::Path(p) if p.args.is_empty() => {
                //     res.insert(*src_id, p.ident);
                // }
                // _ => panic!("mk_sub: invalid arg"),
            }
        }
        res
    }

    fn subst_expr(subst: &Subst, e: &Expr) -> Expr {
        match &e.kind {
            ExprKind::Var(x) => {
                match subst.get(x) {
                    Some(y) => y.clone(),
                    None => e.clone(),
                }
            }
            ExprKind::Literal(l) => Expr { kind: ExprKind::Literal(*l), span: e.span },
            ExprKind::BinaryOp(o, e1, e2) => {
                Expr {
                    kind: ExprKind::BinaryOp(
                        *o,
                        Box::new(subst_expr(subst, e1)),
                        Box::new(subst_expr(subst, e2)),
                    ),
                    span: e.span,
                }
            }
        }
    }

    fn subst_path(subst: &Subst, p: &Path) -> Path {
        let mut args = vec![];
        for t in p.args.iter() {
            args.push(subst_ty(subst, &t));
        }
        Path { ident: p.ident, args, span: p.span }
    }

    fn subst_ty(subst: &Subst, ty: &Ty) -> Ty {
        Ty { kind: subst_tykind(subst, &ty.kind), span: ty.span }
    }

    fn subst_indices(subst: &Subst, i_indices: &Indices) -> Indices {
        let mut indices = vec![];
        for i in i_indices.indices.iter() {
            indices.push(subst_index(subst, i));
        }
        Indices { indices, span: i_indices.span }
    }

    fn subst_index(subst: &Subst, i: &Index) -> Index {
        match i {
            super::Index::Expr(e) => Index::Expr(subst_expr(subst, e)),
            super::Index::Bind(_) => i.clone(),
        }
    }

    fn subst_tykind(subst: &Subst, k: &TyKind) -> TyKind {
        match k {
            TyKind::Path(p) => TyKind::Path(subst_path(subst, p)),
            TyKind::Indexed { path, indices } => {
                TyKind::Indexed {
                    path: subst_path(subst, path),
                    indices: subst_indices(subst, indices),
                }
            }
            TyKind::Exists { bind, path, pred } => {
                TyKind::Exists {
                    bind: *bind,
                    path: subst_path(subst, path),
                    pred: subst_expr(subst, pred),
                }
            }
            TyKind::Ref(rk, t) => TyKind::Ref(*rk, Box::new(subst_ty(subst, &*t))),
            TyKind::StrgRef(rk, t) => TyKind::StrgRef(*rk, Box::new(subst_ty(subst, &*t))),
        }
    }
}
=======
>>>>>>> a127b7cd
pub mod zip {

    use std::{collections::HashMap, iter};

    use itertools::Itertools;
    use rustc_span::Symbol;

    use super::{Arg, FnSig, Ident, Path, RefKind, Res, Ty, TyKind};

    type Locs = HashMap<Symbol, Ty<Res>>;

    /// `zip_bare_def(b_sig, d_sig)` combines the refinements of the `b_sig` and the resolved elements
    /// of the (trivial/default) `dsig:DefFnSig` to compute a (refined) `DefFnSig`
    pub fn zip_bare_def(b_sig: FnSig, d_sig: FnSig<Res>) -> FnSig<Res> {
        let mut locs: Locs = HashMap::new();
        let default_args = d_sig.args.into_iter().map(|arg| arg.assert_ty()).collect();
        FnSig {
            args: zip_args(b_sig.args, default_args, &mut locs),
            returns: zip_ty(b_sig.returns, &d_sig.returns),
            ensures: zip_ty_locs(b_sig.ensures, &locs),
            requires: b_sig.requires,
            span: b_sig.span,
        }
    }

    /// `zip_ty_locs` traverses the bare-outputs and zips with the location-types saved in `locs`
    fn zip_ty_locs(bindings: Vec<(Ident, Ty)>, locs: &Locs) -> Vec<(Ident, Ty<Res>)> {
        let mut res = vec![];
        for (ident, ty) in bindings {
            if let Some(default) = locs.get(&ident.name) {
                let dt = zip_ty(ty, default);
                res.push((ident, dt))
            } else {
                panic!("missing location type for `{}`", ident)
            }
        }
        res
    }

    /// `zip_ty_binds` traverses the inputs `bs` and `ds` and
    /// saves the types of the references in `locs`
    fn zip_args(binds: Vec<Arg>, defaults: Vec<Ty<Res>>, locs: &mut Locs) -> Vec<Arg<Res>> {
        if binds.len() != defaults.len() {
            panic!(
                "bind count mismatch, expected: {:?},  found: {:?}",
                binds.len(),
                defaults.len()
            );
        }
        let binds = iter::zip(binds, &defaults)
            .map(|(arg, default)| zip_arg(arg, default))
            .collect_vec();
        for (arg, default) in iter::zip(&binds, defaults) {
            if let (Arg::StrgRef(bind, _), TyKind::Ref(RefKind::Mut, default)) = (arg, default.kind)
            {
                locs.insert(bind.name, *default);
            }
        }
        binds
    }

    fn zip_arg(arg: Arg, default: &Ty<Res>) -> Arg<Res> {
        match (arg, &default.kind) {
            (Arg::Ty(ty), _) => Arg::Ty(zip_ty(ty, default)),
            (Arg::Indexed(bind, path, pred), TyKind::Path(default)) => {
                Arg::Indexed(bind, zip_path(path, default), pred)
            }
            (Arg::StrgRef(bind, ty), TyKind::Ref(RefKind::Mut, default)) => {
                Arg::StrgRef(bind, zip_ty(ty, default))
            }
            _ => panic!("incompatible types `{default:?}`"),
        }
    }

    fn zip_ty(ty: Ty, default: &Ty<Res>) -> Ty<Res> {
        let kind = match (ty.kind, &default.kind) {
            (TyKind::Path(path), TyKind::Path(default)) => TyKind::Path(zip_path(path, default)),
            (TyKind::Indexed { path, indices }, TyKind::Path(default)) => {
                TyKind::Indexed { path: zip_path(path, default), indices }
            }
            (TyKind::Exists { bind, path, pred }, TyKind::Path(default)) => {
                TyKind::Exists { bind, path: zip_path(path, default), pred }
            }
            (TyKind::StrgRef(loc, ty), TyKind::Ref(RefKind::Mut, default)) => {
                TyKind::StrgRef(loc, Box::new(zip_ty(*ty, default)))
            }
            (TyKind::Ref(rk, ty), TyKind::Ref(default_rk, default)) if rk == *default_rk => {
                TyKind::Ref(rk, Box::new(zip_ty(*ty, default)))
            }
            _ => panic!("incompatible types `{default:?}`"),
        };
        Ty { kind, span: ty.span }
    }

    fn zip_path(path: Path, default: &Path<Res>) -> Path<Res> {
        if path.args.len() != default.args.len() {
            panic!(
                "argument count mismatch, expected: {:?},  found: {:?}",
                default.args.len(),
                path.args.len()
            );
        }
        let args = iter::zip(path.args, &default.args)
            .map(|(ty, default)| zip_ty(ty, default))
            .collect();

        Path { ident: default.ident, args, span: path.span }
    }
}<|MERGE_RESOLUTION|>--- conflicted
+++ resolved
@@ -286,29 +286,28 @@
     Path { ident, args, span: rustc_span::DUMMY_SP }
 }
 
-<<<<<<< HEAD
-fn default_ty(ty: rustc_middle::ty::Ty) -> Ty<Res> {
-    let kind = match ty.kind() {
-        rustc_middle::ty::TyKind::Ref(_, ty, m) => {
-            let ref_kind = default_refkind(m);
-            let tgt_ty = default_ty(*ty);
-            TyKind::Ref(ref_kind, Box::new(tgt_ty))
-        }
-        _ => TyKind::Path(default_path(ty)),
-    };
-    Ty { kind, span: rustc_span::DUMMY_SP }
-}
-
-pub fn default_fn_sig(tcx: TyCtxt, def_id: DefId) -> FnSig<Res> {
-    let rust_sig = tcx.erase_late_bound_regions(tcx.fn_sig(def_id));
-    let args = rust_sig
-        .inputs()
-        .iter()
-        .map(|rust_ty| Arg::Ty(default_ty(*rust_ty)))
-        .collect();
-    let returns = default_ty(rust_sig.output());
-    FnSig { args, returns, ensures: vec![], requires: None, span: rustc_span::DUMMY_SP }
-}
+// fn default_ty(ty: rustc_middle::ty::Ty) -> Ty<Res> {
+//     let kind = match ty.kind() {
+//         rustc_middle::ty::TyKind::Ref(_, ty, m) => {
+//             let ref_kind = default_refkind(m);
+//             let tgt_ty = default_ty(*ty);
+//             TyKind::Ref(ref_kind, Box::new(tgt_ty))
+//         }
+//         _ => TyKind::Path(default_path(ty)),
+//     };
+//     Ty { kind, span: rustc_span::DUMMY_SP }
+// }
+
+// pub fn default_fn_sig(tcx: TyCtxt, def_id: DefId) -> FnSig<Res> {
+//     let rust_sig = tcx.erase_late_bound_regions(tcx.fn_sig(def_id));
+//     let args = rust_sig
+//         .inputs()
+//         .iter()
+//         .map(|rust_ty| Arg::Ty(default_ty(*rust_ty)))
+//         .collect();
+//     let returns = default_ty(rust_sig.output());
+//     FnSig { args, returns, ensures: vec![], requires: None, span: rustc_span::DUMMY_SP }
+// }
 
 pub mod expand {
     use std::{collections::HashMap, iter};
@@ -537,8 +536,6 @@
         }
     }
 }
-=======
->>>>>>> a127b7cd
 pub mod zip {
 
     use std::{collections::HashMap, iter};
