--- conflicted
+++ resolved
@@ -164,17 +164,7 @@
     pub val: usize,
 }
 
-<<<<<<< HEAD
-#[derive(Clone, PartialEq, Eq, Hash, Encodable, Decodable, Debug)]
-pub struct ParamConst {
-    pub index: u32,
-    pub name: Symbol,
-}
-
-#[derive(Clone, PartialEq, Eq, Hash, Encodable, Decodable)]
-=======
 #[derive(Clone, PartialEq, Eq, Hash, TyEncodable, TyDecodable)]
->>>>>>> 25c76684
 pub enum Const {
     Param(ParamConst),
     Value(ValueConst),
