--- conflicted
+++ resolved
@@ -1,8 +1,4 @@
-<<<<<<< HEAD
-use super::{Binder, FnSig, GenericArg, Region, Ty, TyKind};
-=======
-use super::{AliasKind, Binder, Const, FnSig, GenericArg, Region, Ty, TyKind};
->>>>>>> e9c798f2
+use super::{Binder, Const, FnSig, GenericArg, Region, Ty, TyKind};
 use crate::intern::{Internable, List};
 
 pub(super) trait Subst {
