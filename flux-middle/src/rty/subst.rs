use flux_common::bug;
use rustc_hash::{FxHashMap, FxHashSet};

use super::{
    evars::EVarSol,
    fold::{TypeFoldable, TypeFolder},
};
use crate::rty::*;

/// A substitution for [free variables]
///
/// [free variables]: `crate::rty::ExprKind::FreeVar`
#[derive(Debug)]
pub struct FVarSubst {
    fvar_map: FxHashMap<Name, Expr>,
}

impl FVarSubst {
    pub fn empty() -> Self {
        FVarSubst { fvar_map: FxHashMap::default() }
    }

    pub fn insert(&mut self, from: Name, to: impl Into<Expr>) -> Option<Expr> {
        self.fvar_map.insert(from, to.into())
    }

    pub fn contains(&self, from: Name) -> bool {
        self.fvar_map.contains_key(&from)
    }

    pub fn apply<T: TypeFoldable>(&self, t: &T) -> T {
        t.fold_with(&mut FVarSubstFolder { subst: self })
            .normalize(&Default::default())
    }

    pub fn infer_from_idxs(&mut self, params: &FxHashSet<Name>, idx1: &Index, idx2: &Index) {
        self.infer_from_exprs(params, &idx1.expr, &idx2.expr);
    }

    fn infer_from_exprs(&mut self, params: &FxHashSet<Name>, e1: &Expr, e2: &Expr) {
        match (e1.kind(), e2.kind()) {
            (_, ExprKind::FreeVar(fvar)) if params.contains(fvar) => {
                if let Some(old_e) = self.insert(*fvar, e1.clone()) {
                    if &old_e != e1 {
                        bug!(
                            "ambiguous instantiation for parameter: {:?} -> [{:?}, {:?}]",
                            *fvar,
                            old_e,
                            e1
                        );
                    }
                }
            }
            (ExprKind::Tuple(exprs1), ExprKind::Tuple(exprs2)) => {
                debug_assert_eq!(exprs1.len(), exprs2.len());
                for (e1, e2) in exprs1.iter().zip(exprs2) {
                    self.infer_from_exprs(params, e1, e2);
                }
            }
            (ExprKind::PathProj(e1, field1), ExprKind::PathProj(e2, field2))
                if field1 == field2 =>
            {
                self.infer_from_exprs(params, e1, e2);
            }
            _ => {}
        }
    }
}

struct FVarSubstFolder<'a> {
    subst: &'a FVarSubst,
}

impl TypeFolder for FVarSubstFolder<'_> {
    fn fold_expr(&mut self, expr: &Expr) -> Expr {
        if let ExprKind::FreeVar(name) = expr.kind() {
            self.subst
                .fvar_map
                .get(name)
                .cloned()
                .unwrap_or_else(|| expr.clone())
        } else {
            expr.super_fold_with(self)
        }
    }
}

/// Substitution for [bound variables]
///
/// [bound variables]: `crate::rty::ExprKind::BoundVar`
pub(super) struct BVarSubstFolder<'a> {
    current_index: DebruijnIndex,
    expr: &'a Expr,
}

impl<'a> BVarSubstFolder<'a> {
    pub(super) fn new(expr: &'a Expr) -> BVarSubstFolder<'a> {
        BVarSubstFolder { expr, current_index: INNERMOST }
    }
}

impl TypeFolder for BVarSubstFolder<'_> {
    fn fold_binders<T>(&mut self, t: &Binder<T>) -> Binder<T>
    where
        T: TypeFoldable,
    {
        self.current_index.shift_in(1);
        let r = t.super_fold_with(self);
        self.current_index.shift_out(1);
        r
    }

    fn fold_expr(&mut self, e: &Expr) -> Expr {
        if let ExprKind::BoundVar(debruijn) = e.kind() && *debruijn == self.current_index {
            self.expr.shift_in_bvars(self.current_index.as_u32())
        } else {
            e.super_fold_with(self)
        }
    }
}

/// Substitution for [existential variables]
///
/// [existential variables]: `crate::rty::ExprKind::EVar`
pub(super) struct EVarSubstFolder<'a> {
    evars: &'a EVarSol,
}

impl<'a> EVarSubstFolder<'a> {
    pub(super) fn new(evars: &'a EVarSol) -> Self {
        Self { evars }
    }
}

impl TypeFolder for EVarSubstFolder<'_> {
    fn fold_expr(&mut self, e: &Expr) -> Expr {
        if let ExprKind::EVar(evar) = e.kind() && let Some(sol) = self.evars.get(*evar) {
            sol.clone()
        } else {
            e.super_fold_with(self)
        }
    }
}

/// Substitution for generics (type, lifetimes and const generics). Only substitution for types
/// is implemented. Higher-ranked types are not supported yet, i.e., we only support early bound
/// parameters.
pub(super) struct GenericsSubstFolder<'a> {
    pub(super) substs: &'a [GenericArg],
}

impl TypeFolder for GenericsSubstFolder<'_> {
    fn fold_sort(&mut self, sort: &Sort) -> Sort {
        if let Sort::Param(param_ty) = sort {
            self.sort_for_param(*param_ty)
        } else {
            sort.super_fold_with(self)
        }
    }

    fn fold_ty(&mut self, ty: &Ty) -> Ty {
        match ty.kind() {
            TyKind::Param(param_ty) => self.ty_for_param(*param_ty),
            TyKind::Indexed(BaseTy::Param(param_ty), idx) => self.bty_for_param(*param_ty, idx),
            _ => ty.super_fold_with(self),
        }
    }
}

impl GenericsSubstFolder<'_> {
    fn ty_for_param(&self, param_ty: ParamTy) -> Ty {
        match self.substs.get(param_ty.index as usize) {
            Some(GenericArg::Ty(ty)) => ty.clone(),
<<<<<<< HEAD
            Some(GenericArg::Lifetime) => bug!("substitution for lifetimes is not supported"),
            None => bug!("type parameter out of range {param_ty:?}"),
=======
            Some(arg) => bug!("expected type for generic parameter, found `{:?}`", arg),
            None => bug!("type parameter out of range"),
>>>>>>> 4f6350c8
        }
    }

    fn bty_for_param(&self, param_ty: ParamTy, idx: &Index) -> Ty {
        match self.substs.get(param_ty.index as usize) {
            Some(GenericArg::BaseTy(arg)) => arg.replace_bvar(&idx.expr),
            Some(arg) => bug!("expected base type for generic parameter, found `{:?}`", arg),
            None => bug!("type parameter out of range"),
        }
    }

    fn sort_for_param(&self, param_ty: ParamTy) -> Sort {
        match self.substs.get(param_ty.index as usize) {
            Some(GenericArg::BaseTy(arg)) => arg.sort().clone(),
            Some(GenericArg::Ty(arg)) => {
                bug!("expected base type for generic parameter, found `{:?}`", arg)
            }
            Some(GenericArg::Lifetime) => bug!("substitution for lifetimes is not supported"),
            None => bug!("type parameter out of range {param_ty:?}"),
        }
    }
}<|MERGE_RESOLUTION|>--- conflicted
+++ resolved
@@ -171,13 +171,8 @@
     fn ty_for_param(&self, param_ty: ParamTy) -> Ty {
         match self.substs.get(param_ty.index as usize) {
             Some(GenericArg::Ty(ty)) => ty.clone(),
-<<<<<<< HEAD
-            Some(GenericArg::Lifetime) => bug!("substitution for lifetimes is not supported"),
-            None => bug!("type parameter out of range {param_ty:?}"),
-=======
             Some(arg) => bug!("expected type for generic parameter, found `{:?}`", arg),
             None => bug!("type parameter out of range"),
->>>>>>> 4f6350c8
         }
     }
 
