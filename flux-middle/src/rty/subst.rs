--- conflicted
+++ resolved
@@ -224,10 +224,13 @@
     current_index: DebruijnIndex,
     /// We leave this as [None] if we only want to substitute the EarlyBound refinement-params
     generics: Option<&'a [GenericArg]>,
+    /// We leave this as [None] if we only want to substitute the EarlyBound refinement-params
+    generics: Option<&'a [GenericArg]>,
     refine: &'a [Expr],
 }
 
 impl<'a> GenericsSubstFolder<'a> {
+    pub(super) fn new(generics: Option<&'a [GenericArg]>, refine: &'a [Expr]) -> Self {
     pub(super) fn new(generics: Option<&'a [GenericArg]>, refine: &'a [Expr]) -> Self {
         Self { current_index: INNERMOST, generics, refine }
     }
@@ -249,38 +252,7 @@
         }
     }
 
-<<<<<<< HEAD
-    /*  [NOTE:index-subst]
-
-    Consider
-
-    ```rust
-    fn choose <T as base>(b: bool, x: T[@n], y: T[@m]) -> T[if b { n } else { m }])
-    ```
-
-    and then a client
-
-    ```rust
-    pub fn test01() {
-        assert(choose(true, 0, 1) == 0);
-    }
-    ```
-
-    At the callsite `choose(true, 0, 1)` there are *two* substitutions going on
-    in the signature for `choose` i.e. for the `T[@n]` and `T[@m]`
-
-    1. `T` -> `i32{v: ...}`
-    2. earlybound `n, m` -> fresh-evars.
-
-    The trouble is that if you solely rely on the `bty_for_param` code below,
-    then the `n, m` substitutions "get lost" and so those variables are not
-    "solved for" and you get that pesky instantiation error.
-
-    Instead, we _first_ substitute for the indices, and then let `bty_for_param`
-    do its business.
-
-    */
-=======
+
     // [NOTE:index-subst]
 
     // Consider
@@ -310,17 +282,42 @@
     // Instead, we _first_ substitute for the indices, and then let `bty_for_param`
     // do its business.
 
->>>>>>> c9aca159
+    /*  [NOTE:index-subst]
+
+    Consider
+
+    ```rust
+    fn choose <T as base>(b: bool, x: T[@n], y: T[@m]) -> T[if b { n } else { m }])
+    ```
+
+    and then a client
+
+    ```rust
+    pub fn test01() {
+        assert(choose(true, 0, 1) == 0);
+    }
+    ```
+
+    At the callsite `choose(true, 0, 1)` there are *two* substitutions going on
+    in the signature for `choose` i.e. for the `T[@n]` and `T[@m]`
+
+    1. `T` -> `i32{v: ...}`
+    2. earlybound `n, m` -> fresh-evars.
+
+    The trouble is that if you solely rely on the `bty_for_param` code below,
+    then the `n, m` substitutions "get lost" and so those variables are not
+    "solved for" and you get that pesky instantiation error.
+
+    Instead, we _first_ substitute for the indices, and then let `bty_for_param`
+    do its business.
+
+    */
     fn fold_ty(&mut self, ty: &Ty) -> Ty {
         match ty.kind() {
             TyKind::Param(param_ty) => self.ty_for_param(*param_ty),
             TyKind::Indexed(BaseTy::Param(param_ty), idx) => {
                 // See [NOTE:index-subst]
-<<<<<<< HEAD
-                let idx = idx.try_fold_with(self).into_ok();
-=======
                 let idx = idx.fold_with(self);
->>>>>>> c9aca159
                 self.bty_for_param(*param_ty, &idx)
             }
             _ => ty.super_fold_with(self),
