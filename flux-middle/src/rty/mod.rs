//! Defines how flux represents refinement types internally. Definitions in this module are used
//! during refinement type checking. A couple of important differences between definitions in this
//! module and in [`crate::fhir`] are:
//!
//! * Types in this module use debruijn indices to represent local binders.
//! * Data structures are interned so they can be cheaply cloned.
pub mod evars;
mod expr;
pub mod fold;
pub(crate) mod normalize;
pub mod refining;
pub mod subst;

use std::{fmt, hash::Hash, iter, slice, sync::LazyLock};

pub use evars::{EVar, EVarGen};
pub use expr::{Expr, ExprKind, KVar, KVid, Loc, Name, Path, Var};
use flux_common::{bug, index::IndexGen};
pub use flux_fixpoint::{BinOp, Constant, UnOp};
use itertools::Itertools;
pub use normalize::Defns;
use rustc_hash::FxHashMap;
use rustc_hir::def_id::DefId;
use rustc_macros::{TyDecodable, TyEncodable};
pub use rustc_middle::{
    mir::Mutability,
    ty::{AdtFlags, ClosureKind, FloatTy, IntTy, ParamTy, ScalarInt, UintTy},
};
use rustc_span::Symbol;
pub use rustc_target::abi::VariantIdx;
use rustc_type_ir::INNERMOST;

use self::{
    fold::TypeFoldable,
    subst::{BoundVarReplacer, FnMutDelegate},
};
use crate::{
    fhir::FuncKind,
    global_env::GlobalEnv,
    intern::{impl_internable, Internable, Interned, List},
    queries::QueryResult,
    rustc::mir::Place,
};
pub use crate::{
    fhir::InferMode,
    rustc::ty::{
        BoundRegion, BoundRegionKind, BoundVar, BoundVariableKind, Const, EarlyBoundRegion,
        Region::{self, *},
    },
};

#[derive(Debug, Clone)]
pub struct Generics {
    pub params: List<GenericParamDef>,
    pub parent: Option<DefId>,
    pub parent_count: usize,
}

#[derive(Debug, Clone, PartialEq, Eq, Hash)]
pub struct GenericParamDef {
    pub kind: GenericParamDefKind,
    pub def_id: DefId,
    pub index: u32,
    pub name: Symbol,
}

#[derive(Debug, Clone, PartialEq, Eq, Hash)]
pub enum GenericParamDefKind {
    Type { has_default: bool },
    BaseTy,
    Lifetime,
}

#[derive(Clone, Debug)]
pub struct GenericPredicates {
    pub parent: Option<DefId>,
    pub predicates: List<Predicate>,
}

#[derive(PartialEq, Eq, Hash, Debug)]
pub struct Predicate {
    kind: Binder<PredicateKind>,
}

#[derive(Clone, PartialEq, Eq, Hash, Debug)]
pub enum PredicateKind {
    FnTrait(FnTraitPredicate),
}

#[derive(Clone, PartialEq, Eq, Hash, Debug)]
pub struct FnTraitPredicate {
    pub self_ty: Ty,
    pub tupled_args: Ty,
    pub output: Ty,
    pub kind: ClosureKind,
}

#[derive(Clone, PartialEq, Eq, Hash, TyEncodable, TyDecodable)]
pub enum Sort {
    Int,
    Bool,
    Real,
    BitVec(usize),
    Loc,
    Param(ParamTy),
    Tuple(List<Sort>),
    Func(FuncSort),
    User(Symbol),
}

#[derive(Clone, PartialEq, Eq, Hash, TyEncodable, TyDecodable)]
pub struct FuncSort {
    input_and_output: List<Sort>,
}

#[derive(Debug, Clone, Eq, PartialEq, Hash, TyEncodable, TyDecodable)]
pub struct AdtDef(Interned<AdtDefData>);

#[derive(Debug, Eq, PartialEq, Hash, TyEncodable, TyDecodable)]
pub struct AdtDefData {
    def_id: DefId,
    invariants: Vec<Invariant>,
    sort: Sort,
    flags: AdtFlags,
    nvariants: usize,
    opaque: bool,
}

/// Option-like enum to explicitly mark that we don't have information about an ADT because it was
/// annotated with `#[flux::opaque]`. Note that only structs can be marked as opaque.
#[derive(Clone, Debug, TyEncodable, TyDecodable)]
pub enum Opaqueness<T> {
    Opaque,
    Transparent(T),
}

pub static INT_TYS: [IntTy; 6] =
    [IntTy::Isize, IntTy::I8, IntTy::I16, IntTy::I32, IntTy::I64, IntTy::I128];
pub static UINT_TYS: [UintTy; 6] =
    [UintTy::Usize, UintTy::U8, UintTy::U16, UintTy::U32, UintTy::U64, UintTy::U128];

#[derive(Debug, Clone, Eq, PartialEq, Hash, TyEncodable, TyDecodable)]
pub struct Invariant {
    pub pred: Binder<Expr>,
}

pub type PolyVariants = List<Binder<VariantDef>>;
pub type PolyVariant = Binder<VariantDef>;

#[derive(Clone, Eq, PartialEq, Hash, TyEncodable, TyDecodable)]
pub struct VariantDef {
    pub fields: List<Ty>,
    pub ret: Ty,
}

#[derive(Clone, Eq, PartialEq, Hash, TyEncodable, TyDecodable)]
pub struct Binder<T> {
    vars: List<BoundVariableKind>,
    sort: Sort,
    value: T,
}

#[derive(Clone, Debug, TyEncodable, TyDecodable)]
pub struct EarlyBinder<T>(pub T);

#[derive(Clone, Eq, PartialEq, Hash, TyEncodable, TyDecodable, Debug)]
pub enum TupleTree<T>
where
    [TupleTree<T>]: Internable,
{
    Tuple(List<TupleTree<T>>),
    Leaf(T),
}

#[derive(Clone, TyEncodable, TyDecodable)]
pub struct PolyFnSig {
    pub fn_sig: Binder<FnSig>,
    pub modes: List<InferMode>,
}

#[derive(Clone, TyEncodable, TyDecodable)]
pub struct FnSig {
    requires: List<Constraint>,
    args: List<Ty>,
    output: Binder<FnOutput>,
}

#[derive(Clone, TyEncodable, TyDecodable)]
pub struct FnOutput {
    pub ret: Ty,
    pub ensures: List<Constraint>,
}

pub type Constraints = List<Constraint>;

#[derive(Clone, Eq, PartialEq, Hash, TyEncodable, TyDecodable)]
pub enum Constraint {
    Type(Path, Ty),
    Pred(Expr),
}

#[derive(Debug)]
pub struct Qualifier {
    pub name: Symbol,
    pub body: Binder<Expr>,
    pub global: bool,
}

pub struct Defn {
    pub name: Symbol,
    pub expr: Binder<Expr>,
}

#[derive(Debug)]
pub struct FuncDecl {
    pub name: Symbol,
    pub sort: FuncSort,
    pub kind: FuncKind,
}

#[derive(Debug)]
pub struct ClosureOblig {
    pub oblig_def_id: DefId,
    pub oblig_sig: PolyFnSig,
}

pub type PolyTy = Binder<Ty>;
pub type Ty = Interned<TyS>;

#[derive(Clone, PartialEq, Eq, Hash, TyEncodable, TyDecodable)]
pub struct TyS {
    kind: TyKind,
}

#[derive(Clone, PartialEq, Eq, Hash, TyEncodable, TyDecodable)]
pub enum TyKind {
    Indexed(BaseTy, Index),
    Exists(Binder<Ty>),
    Constr(Expr, Ty),
    Uninit,
    Ptr(PtrKind, Path),
    /// This is a bit of a hack. We use this type internally to represent the result of
    /// [`Rvalue::Discriminant`] in a way that we can recover the necessary control information
    /// when checking [`TerminatorKind::SwitchInt`].
    ///
    /// [`Rvalue::Discriminant`]: crate::rustc::mir::Rvalue::Discriminant
    /// [`TerminatorKind::SwitchInt`]: crate::rustc::mir::TerminatorKind::SwitchInt
    Discr(AdtDef, Place),
    Param(ParamTy),
}

#[derive(Copy, Clone, PartialEq, Eq, Hash, TyEncodable, TyDecodable)]
pub enum PtrKind {
    Shr(Region),
    Mut(Region),
    Box,
}

#[derive(Clone, Eq, Hash, PartialEq, TyEncodable, TyDecodable)]
pub struct Index {
    pub expr: Expr,
    pub is_binder: TupleTree<bool>,
}

#[derive(Clone, PartialEq, Eq, Hash, TyEncodable, TyDecodable)]
pub enum BaseTy {
    Int(IntTy),
    Uint(UintTy),
    Bool,
    Str,
    Char,
    Slice(Ty),
    Adt(AdtDef, Substs),
    Float(FloatTy),
    RawPtr(Ty, Mutability),
    Ref(Region, Ty, Mutability),
    Tuple(List<Ty>),
    Array(Ty, Const),
    Never,
    Closure(DefId, List<Ty>),
    Param(ParamTy),
}

pub type Substs = List<GenericArg>;

#[derive(PartialEq, Eq, Hash, TyEncodable, TyDecodable)]
pub enum GenericArg {
    Ty(Ty),
    BaseTy(Binder<Ty>),
    Lifetime(Region),
}

<<<<<<< HEAD
impl FnTraitPredicate {
    pub fn to_poly_sig(&self, closure_id: DefId, tys: List<Ty>) -> PolyFnSig {
        let closure_ty = Ty::closure(closure_id, tys);
        let env_ty = match self.kind {
            ClosureKind::Fn => Ty::mk_ref(RefKind::Shr, closure_ty),
            ClosureKind::FnMut => Ty::mk_ref(RefKind::Mut, closure_ty),
=======
impl Predicate {
    pub fn kind(&self) -> Binder<PredicateKind> {
        self.kind.clone()
    }
}

impl Binder<FnTraitPredicate> {
    pub fn self_ty(&self) -> Binder<Ty> {
        self.as_ref()
            .map(|fn_trait_pred| fn_trait_pred.self_ty.clone())
    }

    pub fn to_closure_sig(&self, closure_id: DefId) -> PolyFnSig {
        let bound_vars: List<BoundVariableKind> = self
            .vars
            .iter()
            .copied()
            .chain(std::iter::once(BoundVariableKind::Region(BoundRegionKind::BrEnv)))
            .collect();

        let pred = self.as_ref().skip_binder();

        let closure_ty = Ty::closure(closure_id);
        let env_ty = match pred.kind {
            ClosureKind::Fn => {
                let br = BoundRegion {
                    var: BoundVar::from_usize(bound_vars.len() - 1),
                    kind: BoundRegionKind::BrEnv,
                };
                Ty::mk_ref(ReLateBound(INNERMOST, br), closure_ty, Mutability::Not)
            }
            ClosureKind::FnMut => {
                let br = BoundRegion {
                    var: BoundVar::from_usize(bound_vars.len() - 1),
                    kind: BoundRegionKind::BrEnv,
                };
                Ty::mk_ref(ReLateBound(INNERMOST, br), closure_ty, Mutability::Mut)
            }
>>>>>>> 46959500
            ClosureKind::FnOnce => closure_ty,
        };
        let inputs = std::iter::once(env_ty)
            .chain(pred.tupled_args.expect_tuple().iter().cloned())
            .collect_vec();

        let fn_sig = FnSig::new(
            vec![],
            inputs,
            Binder::with_sort(FnOutput::new(pred.output.clone(), vec![]), Sort::unit()),
        );

        let params = self
            .sort()
            .expect_tuple()
            .iter()
            .map(|sort| (sort.clone(), sort.default_infer_mode()));
        PolyFnSig::new(bound_vars, params, fn_sig)
    }
}

impl Generics {
    pub fn param_at(&self, param_index: usize, genv: &GlobalEnv) -> QueryResult<GenericParamDef> {
        if let Some(index) = param_index.checked_sub(self.parent_count) {
            Ok(self.params[index].clone())
        } else {
            genv.generics_of(self.parent.expect("parent_count > 0 but no parent?"))?
                .param_at(param_index, genv)
        }
    }
}

impl Sort {
    pub fn tuple(sorts: impl Into<List<Sort>>) -> Self {
        Sort::Tuple(sorts.into())
    }

    pub fn unit() -> Self {
        Self::tuple(vec![])
    }

    #[track_caller]
    fn expect_tuple(&self) -> &[Sort] {
        if let Sort::Tuple(sorts) = self {
            sorts
        } else {
            bug!("expected `Sort::Tuple`")
        }
    }

    #[track_caller]
    pub fn expect_func(&self) -> &FuncSort {
        if let Sort::Func(sort) = self {
            sort
        } else {
            bug!("expected `Sort::Func`")
        }
    }

    pub fn default_infer_mode(&self) -> InferMode {
        if self.is_pred() {
            InferMode::KVar
        } else {
            InferMode::EVar
        }
    }

    pub fn as_tuple(&self) -> &[Sort] {
        if let Sort::Tuple(sorts) = self {
            sorts
        } else {
            slice::from_ref(self)
        }
    }

    pub fn is_unit(&self) -> bool {
        matches!(self, Sort::Tuple(sorts) if sorts.is_empty())
    }

    /// Whether the sort is a function with return sort bool
    fn is_pred(&self) -> bool {
        matches!(self, Sort::Func(fsort) if fsort.output().is_bool())
    }

    /// Returns `true` if the sort is [`Bool`].
    ///
    /// [`Bool`]: Sort::Bool
    #[must_use]
    fn is_bool(&self) -> bool {
        matches!(self, Self::Bool)
    }

    pub fn flatten(&self) -> Vec<Sort> {
        let mut sorts = vec![];
        self.walk(|sort, _| sorts.push(sort.clone()));
        sorts
    }

    pub fn walk(&self, mut f: impl FnMut(&Sort, &[u32])) {
        fn go(sort: &Sort, f: &mut impl FnMut(&Sort, &[u32]), proj: &mut Vec<u32>) {
            if let Sort::Tuple(sorts) = sort {
                sorts.iter().enumerate().for_each(|(i, sort)| {
                    proj.push(i as u32);
                    go(sort, f, proj);
                    proj.pop();
                });
            } else {
                f(sort, proj);
            }
        }
        go(self, &mut f, &mut vec![]);
    }
}

impl FuncSort {
    pub fn new(input: Sort, output: Sort) -> Self {
        FuncSort { input_and_output: List::from_vec(vec![input, output]) }
    }

    pub fn input(&self) -> &Sort {
        &self.input_and_output[0]
    }

    pub fn output(&self) -> &Sort {
        &self.input_and_output[1]
    }
}

impl Qualifier {
    pub fn with_fresh_fvars(&self) -> (Vec<(Name, Sort)>, Expr) {
        let name_gen = IndexGen::new();
        let mut params = vec![];
        let body = self.body.replace_bound_expr(|sort| {
            Expr::fold_sort(sort, |s| {
                let fresh = name_gen.fresh();
                params.push((fresh, s.clone()));
                Expr::fvar(fresh)
            })
        });
        (params, body)
    }
}

impl<T> Binder<T> {
    pub fn new(value: T, vars: List<BoundVariableKind>, sort: Sort) -> Binder<T> {
        Binder { vars, sort, value }
    }

    pub fn with_sort(value: T, sort: Sort) -> Binder<T> {
        Binder { vars: List::empty(), sort, value }
    }

    pub fn sort(&self) -> &Sort {
        &self.sort
    }

    pub fn as_ref(&self) -> Binder<&T> {
        Binder { vars: self.vars.clone(), sort: self.sort.clone(), value: &self.value }
    }

    pub fn skip_binder(self) -> T {
        self.value
    }

    pub fn map<U>(self, f: impl FnOnce(T) -> U) -> Binder<U> {
        Binder { vars: self.vars, sort: self.sort, value: f(self.value) }
    }

    pub fn try_map<U, E>(self, f: impl FnOnce(T) -> Result<U, E>) -> Result<Binder<U>, E> {
        Ok(Binder { vars: self.vars, sort: self.sort, value: f(self.value)? })
    }
}

impl<T> EarlyBinder<T> {
    pub fn as_ref(&self) -> EarlyBinder<&T> {
        EarlyBinder(&self.0)
    }

    pub fn as_deref(&self) -> EarlyBinder<&T::Target>
    where
        T: std::ops::Deref,
    {
        EarlyBinder(self.0.deref())
    }

    pub fn map<U>(self, f: impl FnOnce(T) -> U) -> EarlyBinder<U> {
        EarlyBinder(f(self.0))
    }

    pub fn skip_binder(self) -> T {
        self.0
    }
}

impl<T> Binder<T>
where
    T: TypeFoldable,
{
    pub fn replace_bound_expr(&self, f: impl FnOnce(&Sort) -> Expr) -> T {
        debug_assert!(self.vars.is_empty());
        let expr = f(&self.sort);
        let delegate = FnMutDelegate { expr, regions: |_| bug!("unexpected escaping region") };
        self.value
            .fold_with(&mut BoundVarReplacer::new(delegate))
            .normalize(&Default::default())
    }
}

impl<T: TypeFoldable> EarlyBinder<T> {
    pub fn subst(self, generics: &[GenericArg], refine: &[Expr]) -> T
    where
        T: std::fmt::Debug,
    {
        self.0
            .fold_with(&mut subst::GenericsSubstFolder::new(generics, refine))
    }

    pub fn subst_generics(self, generics: &[GenericArg]) -> T
    where
        T: std::fmt::Debug,
    {
        self.subst(generics, &[])
    }

    pub fn subst_identity(self) -> T {
        self.0
    }
}

impl EarlyBinder<GenericPredicates> {
    pub fn predicates(&self) -> EarlyBinder<List<Predicate>> {
        EarlyBinder(self.0.predicates.clone())
    }
}

impl VariantDef {
    pub fn new(fields: Vec<Ty>, ret: Ty) -> Self {
        VariantDef { fields: List::from_vec(fields), ret }
    }

    pub fn fields(&self) -> &[Ty] {
        &self.fields
    }
}

impl<T> TupleTree<T>
where
    [TupleTree<T>]: Internable,
{
    fn unit() -> Self {
        TupleTree::Tuple(List::from_vec(vec![]))
    }

    pub fn split(&self) -> impl Iterator<Item = &TupleTree<T>> {
        match self {
            TupleTree::Tuple(values) => values.iter().cycle(),
            TupleTree::Leaf(_) => slice::from_ref(self).iter().cycle(),
        }
    }

    #[track_caller]
    pub fn expect_leaf(&self) -> &T {
        match self {
            TupleTree::Leaf(value) => value,
            _ => bug!("expected leaf"),
        }
    }

    pub fn as_leaf(&self) -> Option<&T> {
        match self {
            TupleTree::Leaf(value) => Some(value),
            _ => None,
        }
    }
}

impl Index {
    pub(crate) fn unit() -> Self {
        Index { expr: Expr::unit(), is_binder: TupleTree::unit() }
    }
}

impl From<Expr> for Index {
    fn from(expr: Expr) -> Self {
        let is_binder = TupleTree::Leaf(false);
        Self { expr, is_binder }
    }
}

impl From<(Expr, TupleTree<bool>)> for Index {
    fn from((expr, is_binder): (Expr, TupleTree<bool>)) -> Self {
        Self { expr, is_binder }
    }
}

impl PolyFnSig {
    pub fn new(
        vars: List<BoundVariableKind>,
        params: impl IntoIterator<Item = (Sort, InferMode)>,
        fn_sig: FnSig,
    ) -> PolyFnSig {
        let (sorts, modes) = params.into_iter().unzip();
        let fn_sig = Binder::new(fn_sig, vars, Sort::Tuple(List::from_vec(sorts)));
        PolyFnSig { fn_sig, modes: List::from_vec(modes) }
    }

    pub fn replace_bound_vars(
        &self,
        replace_region: impl FnMut(BoundRegion) -> Region,
        mut replace_expr: impl FnMut(&Sort, InferMode) -> Expr,
    ) -> FnSig {
        let exprs = iter::zip(self.fn_sig.sort.expect_tuple(), &self.modes)
            .map(|(sort, kind)| replace_expr(sort, *kind))
            .collect_vec();

        let delegate = FnMutDelegate { expr: Expr::tuple(exprs), regions: replace_region };

        self.fn_sig
            .value
            .fold_with(&mut BoundVarReplacer::new(delegate))
            .normalize(&Default::default())
    }
}

impl FnSig {
    pub fn new(
        requires: impl Into<List<Constraint>>,
        args: impl Into<List<Ty>>,
        output: Binder<FnOutput>,
    ) -> Self {
        FnSig { requires: requires.into(), args: args.into(), output }
    }

    pub fn requires(&self) -> &Constraints {
        &self.requires
    }

    pub fn args(&self) -> &[Ty] {
        &self.args
    }

    pub fn output(&self) -> &Binder<FnOutput> {
        &self.output
    }
}

impl FnOutput {
    pub fn new(ret: Ty, ensures: impl Into<List<Constraint>>) -> Self {
        Self { ret, ensures: ensures.into() }
    }
}

impl AdtDef {
    pub fn new(
        rustc_def: rustc_middle::ty::AdtDef,
        sort: Sort,
        invariants: Vec<Invariant>,
        opaque: bool,
    ) -> Self {
        AdtDef(Interned::new(AdtDefData {
            def_id: rustc_def.did(),
            invariants,
            sort,
            flags: rustc_def.flags(),
            nvariants: rustc_def.variants().len(),
            opaque,
        }))
    }

    pub fn def_id(&self) -> DefId {
        self.0.def_id
    }

    pub fn sort(&self) -> &Sort {
        &self.0.sort
    }

    pub fn flags(&self) -> &AdtFlags {
        &self.0.flags
    }

    pub fn is_box(&self) -> bool {
        self.flags().contains(AdtFlags::IS_BOX)
    }

    pub fn is_enum(&self) -> bool {
        self.flags().contains(AdtFlags::IS_ENUM)
    }

    pub fn is_struct(&self) -> bool {
        self.flags().contains(AdtFlags::IS_STRUCT)
    }

    pub fn variants(&self) -> impl Iterator<Item = VariantIdx> {
        (0..self.0.nvariants).map(VariantIdx::from)
    }

    pub fn nvariants(&self) -> usize {
        self.0.nvariants
    }

    pub fn invariants(&self) -> &[Invariant] {
        &self.0.invariants
    }

    pub fn is_opaque(&self) -> bool {
        self.0.opaque
    }
}

impl<T> Opaqueness<T> {
    pub fn map<S>(self, f: impl FnOnce(T) -> S) -> Opaqueness<S> {
        match self {
            Opaqueness::Opaque => Opaqueness::Opaque,
            Opaqueness::Transparent(value) => Opaqueness::Transparent(f(value)),
        }
    }

    pub fn as_ref(&self) -> Opaqueness<&T> {
        match self {
            Opaqueness::Opaque => Opaqueness::Opaque,
            Opaqueness::Transparent(value) => Opaqueness::Transparent(value),
        }
    }

    pub fn as_deref(&self) -> Opaqueness<&T::Target>
    where
        T: std::ops::Deref,
    {
        match self {
            Opaqueness::Opaque => Opaqueness::Opaque,
            Opaqueness::Transparent(value) => Opaqueness::Transparent(value.deref()),
        }
    }

    pub fn ok_or_else<E>(self, err: impl FnOnce() -> E) -> Result<T, E> {
        match self {
            Opaqueness::Transparent(v) => Ok(v),
            Opaqueness::Opaque => Err(err()),
        }
    }

    #[track_caller]
    pub fn expect(self, msg: &str) -> T {
        match self {
            Opaqueness::Transparent(val) => val,
            Opaqueness::Opaque => bug!("{}", msg),
        }
    }
}

impl<T, E> Opaqueness<Result<T, E>> {
    pub fn transpose(self) -> Result<Opaqueness<T>, E> {
        match self {
            Opaqueness::Transparent(Ok(x)) => Ok(Opaqueness::Transparent(x)),
            Opaqueness::Transparent(Err(e)) => Err(e),
            Opaqueness::Opaque => Ok(Opaqueness::Opaque),
        }
    }
}

impl EarlyBinder<PolyVariant> {
    pub fn to_poly_sig(&self) -> EarlyBinder<PolyFnSig> {
        let fn_sig = self
            .0
            .as_ref()
            .map(|variant| {
                let ret = variant.ret.shift_in_escaping(1);
                let output = Binder::with_sort(FnOutput::new(ret, vec![]), Sort::unit());
                FnSig::new(vec![], variant.fields.clone(), output)
            })
            .skip_binder();
        let params = self
            .0
            .sort
            .expect_tuple()
            .iter()
            .map(|sort| (sort.clone(), Sort::default_infer_mode(sort)))
            .collect_vec();
        EarlyBinder(PolyFnSig::new(List::empty(), params, fn_sig))
    }
}

impl PtrKind {
    pub fn from_ref(r: Region, m: Mutability) -> Self {
        match m {
            Mutability::Not => PtrKind::Shr(r),
            Mutability::Mut => PtrKind::Mut(r),
        }
    }
}

impl Ty {
    pub fn ptr(pk: impl Into<PtrKind>, path: impl Into<Path>) -> Ty {
        TyKind::Ptr(pk.into(), path.into()).intern()
    }

    pub fn constr(p: impl Into<Expr>, ty: Ty) -> Ty {
        TyKind::Constr(p.into(), ty).intern()
    }

    pub fn uninit() -> Ty {
        TyKind::Uninit.intern()
    }

    pub fn indexed(bty: BaseTy, idx: impl Into<Index>) -> Ty {
        TyKind::Indexed(bty, idx.into()).intern()
    }

    pub fn exists(ty: Binder<Ty>) -> Ty {
        TyKind::Exists(ty).intern()
    }

    pub fn exists_with_constr(bty: BaseTy, pred: Expr) -> Ty {
        let sort = bty.sort();
        let ty = Ty::indexed(bty, Expr::nu());
        Ty::exists(Binder::with_sort(Ty::constr(pred, ty), sort))
    }

    pub fn discr(adt_def: AdtDef, place: Place) -> Ty {
        TyKind::Discr(adt_def, place).intern()
    }

    pub fn unit() -> Ty {
        Ty::tuple(vec![])
    }

    pub fn bool() -> Ty {
        BaseTy::Bool.into_ty()
    }

    pub fn int(int_ty: IntTy) -> Ty {
        BaseTy::Int(int_ty).into_ty()
    }

    pub fn uint(uint_ty: UintTy) -> Ty {
        BaseTy::Uint(uint_ty).into_ty()
    }

    pub fn param(param_ty: ParamTy) -> Ty {
        TyKind::Param(param_ty).intern()
    }

    pub fn usize() -> Ty {
        Ty::uint(UintTy::Usize)
    }

    pub fn str() -> Ty {
        BaseTy::Str.into_ty()
    }

    pub fn char() -> Ty {
        BaseTy::Char.into_ty()
    }

    pub fn float(float_ty: FloatTy) -> Ty {
        BaseTy::Float(float_ty).into_ty()
    }

    pub fn mk_ref(region: Region, ty: Ty, mutbl: Mutability) -> Ty {
        BaseTy::Ref(region, ty, mutbl).into_ty()
    }

    pub fn tuple(tys: impl Into<List<Ty>>) -> Ty {
        BaseTy::Tuple(tys.into()).into_ty()
    }

    pub fn array(ty: Ty, c: Const) -> Ty {
        BaseTy::Array(ty, c).into_ty()
    }

    pub fn closure(did: DefId, tys: impl Into<List<Ty>>) -> Ty {
        BaseTy::Closure(did, tys.into()).into_ty()
    }

    pub fn never() -> Ty {
        BaseTy::Never.into_ty()
    }

    pub fn unconstr(&self) -> (Ty, Expr) {
        fn go(this: &Ty, preds: &mut Vec<Expr>) -> Ty {
            if let TyKind::Constr(pred, ty) = this.kind() {
                preds.push(pred.clone());
                go(ty, preds)
            } else {
                this.clone()
            }
        }
        let mut preds = vec![];
        (go(self, &mut preds), Expr::and(preds))
    }
}

impl TyKind {
    fn intern(self) -> Ty {
        Interned::new(TyS { kind: self })
    }
}

impl TyS {
    pub fn kind(&self) -> &TyKind {
        &self.kind
    }

    #[track_caller]
    pub fn expect_discr(&self) -> (&AdtDef, &Place) {
        if let TyKind::Discr(adt_def, place) = self.kind() {
            (adt_def, place)
        } else {
            bug!("expected discr")
        }
    }

    #[track_caller]
    pub fn expect_adt(&self) -> (&AdtDef, &[GenericArg], &Index) {
        if let TyKind::Indexed(BaseTy::Adt(adt_def, substs), idx) = self.kind() {
            (adt_def, substs, idx)
        } else {
            bug!("expected adt")
        }
    }

    pub(crate) fn expect_tuple(&self) -> &[Ty] {
        if let TyKind::Indexed(BaseTy::Tuple(tys), _) = self.kind() {
            tys
        } else {
            bug!("expected adt")
        }
    }

    /// Whether the type is an `int` or a `uint`
    pub fn is_integral(&self) -> bool {
        self.as_bty_skipping_existentials()
            .map(BaseTy::is_integral)
            .unwrap_or_default()
    }

    /// Whether the type is a `bool`
    pub fn is_bool(&self) -> bool {
        self.as_bty_skipping_existentials()
            .map(BaseTy::is_bool)
            .unwrap_or_default()
    }

    pub fn is_uninit(&self) -> bool {
        matches!(self.kind(), TyKind::Uninit)
    }

    pub fn as_bty_skipping_existentials(&self) -> Option<&BaseTy> {
        match self.kind() {
            TyKind::Indexed(bty, _) => Some(bty),
            TyKind::Exists(ty) => Some(ty.as_ref().skip_binder().as_bty_skipping_existentials()?),
            TyKind::Constr(_, ty) => ty.as_bty_skipping_existentials(),
            _ => None,
        }
    }
}

impl BaseTy {
    pub fn adt(adt_def: AdtDef, substs: impl Into<List<GenericArg>>) -> BaseTy {
        BaseTy::Adt(adt_def, substs.into())
    }

    pub fn slice(ty: Ty) -> BaseTy {
        BaseTy::Slice(ty)
    }

    fn is_integral(&self) -> bool {
        matches!(self, BaseTy::Int(_) | BaseTy::Uint(_))
    }

    fn is_bool(&self) -> bool {
        matches!(self, BaseTy::Bool)
    }

    pub fn is_box(&self) -> bool {
        match self {
            BaseTy::Adt(adt_def, _) => adt_def.is_box(),
            _ => false,
        }
    }

    pub fn invariants(&self, overflow_checking: bool) -> &[Invariant] {
        match self {
            BaseTy::Adt(adt_def, _) => adt_def.invariants(),
            BaseTy::Uint(uint_ty) => uint_invariants(*uint_ty, overflow_checking),
            BaseTy::Int(int_ty) => int_invariants(*int_ty, overflow_checking),
            BaseTy::Bool
            | BaseTy::Str
            | BaseTy::Float(_)
            | BaseTy::Slice(_)
            | BaseTy::RawPtr(_, _)
            | BaseTy::Char
            | BaseTy::Ref(..)
            | BaseTy::Tuple(_)
            | BaseTy::Array(_, _)
            | BaseTy::Closure(_, _)
            | BaseTy::Never
            | BaseTy::Param(_) => &[],
        }
    }

    fn into_ty(self) -> Ty {
        let sort = self.sort();
        if sort.is_unit() {
            Ty::indexed(self, Index::unit())
        } else {
            Ty::exists(Binder::with_sort(Ty::indexed(self, Expr::nu()), sort))
        }
    }

    pub fn sort(&self) -> Sort {
        match self {
            BaseTy::Int(_) | BaseTy::Uint(_) | BaseTy::Slice(_) => Sort::Int,
            BaseTy::Bool => Sort::Bool,
            BaseTy::Adt(adt_def, _) => adt_def.sort().clone(),
            BaseTy::Param(param_ty) => Sort::Param(*param_ty),
            BaseTy::Float(_)
            | BaseTy::Str
            | BaseTy::Char
            | BaseTy::RawPtr(..)
            | BaseTy::Ref(..)
            | BaseTy::Tuple(_)
            | BaseTy::Array(_, _)
            | BaseTy::Closure(_, _)
            | BaseTy::Never => Sort::unit(),
        }
    }
}

impl Binder<Expr> {
    /// See [`Expr::is_trivially_true`]
    pub fn is_trivially_true(&self) -> bool {
        self.value.is_trivially_true()
    }
}

#[track_caller]
pub fn box_args(substs: &Substs) -> (&Ty, &Ty) {
    if let [GenericArg::Ty(boxed), GenericArg::Ty(alloc)] = &substs[..] {
        (boxed, alloc)
    } else {
        bug!("invalid generic arguments for box");
    }
}

fn uint_invariants(uint_ty: UintTy, overflow_checking: bool) -> &'static [Invariant] {
    static DEFAULT: LazyLock<[Invariant; 1]> = LazyLock::new(|| {
        [Invariant {
            pred: Binder::with_sort(
                Expr::binary_op(BinOp::Ge, Expr::nu(), Expr::zero()),
                Sort::Int,
            ),
        }]
    });

    static OVERFLOW: LazyLock<FxHashMap<UintTy, [Invariant; 2]>> = LazyLock::new(|| {
        UINT_TYS
            .into_iter()
            .map(|uint_ty| {
                let invariants = [
                    Invariant {
                        pred: Binder::with_sort(
                            Expr::binary_op(BinOp::Ge, Expr::nu(), Expr::zero()),
                            Sort::Int,
                        ),
                    },
                    Invariant {
                        pred: Binder::with_sort(
                            Expr::binary_op(BinOp::Lt, Expr::nu(), Expr::uint_max(uint_ty)),
                            Sort::Int,
                        ),
                    },
                ];
                (uint_ty, invariants)
            })
            .collect()
    });
    if overflow_checking {
        &OVERFLOW[&uint_ty]
    } else {
        &*DEFAULT
    }
}

fn int_invariants(int_ty: IntTy, overflow_checking: bool) -> &'static [Invariant] {
    static DEFAULT: [Invariant; 0] = [];

    static OVERFLOW: LazyLock<FxHashMap<IntTy, [Invariant; 2]>> = LazyLock::new(|| {
        INT_TYS
            .into_iter()
            .map(|int_ty| {
                let invariants = [
                    Invariant {
                        pred: Binder::with_sort(
                            Expr::binary_op(BinOp::Ge, Expr::nu(), Expr::int_min(int_ty)),
                            Sort::Int,
                        ),
                    },
                    Invariant {
                        pred: Binder::with_sort(
                            Expr::binary_op(BinOp::Lt, Expr::nu(), Expr::int_max(int_ty)),
                            Sort::Int,
                        ),
                    },
                ];
                (int_ty, invariants)
            })
            .collect()
    });
    if overflow_checking {
        &OVERFLOW[&int_ty]
    } else {
        &DEFAULT
    }
}

impl_internable!(
    AdtDefData,
    TyS,
    [Ty],
    [GenericArg],
    [Constraint],
    [InferMode],
    [TupleTree<bool>],
    [Sort],
    [GenericParamDef],
    [Predicate],
    [PolyVariant],
    [Invariant],
);

#[macro_export]
macro_rules! _Int {
    ($int_ty:pat, $idxs:pat) => {
        TyKind::Indexed(BaseTy::Int($int_ty), $idxs)
    };
}
pub use crate::_Int as Int;

#[macro_export]
macro_rules! _Uint {
    ($uint_ty:pat, $idxs:pat) => {
        TyKind::Indexed(BaseTy::Uint($uint_ty), $idxs)
    };
}
pub use crate::_Uint as Uint;

#[macro_export]
macro_rules! _Bool {
    ($idxs:pat) => {
        TyKind::Indexed(BaseTy::Bool, $idxs)
    };
}
pub use crate::_Bool as Bool;

#[macro_export]
macro_rules! _Float {
    ($float_ty:pat) => {
        TyKind::Indexed(BaseTy::Float($float_ty), _)
    };
}
pub use crate::_Float as Float;

#[macro_export]
macro_rules! _Ref {
    ($($pats:pat),+ $(,)?) => {
        TyKind::Indexed(BaseTy::Ref($($pats),+), _)
    };
}
pub use crate::_Ref as Ref;

mod pretty {
    use rustc_middle::ty::TyCtxt;
    use rustc_type_ir::DebruijnIndex;

    use super::*;
    use crate::{pretty::*, rustc::ty::region_to_string};

    impl<T> Pretty for Binder<T>
    where
        T: Pretty,
    {
        default fn fmt(&self, cx: &PPrintCx, f: &mut fmt::Formatter<'_>) -> fmt::Result {
            define_scoped!(cx, f);
            w!("for<{:?}> {:?}", &self.sort, &self.value)
        }
    }

    impl Pretty for Sort {
        fn fmt(&self, cx: &PPrintCx, f: &mut fmt::Formatter<'_>) -> fmt::Result {
            define_scoped!(cx, f);
            match self {
                Sort::Bool => w!("bool"),
                Sort::Int => w!("int"),
                Sort::Real => w!("real"),
                Sort::BitVec(w) => w!("bitvec({})", ^w),
                Sort::Loc => w!("loc"),
                Sort::Func(sort) => w!("{:?}", sort),
                Sort::Tuple(sorts) => {
                    if let [sort] = &sorts[..] {
                        w!("({:?},)", sort)
                    } else {
                        w!("({:?})", join!(", ", sorts))
                    }
                }
                Sort::Param(param_ty) => w!("sortof({})", ^param_ty),
                Sort::User(name) => w!("{}", ^name),
            }
        }
    }

    impl Pretty for FuncSort {
        fn fmt(&self, cx: &PPrintCx, f: &mut fmt::Formatter<'_>) -> fmt::Result {
            define_scoped!(cx, f);
            w!("{:?} -> {:?}", self.input(), self.output())
        }
    }

    impl Pretty for Binder<Expr> {
        fn fmt(&self, cx: &PPrintCx, f: &mut fmt::Formatter<'_>) -> fmt::Result {
            define_scoped!(cx, f);
            w!("|{:?}| {:?}", &self.sort, &self.value)
        }
    }

    impl<T> std::fmt::Debug for Binder<T>
    where
        T: std::fmt::Debug,
    {
        fn fmt(&self, f: &mut fmt::Formatter<'_>) -> fmt::Result {
            write!(f, "for<{:?}> {:?}", self.sort, self.value)
        }
    }

    impl Pretty for PolyFnSig {
        fn fmt(&self, cx: &PPrintCx, f: &mut fmt::Formatter<'_>) -> fmt::Result {
            define_scoped!(cx, f);
            let sorts = self.fn_sig.sort.expect_tuple();
            if !sorts.is_empty() {
                write!(
                    f,
                    "forall<{}> ",
                    sorts.iter().enumerate().format_with(", ", |(i, sort), f| {
                        match self.modes[i] {
                            InferMode::KVar => f(&format_args_cx!("${:?}", ^sort)),
                            InferMode::EVar => f(&format_args_cx!("?{:?}", ^sort)),
                        }
                    })
                )?;
            }
            w!("{:?}", &self.fn_sig.value)
        }
    }

    impl Pretty for FnSig {
        fn fmt(&self, cx: &PPrintCx, f: &mut fmt::Formatter<'_>) -> fmt::Result {
            define_scoped!(cx, f);
            w!("fn(")?;
            if !self.requires.is_empty() {
                w!("[{:?}] ", join!(", ", &self.requires))?;
            }
            w!("{:?}) -> {:?}", join!(", ", &self.args), &self.output)?;

            Ok(())
        }

        fn default_cx(tcx: TyCtxt) -> PPrintCx {
            PPrintCx::default(tcx).show_is_binder(true)
        }
    }

    impl Pretty for Binder<FnOutput> {
        fn fmt(&self, cx: &PPrintCx, f: &mut fmt::Formatter<'_>) -> fmt::Result {
            define_scoped!(cx, f);
            let sorts = self.sort.expect_tuple();
            w!("exists<{:?}> {:?}", join!(", ", sorts), &self.value.ret)?;
            if !self.value.ensures.is_empty() {
                w!("; [{:?}]", join!(", ", &self.value.ensures))?;
            }
            Ok(())
        }
    }

    impl Pretty for Constraint {
        fn fmt(&self, cx: &PPrintCx, f: &mut fmt::Formatter<'_>) -> fmt::Result {
            define_scoped!(cx, f);
            match self {
                Constraint::Type(loc, ty) => w!("{:?}: {:?}", ^loc, ty),
                Constraint::Pred(e) => w!("{:?}", e),
            }
        }
    }

    impl Pretty for TyS {
        fn fmt(&self, cx: &PPrintCx, f: &mut fmt::Formatter<'_>) -> fmt::Result {
            define_scoped!(cx, f);
            match self.kind() {
                TyKind::Indexed(bty, idx) => {
                    w!("{:?}", bty)?;
                    if !cx.hide_refinements && !bty.sort().is_unit() {
                        w!("[{:?}]", idx)?;
                    }
                    Ok(())
                }
                TyKind::Exists(Binder { sort, value: ty, .. }) => {
                    if cx.hide_refinements {
                        w!("{:?}", ty)
                    } else {
                        w!("∃{:?}. {:?}", sort, ty)
                    }
                }
                TyKind::Uninit => w!("uninit"),
                TyKind::Ptr(pk, loc) => w!("ptr({:?}, {:?})", pk, loc),
                TyKind::Discr(adt_def, place) => w!("discr({:?}, {:?})", adt_def.def_id(), ^place),
                TyKind::Constr(pred, ty) => {
                    if cx.hide_refinements {
                        w!("{:?}", ty)
                    } else {
                        w!("{{ {:?} | {:?} }}", ty, pred)
                    }
                }
                TyKind::Param(param_ty) => w!("{}#t", ^param_ty),
            }
        }

        fn default_cx(tcx: TyCtxt) -> PPrintCx {
            PPrintCx::default(tcx).kvar_args(KVarArgs::Hide)
        }
    }

    impl Pretty for PtrKind {
        fn fmt(&self, cx: &PPrintCx, f: &mut fmt::Formatter<'_>) -> fmt::Result {
            define_scoped!(cx, f);
            match self {
                PtrKind::Shr(r) => w!("shr[{:?}]", r),
                PtrKind::Mut(r) => w!("mut[{:?}]", r),
                PtrKind::Box => w!("box"),
            }
        }
    }

    impl Pretty for Index {
        fn fmt(&self, cx: &PPrintCx, f: &mut fmt::Formatter<'_>) -> fmt::Result {
            fn go(
                cx: &PPrintCx,
                f: &mut fmt::Formatter<'_>,
                is_binder: &TupleTree<bool>,
                expr: &Expr,
            ) -> fmt::Result {
                define_scoped!(cx, f);
                if let ExprKind::Tuple(es) = expr.kind() {
                    w!("(")?;
                    for (is_binder, e) in iter::zip(is_binder.split(), es) {
                        go(cx, f, is_binder, e)?;
                        w!(", ")?;
                    }
                    w!(")")?;
                } else if let Some(true) = is_binder.as_leaf() {
                    w!("@{:?}", expr)?;
                } else {
                    w!("{:?}", expr)?;
                }
                Ok(())
            }
            go(cx, f, &self.is_binder, &self.expr)
        }
    }

    impl Pretty for BaseTy {
        fn fmt(&self, cx: &PPrintCx, f: &mut fmt::Formatter<'_>) -> fmt::Result {
            define_scoped!(cx, f);
            match self {
                BaseTy::Int(int_ty) => w!("{}", ^int_ty.name_str()),
                BaseTy::Uint(uint_ty) => w!("{}", ^uint_ty.name_str()),
                BaseTy::Bool => w!("bool"),
                BaseTy::Str => w!("str"),
                BaseTy::Char => w!("char"),
                BaseTy::Adt(adt_def, substs) => {
                    w!("{:?}", adt_def.def_id())?;
                    if !substs.is_empty() {
                        w!("<{:?}>", join!(", ", substs))?;
                    }
                    Ok(())
                }
                BaseTy::Param(param) => w!("{}#b", ^param),
                BaseTy::Float(float_ty) => w!("{}", ^float_ty.name_str()),
                BaseTy::Slice(ty) => w!("[{:?}]", ty),
                BaseTy::RawPtr(ty, Mutability::Mut) => w!("*mut {:?}", ty),
                BaseTy::RawPtr(ty, Mutability::Not) => w!("*const {:?}", ty),
                BaseTy::Ref(region, ty, mutbl) => {
                    w!("&{:?} {}{:?}", region, ^mutbl.prefix_str(), ty)
                }
                BaseTy::Tuple(tys) => {
                    if let [ty] = &tys[..] {
                        w!("({:?},)", ty)
                    } else {
                        w!("({:?})", join!(", ", tys))
                    }
                }
                BaseTy::Array(ty, c) => w!("[{:?}; {:?}]", ty, ^c),
                BaseTy::Never => w!("!"),
                BaseTy::Closure(did, substs) => {
                    w!("{:?}", did)?;
                    if !substs.is_empty() {
                        w!("<{:?}>", join!(", ", substs))?;
                    }
                    Ok(())
                }
            }
        }
    }

    impl Pretty for GenericArg {
        fn fmt(&self, cx: &PPrintCx, f: &mut fmt::Formatter<'_>) -> fmt::Result {
            define_scoped!(cx, f);
            match self {
                GenericArg::Ty(arg) => w!("{:?}", arg),
                GenericArg::BaseTy(arg) => {
                    w!("λ{:?}. {:?}", arg.sort(), arg.as_ref().skip_binder())
                }
                GenericArg::Lifetime(re) => w!("{:?}", re),
            }
        }
    }

    impl Pretty for VariantDef {
        fn fmt(&self, cx: &PPrintCx, f: &mut fmt::Formatter<'_>) -> fmt::Result {
            define_scoped!(cx, f);
            w!("({:?}) -> {:?}", join!(", ", self.fields()), &self.ret)
        }
    }

    impl Pretty for Region {
        fn fmt(&self, _cx: &PPrintCx, f: &mut fmt::Formatter<'_>) -> fmt::Result {
            define_scoped!(cx, f);
            w!("{}", ^region_to_string(*self))
        }
    }

    impl Pretty for DebruijnIndex {
        fn fmt(&self, _cx: &PPrintCx, f: &mut fmt::Formatter<'_>) -> fmt::Result {
            define_scoped!(cx, f);
            w!("^{}", ^self.as_usize())
        }
    }

    impl_debug_with_default_cx!(
        Constraint,
        Sort,
        TyS => "ty",
        PolyFnSig,
        BaseTy,
        FnSig,
        GenericArg,
        Index,
        VariantDef,
        PtrKind,
        Binder<FnOutput>,
        FuncSort,
    );
}<|MERGE_RESOLUTION|>--- conflicted
+++ resolved
@@ -290,14 +290,14 @@
     Lifetime(Region),
 }
 
-<<<<<<< HEAD
-impl FnTraitPredicate {
-    pub fn to_poly_sig(&self, closure_id: DefId, tys: List<Ty>) -> PolyFnSig {
-        let closure_ty = Ty::closure(closure_id, tys);
-        let env_ty = match self.kind {
-            ClosureKind::Fn => Ty::mk_ref(RefKind::Shr, closure_ty),
-            ClosureKind::FnMut => Ty::mk_ref(RefKind::Mut, closure_ty),
-=======
+// <<<<<<< HEAD
+// impl FnTraitPredicate {
+//     pub fn to_poly_sig(&self, closure_id: DefId, tys: List<Ty>) -> PolyFnSig {
+//         let closure_ty = Ty::closure(closure_id, tys);
+//         let env_ty = match self.kind {
+//             ClosureKind::Fn => Ty::mk_ref(RefKind::Shr, closure_ty),
+//             ClosureKind::FnMut => Ty::mk_ref(RefKind::Mut, closure_ty),
+// =======
 impl Predicate {
     pub fn kind(&self) -> Binder<PredicateKind> {
         self.kind.clone()
@@ -310,7 +310,7 @@
             .map(|fn_trait_pred| fn_trait_pred.self_ty.clone())
     }
 
-    pub fn to_closure_sig(&self, closure_id: DefId) -> PolyFnSig {
+    pub fn to_closure_sig(&self, closure_id: DefId, tys: List<Ty>) -> PolyFnSig {
         let bound_vars: List<BoundVariableKind> = self
             .vars
             .iter()
@@ -320,7 +320,7 @@
 
         let pred = self.as_ref().skip_binder();
 
-        let closure_ty = Ty::closure(closure_id);
+        let closure_ty = Ty::closure(closure_id, tys);
         let env_ty = match pred.kind {
             ClosureKind::Fn => {
                 let br = BoundRegion {
@@ -336,7 +336,6 @@
                 };
                 Ty::mk_ref(ReLateBound(INNERMOST, br), closure_ty, Mutability::Mut)
             }
->>>>>>> 46959500
             ClosureKind::FnOnce => closure_ty,
         };
         let inputs = std::iter::once(env_ty)
