--- conflicted
+++ resolved
@@ -233,13 +233,9 @@
             | BaseTy::RawPtr(_, _)
             | BaseTy::Tuple(_)
             | BaseTy::Array(_, _)
-<<<<<<< HEAD
+            | BaseTy::Closure(_)
             | BaseTy::Never
             | BaseTy::Param(_) => bug!(),
-=======
-            | BaseTy::Closure(_)
-            | BaseTy::Never => bug!(),
->>>>>>> e1b20e5e
         }
     }
 
