--- conflicted
+++ resolved
@@ -237,12 +237,8 @@
             | BaseTy::Tuple(_)
             | BaseTy::Array(_, _)
             | BaseTy::Closure(_)
-<<<<<<< HEAD
-            | BaseTy::Never => bug!(),
-=======
             | BaseTy::Never
             | BaseTy::Param(_) => bug!(),
->>>>>>> 4f6350c8
         }
     }
 
