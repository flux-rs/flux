//! *Refining* is the process of generating a refined version of a rust type.
//!
//! Concretely, this module provides functions to go from types in [`rustc::ty`] to types in [`rty`].
use std::iter;

use flux_common::{bug, iter::IterExt};
use itertools::Itertools;
use rustc_hir::def_id::DefId;
use rustc_middle::ty::{ClosureKind, ParamTy};

use super::{fold::TypeFoldable, OpaqueRefineArgs};
use crate::{global_env::GlobalEnv, intern::List, queries::QueryResult, rty, rustc};

pub(crate) fn refine_generics(generics: &rustc::ty::Generics) -> rty::Generics {
    let params = generics
        .params
        .iter()
        .map(|param| {
            let kind = match param.kind {
                rustc::ty::GenericParamDefKind::Lifetime => rty::GenericParamDefKind::Lifetime,
                rustc::ty::GenericParamDefKind::Type { has_default } => {
                    rty::GenericParamDefKind::Type { has_default }
                }
                rustc::ty::GenericParamDefKind::Const { has_default } => {
                    rty::GenericParamDefKind::Const { has_default }
                }
            };
            rty::GenericParamDef {
                kind,
                index: param.index,
                name: param.name,
                def_id: param.def_id,
            }
        })
        .collect();
    rty::Generics {
        params,
<<<<<<< HEAD
        refine_params: vec![],
=======
        refine_params: List::empty(),
>>>>>>> c9aca159
        parent_count: generics.orig.parent_count,
        parent: generics.orig.parent,
    }
}

pub struct Refiner<'a, 'tcx> {
    genv: &'a GlobalEnv<'a, 'tcx>,
    generics: &'a rty::Generics,
    // see [NOTE:Opaque-Refine-Args]
    opaque_refine_args: Option<&'a OpaqueRefineArgs>,
    refine: fn(rty::BaseTy) -> rty::Binder<rty::Ty>,
}

impl<'a, 'tcx> Refiner<'a, 'tcx> {
    pub(crate) fn new(
        genv: &'a GlobalEnv<'a, 'tcx>,
        generics: &'a rty::Generics,
        opaque_refine_args: &'a OpaqueRefineArgs,
        refine: fn(rty::BaseTy) -> rty::Binder<rty::Ty>,
    ) -> Self {
        Self { genv, generics, opaque_refine_args: Some(opaque_refine_args), refine }
    }

    pub fn default(genv: &'a GlobalEnv<'a, 'tcx>, generics: &'a rty::Generics) -> Self {
        Self { genv, generics, opaque_refine_args: None, refine: refine_default }
    }

    pub(crate) fn with_holes(
        genv: &'a GlobalEnv<'a, 'tcx>,
        generics: &'a rty::Generics,
        opaque_refine_args: Option<&'a OpaqueRefineArgs>,
    ) -> Self {
        Self {
            genv,
            generics,
            opaque_refine_args,
            refine: |bty| {
                let sort = bty.sort();
                let indexed = rty::Ty::indexed(bty.shift_in_escaping(1), rty::Expr::nu());
                let constr = rty::Ty::constr(rty::Expr::hole(), indexed);
                rty::Binder::with_sort(constr, sort)
            },
        }
    }

    pub(crate) fn refine_generic_predicates(
        &self,
        generics: &rustc::ty::GenericPredicates,
    ) -> QueryResult<rty::GenericPredicates> {
        Ok(rty::GenericPredicates {
            parent: generics.parent,
            predicates: self.refine_clauses(&generics.predicates)?,
        })
    }

    pub(crate) fn refine_clauses(
        &self,
        clauses: &[rustc::ty::Clause],
    ) -> QueryResult<List<rty::Clause>> {
        let clauses = clauses
            .iter()
            .flat_map(|clause| self.refine_clause(clauses, clause).transpose())
            .try_collect()?;

        Ok(clauses)
    }

    fn refine_clause(
        &self,
        clauses: &[rustc::ty::Clause],
        clause: &rustc::ty::Clause,
    ) -> QueryResult<Option<rty::Clause>> {
        let kind = match &clause.kind {
            rustc::ty::ClauseKind::Trait(trait_pred) => {
                let trait_ref = &trait_pred.trait_ref;
                if let Some(kind) = self.genv.tcx.fn_trait_kind_from_def_id(trait_ref.def_id) {
                    self.refine_fn_trait_pred(clauses, kind, trait_ref)?
                } else {
                    let pred = rty::TraitPredicate { trait_ref: self.refine_trait_ref(trait_ref)? };
                    rty::ClauseKind::Trait(pred)
                }
            }
            rustc::ty::ClauseKind::Projection(proj_pred) => {
                if self.genv.is_fn_once_output(proj_pred.projection_ty.def_id) {
                    return Ok(None);
                }
                let pred = rty::ProjectionPredicate {
                    projection_ty: self.refine_alias_ty(
                        &rustc::ty::AliasKind::Projection,
                        &proj_pred.projection_ty,
                    )?,
                    term: self.as_default().refine_ty(&proj_pred.term)?,
                };
                rty::ClauseKind::Projection(pred)
            }
        };
        Ok(Some(rty::Clause { kind }))
    }

    fn refine_fn_trait_pred(
        &self,
        clauses: &[rustc::ty::Clause],
        kind: ClosureKind,
        trait_ref: &rustc::ty::TraitRef,
    ) -> QueryResult<rty::ClauseKind> {
        let mut candidates = vec![];
        for clause in clauses {
            if let rustc::ty::ClauseKind::Projection(trait_pred) = &clause.kind
                && self.genv.is_fn_once_output(trait_pred.projection_ty.def_id)
                && trait_pred.projection_ty.self_ty() == trait_ref.self_ty()
            {
                candidates.push(trait_pred);
            }
        }
        assert!(candidates.len() == 1);
        let pred = candidates.first().unwrap();

        let pred = rty::FnTraitPredicate {
            kind,
            self_ty: self.refine_ty(trait_ref.args[0].expect_type())?,
            tupled_args: self.refine_ty(trait_ref.args[1].expect_type())?,
            output: self.refine_ty(&pred.term)?,
        };
        Ok(rty::ClauseKind::FnTrait(pred))
    }

    fn refine_trait_ref(&self, trait_ref: &rustc::ty::TraitRef) -> QueryResult<rty::TraitRef> {
        let trait_ref = rty::TraitRef {
            def_id: trait_ref.def_id,
            args: trait_ref
                .args
                .iter()
                .map(|arg| self.refine_generic_arg_raw(arg))
                .try_collect()?,
        };
        Ok(trait_ref)
    }

    pub(crate) fn refine_variant_def(
        &self,
        fields: &[rustc::ty::Ty],
        ret: &rustc::ty::Ty,
    ) -> QueryResult<rty::PolyVariant> {
        let fields = fields.iter().map(|ty| self.refine_ty(ty)).try_collect()?;
        let rustc::ty::TyKind::Adt(adt_def, args) = ret.kind() else {
            bug!();
        };
        let args = iter::zip(&self.generics.params, args)
            .map(|(param, arg)| self.refine_generic_arg(param, arg))
            .try_collect_vec()?;
        let bty = rty::BaseTy::adt(self.adt_def(adt_def.did())?, args);
        let ret = rty::Ty::indexed(bty, rty::Expr::unit());
        let value = rty::VariantSig::new(fields, ret);
        Ok(rty::Binder::new(value, List::empty()))
    }

    pub(crate) fn refine_binders<S, T, F>(
        &self,
        thing: &rustc::ty::Binder<S>,
        mut f: F,
    ) -> QueryResult<rty::Binder<T>>
    where
        F: FnMut(&S) -> QueryResult<T>,
    {
        let vars = refine_bound_variables(thing.vars());
        let inner = thing.as_ref().skip_binder();
        let inner = f(inner)?;
        Ok(rty::Binder::new(inner, vars))
    }

    pub(crate) fn refine_poly_fn_sig(
        &self,
        fn_sig: &rustc::ty::PolyFnSig,
    ) -> QueryResult<rty::PolyFnSig> {
        self.refine_binders(fn_sig, |fn_sig| {
            let args = fn_sig
                .inputs()
                .iter()
                .map(|ty| self.refine_ty(ty))
                .try_collect_vec()?;
            let ret = self.refine_ty(fn_sig.output())?.shift_in_escaping(1);
            let output = rty::Binder::new(rty::FnOutput::new(ret, vec![]), List::empty());
            Ok(rty::FnSig::new(vec![], args, output))
        })
    }

    pub(crate) fn refine_generic_arg(
        &self,
        param: &rty::GenericParamDef,
        arg: &rustc::ty::GenericArg,
    ) -> QueryResult<rty::GenericArg> {
        match (&param.kind, arg) {
            (rty::GenericParamDefKind::Type { .. }, rustc::ty::GenericArg::Ty(ty)) => {
                Ok(rty::GenericArg::Ty(self.refine_ty(ty)?))
            }
            (rty::GenericParamDefKind::BaseTy, rustc::ty::GenericArg::Ty(ty)) => {
                Ok(rty::GenericArg::BaseTy(self.refine_poly_ty(ty)?))
            }
            (rty::GenericParamDefKind::Lifetime, rustc::ty::GenericArg::Lifetime(re)) => {
                Ok(rty::GenericArg::Lifetime(*re))
            }
            (rty::GenericParamDefKind::Const { .. }, rustc::ty::GenericArg::Const(ct)) => {
                Ok(rty::GenericArg::Const(ct.clone()))
            }
            _ => bug!("mismatched generic arg `{arg:?}` `{param:?}`"),
        }
    }

    pub(crate) fn refine_generic_arg_raw(
        &self,
        arg: &rustc::ty::GenericArg,
    ) -> QueryResult<rty::GenericArg> {
        match arg {
            rustc::ty::GenericArg::Ty(ty) => Ok(rty::GenericArg::Ty(self.refine_ty(ty)?)),
            rustc::ty::GenericArg::Lifetime(re) => Ok(rty::GenericArg::Lifetime(*re)),
            rustc::ty::GenericArg::Const(c) => Ok(rty::GenericArg::Const(c.clone())),
        }
    }

    pub(crate) fn refine_alias_ty(
        &self,
        alias_kind: &rustc::ty::AliasKind,
        alias_ty: &rustc::ty::AliasTy,
    ) -> QueryResult<rty::AliasTy> {
        let def_id = alias_ty.def_id;
        let generics = self.generics_of(def_id)?;
        let args = iter::zip(&generics.params, alias_ty.args.iter())
            .map(|(param, arg)| self.as_default().refine_generic_arg(param, arg))
            .try_collect_vec()?;
        let refine_args = self.refine_args_of(def_id, alias_kind);
        let res = rty::AliasTy::new(def_id, args, refine_args);
        Ok(res)
    }

    pub(crate) fn refine_ty(&self, ty: &rustc::ty::Ty) -> QueryResult<rty::Ty> {
        let ty = self.refine_poly_ty(ty)?;
        match &ty.vars()[..] {
            [] => Ok(ty.skip_binder().shift_out_escaping(1)),
            [rty::BoundVariableKind::Refine(s, _)] if s.is_unit() => {
                Ok(ty.replace_bound_exprs(&[rty::Expr::unit()]))
            }
            _ => Ok(rty::Ty::exists(ty)),
        }
    }
    fn refine_alias_kind(kind: &rustc::ty::AliasKind) -> rty::AliasKind {
        match kind {
            rustc::ty::AliasKind::Projection => rty::AliasKind::Projection,
            rustc::ty::AliasKind::Opaque => rty::AliasKind::Opaque,
        }
    }

    pub fn refine_poly_ty(&self, ty: &rustc::ty::Ty) -> QueryResult<rty::PolyTy> {
        let bty = match ty.kind() {
            rustc::ty::TyKind::Closure(did, args) => {
                let args = args.as_closure();
                let upvar_tys = args
                    .upvar_tys()
                    .iter()
                    .map(|ty| self.refine_ty(ty))
                    .try_collect()?;
                rty::BaseTy::Closure(*did, upvar_tys)
            }
            rustc::ty::TyKind::Generator(did, args) => {
                let args = args
                    .iter()
                    .map(|arg| self.refine_generic_arg_raw(arg))
                    .try_collect()?;
                rty::BaseTy::Generator(*did, args)
            }
            rustc::ty::TyKind::Never => rty::BaseTy::Never,
            rustc::ty::TyKind::Ref(r, ty, mutbl) => {
                rty::BaseTy::Ref(*r, self.refine_ty(ty)?, *mutbl)
            }
            rustc::ty::TyKind::Float(float_ty) => rty::BaseTy::Float(*float_ty),
            rustc::ty::TyKind::Tuple(tys) => {
                let tys = tys.iter().map(|ty| self.refine_ty(ty)).try_collect()?;
                rty::BaseTy::Tuple(tys)
            }
            rustc::ty::TyKind::Array(ty, len) => {
                rty::BaseTy::Array(self.refine_ty(ty)?, len.clone())
            }
            rustc::ty::TyKind::Param(param_ty) => {
                match self.param(*param_ty)?.kind {
                    rty::GenericParamDefKind::Type { .. } => {
                        return Ok(rty::Binder::new(rty::Ty::param(*param_ty), List::empty()));
                    }
                    rty::GenericParamDefKind::BaseTy => rty::BaseTy::Param(*param_ty),
                    rty::GenericParamDefKind::Lifetime => bug!(),
                    rty::GenericParamDefKind::Const { .. } => bug!(),
                }
            }
            rustc::ty::TyKind::Adt(adt_def, args) => {
                let adt_def = self.genv.adt_def(adt_def.did())?;
                let args = iter::zip(&self.generics_of(adt_def.did())?.params, args)
                    .map(|(param, arg)| self.refine_generic_arg(param, arg))
                    .try_collect_vec()?;
                rty::BaseTy::adt(adt_def, args)
            }
            rustc::ty::TyKind::Alias(alias_kind, alias_ty) => {
                let kind = Self::refine_alias_kind(alias_kind);
                let alias_ty = self.refine_alias_ty(alias_kind, alias_ty)?;
                return Ok(rty::Binder::new(rty::Ty::alias(kind, alias_ty), List::empty()));
            }
            rustc::ty::TyKind::Bool => rty::BaseTy::Bool,
            rustc::ty::TyKind::Int(int_ty) => rty::BaseTy::Int(*int_ty),
            rustc::ty::TyKind::Uint(uint_ty) => rty::BaseTy::Uint(*uint_ty),
            rustc::ty::TyKind::Str => rty::BaseTy::Str,
            rustc::ty::TyKind::Slice(ty) => rty::BaseTy::Slice(self.refine_ty(ty)?),
            rustc::ty::TyKind::Char => rty::BaseTy::Char,
            rustc::ty::TyKind::FnPtr(_) => todo!("refine_ty: FnSig"),
            rustc::ty::TyKind::RawPtr(ty, mu) => {
                rty::BaseTy::RawPtr(self.as_default().refine_ty(ty)?, *mu)
            }
            rustc::ty::TyKind::GeneratorWitness(args) => {
                let args = self.refine_binders(args, |tys| {
                    Ok(List::from_vec(tys.iter().map(|ty| self.refine_ty(ty)).try_collect_vec()?))
                })?;
                rty::BaseTy::GeneratorWitness(args)
            }
        };
        Ok((self.refine)(bty))
    }

    fn as_default(&self) -> Self {
        Refiner { refine: refine_default, ..*self }
    }

    fn adt_def(&self, def_id: DefId) -> QueryResult<rty::AdtDef> {
        self.genv.adt_def(def_id)
    }

    fn generics_of(&self, def_id: DefId) -> QueryResult<rty::Generics> {
        self.genv.generics_of(def_id)
    }

    fn refine_args_of(&self, def_id: DefId, alias_kind: &rustc::ty::AliasKind) -> rty::RefineArgs {
        if let rustc::ty::AliasKind::Opaque = alias_kind &&
           let Some(opaque_refine_args) = self.opaque_refine_args {
            opaque_refine_args.get(&def_id).unwrap().clone()
        } else {
            List::empty()
        }
    }

    fn param(&self, param_ty: ParamTy) -> QueryResult<rty::GenericParamDef> {
        self.generics.param_at(param_ty.index as usize, self.genv)
    }
}

fn refine_default(bty: rty::BaseTy) -> rty::Binder<rty::Ty> {
    let sort = bty.sort();
    rty::Binder::with_sort(rty::Ty::indexed(bty.shift_in_escaping(1), rty::Expr::nu()), sort)
}

pub fn refine_bound_variables(
    vars: &[rustc::ty::BoundVariableKind],
) -> List<rty::BoundVariableKind> {
    vars.iter()
        .map(|kind| {
            match kind {
                rustc::ty::BoundVariableKind::Region(kind) => rty::BoundVariableKind::Region(*kind),
            }
        })
        .collect()
}<|MERGE_RESOLUTION|>--- conflicted
+++ resolved
@@ -35,11 +35,7 @@
         .collect();
     rty::Generics {
         params,
-<<<<<<< HEAD
-        refine_params: vec![],
-=======
         refine_params: List::empty(),
->>>>>>> c9aca159
         parent_count: generics.orig.parent_count,
         parent: generics.orig.parent,
     }
