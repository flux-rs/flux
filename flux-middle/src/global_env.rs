--- conflicted
+++ resolved
@@ -358,10 +358,7 @@
             rustc::ty::TyKind::Str => rty::BaseTy::Str,
             rustc::ty::TyKind::Slice(ty) => rty::BaseTy::Slice(self.refine_ty(ty, mk_pred)),
             rustc::ty::TyKind::Char => rty::BaseTy::Char,
-<<<<<<< HEAD
-            rustc::ty::TyKind::RawPtr(ty, mu) => rty::BaseTy::RawPtr(self.refine_ty_true(ty), *mu),
             rustc::ty::TyKind::FnSig(_) => todo!("refine_ty: FnSig"),
-=======
             rustc::ty::TyKind::RawPtr(ty, mu) => {
                 rty::BaseTy::RawPtr(self.refine_with_true(ty), *mu)
             }
@@ -373,7 +370,6 @@
             rty::Ty::indexed(bty, idx)
         } else {
             rty::Ty::constr(pred, rty::Ty::indexed(bty, idx))
->>>>>>> cea1573a
         };
         if sort.is_unit() {
             ty
