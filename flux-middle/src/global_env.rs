use std::cell::RefCell;

use flux_common::config::{AssertBehavior, CONFIG};
use flux_errors::FluxSession;
use itertools::Itertools;
use rustc_errors::FatalError;
use rustc_hash::FxHashMap;
use rustc_hir::{def_id::DefId, LangItem};
use rustc_middle::ty::TyCtxt;
pub use rustc_middle::ty::Variance;
pub use rustc_span::symbol::Ident;
use rustc_span::Symbol;

use crate::{
    core::{self, VariantIdx},
    intern::List,
    rustc,
    ty::{self, fold::TypeFoldable, subst::BVarFolder, Binders},
};

#[derive(Debug)]
pub struct ConstInfo {
    pub def_id: DefId,
    pub sym: Symbol,
    pub val: i128,
}

pub struct GlobalEnv<'genv, 'tcx> {
    pub tcx: TyCtxt<'tcx>,
    pub sess: &'genv FluxSession,
    fn_sigs: RefCell<FxHashMap<DefId, ty::PolySig>>,
    pub consts: Vec<ConstInfo>,
    adt_sorts: RefCell<FxHashMap<DefId, List<ty::Sort>>>,
    adt_defs: RefCell<FxHashMap<DefId, ty::AdtDef>>,
    adt_variants: RefCell<FxHashMap<DefId, Option<Vec<ty::PolyVariant>>>>,
    check_asserts: AssertBehavior,
}

impl<'genv, 'tcx> GlobalEnv<'genv, 'tcx> {
    pub fn new(tcx: TyCtxt<'tcx>, sess: &'genv FluxSession) -> Self {
        let check_asserts = CONFIG.check_asserts;

        GlobalEnv {
            fn_sigs: RefCell::new(FxHashMap::default()),
            consts: vec![],
            adt_sorts: RefCell::new(FxHashMap::default()),
            adt_defs: RefCell::new(FxHashMap::default()),
            adt_variants: RefCell::new(FxHashMap::default()),
            tcx,
            sess,
            check_asserts,
        }
    }

    pub fn register_assert_behavior(&mut self, behavior: AssertBehavior) {
        self.check_asserts = behavior;
    }

    pub fn register_adt_sorts(&mut self, def_id: DefId, sorts: &[core::Sort]) {
        let sorts = sorts
            .iter()
            .map(|sort| ty::lowering::lower_sort(*sort))
            .collect();
        self.adt_sorts
            .get_mut()
            .insert(def_id, List::from_vec(sorts));
    }

    pub fn register_fn_sig(&mut self, def_id: DefId, fn_sig: core::FnSig) {
        let fn_sig = ty::lowering::LoweringCtxt::lower_fn_sig(self, fn_sig);
        self.fn_sigs.get_mut().insert(def_id, fn_sig);
    }

    pub fn register_struct_def(&mut self, def_id: DefId, struct_def: core::StructDef) {
<<<<<<< HEAD
        let variants = ty::lowering::LoweringCtxt::lower_struct_def(self, &struct_def)
            .map(|poly_variant| vec![poly_variant]);
=======
        let (adt_def, variant) = ty::lowering::LoweringCtxt::lower_struct_def(self, &struct_def);
        let variants = variant.map(|variant_def| vec![variant_def]);
>>>>>>> 923620b9
        self.adt_variants.get_mut().insert(def_id, variants);

        self.adt_defs.get_mut().insert(def_id, adt_def);
    }

    pub fn register_enum_def(&mut self, def_id: DefId, enum_def: core::EnumDef) {
        let variants = ty::lowering::LoweringCtxt::lower_enum_def(self, enum_def);
        println!("TRACE: register_enum_def {variants:?}");
        self.adt_variants.get_mut().insert(def_id, variants);

        let sorts = self.sorts_of(def_id);
        self.adt_defs
            .get_mut()
            .insert(def_id, ty::AdtDef::new(self.tcx.adt_def(def_id), sorts));
    }

    pub fn lookup_fn_sig(&self, def_id: DefId) -> ty::PolySig {
        self.fn_sigs
            .borrow_mut()
            .entry(def_id)
            .or_insert_with(|| self.default_fn_sig(def_id))
            .clone()
    }

    pub fn variances_of(&self, did: DefId) -> &[Variance] {
        self.tcx.variances_of(did)
    }

    pub fn adt_def(&self, def_id: DefId) -> ty::AdtDef {
        self.adt_defs
            .borrow_mut()
            .entry(def_id)
            .or_insert_with(|| ty::AdtDef::new(self.tcx.adt_def(def_id), self.sorts_of(def_id)))
            .clone()
    }

    pub fn mk_box(&self, ty: ty::Ty, alloc: ty::Ty) -> ty::Ty {
        let def_id = self.tcx.require_lang_item(LangItem::OwnedBox, None);
        let adt_def = self.adt_def(def_id);

        // this is harcoding that `Box` has two type parameters and
        // it is indexed by unit. We leave this as a reminder in case
        // that ever changes.
        debug_assert_eq!(self.generics_of(def_id).params.len(), 2);
        debug_assert!(adt_def.sorts().is_empty());

        let bty = ty::BaseTy::adt(adt_def, vec![ty, alloc]);
        ty::Ty::indexed(bty, vec![])
    }

    pub fn check_asserts(&self) -> &AssertBehavior {
        &self.check_asserts
    }

    pub fn variant_sig(&self, def_id: DefId, variant_idx: VariantIdx) -> ty::PolySig {
        // let sorts = self.sorts_of(def_id);
        let poly_variant = self.variant(def_id, variant_idx);
        let variant = poly_variant.skip_binders();
        let sorts = poly_variant.params();
        let sig = ty::FnSig::new(vec![], variant.fields.clone(), variant.ret.clone(), vec![]);
        ty::Binders::new(sig, sorts)
    }

    pub fn sorts_of(&self, def_id: DefId) -> List<ty::Sort> {
        self.adt_sorts
            .borrow_mut()
            .entry(def_id)
            .or_insert_with(|| List::from_vec(vec![]))
            .clone()
    }

    pub fn downcast(
        &self,
        def_id: DefId,
        variant_idx: VariantIdx,
        substs: &[ty::Ty],
        exprs: &[ty::Expr],
    ) -> Vec<ty::Ty> {
        // TODO: self.variant(def_id, variant_idx).replace_bound_vars(exprs).replace_generic_types(substs).skip_binders().fields
        let variant = self.variant(def_id, variant_idx);

        println!("TRACE: downcast {variant:?}");

        variant
            .skip_binders()
            .fields
            .iter()
            .map(|ty| {
                ty.fold_with(&mut BVarFolder::new(exprs))
                    .replace_generic_types(substs)
            })
            .collect()
    }

    fn variant(&self, def_id: DefId, variant_idx: VariantIdx) -> ty::PolyVariant {
        self.adt_variants
            .borrow_mut()
            .entry(def_id)
            .or_insert_with(|| {
                Some(
                    self.tcx
                        .adt_def(def_id)
                        .variants()
                        .iter()
                        .map(|variant_def| self.default_variant_def(def_id, variant_def))
                        .collect(),
                )
            })
            .as_ref()
            .expect("cannot get variant of opaque struct")[variant_idx.as_usize()]
        .clone()
    }

    pub fn generics_of(&self, def_id: DefId) -> rustc::ty::Generics<'tcx> {
        rustc::lowering::lower_generics(self.tcx, self.tcx.generics_of(def_id))
            .unwrap_or_else(|_| FatalError.raise())
    }

    pub fn default_fn_sig(&self, def_id: DefId) -> ty::PolySig {
        match rustc::lowering::lower_fn_sig(self.tcx, self.tcx.fn_sig(def_id)) {
            Ok(fn_sig) => self.refine_fn_sig(&fn_sig, &mut |_| ty::Pred::tt()),
            Err(_) => FatalError.raise(),
        }
    }

    pub fn default_type_of(&self, def_id: DefId) -> ty::Ty {
        match rustc::lowering::lower_ty(self.tcx, self.tcx.type_of(def_id)) {
            Ok(rustc_ty) => self.refine_ty(&rustc_ty, &mut |_| ty::Pred::tt()),
            Err(_) => FatalError.raise(),
        }
    }

    fn default_variant_def(
        &self,
        adt_def_id: DefId,
        variant_def: &rustc_middle::ty::VariantDef,
    ) -> ty::PolyVariant {
        let fields = variant_def
            .fields
            .iter()
            .map(|field| self.default_type_of(field.did))
            .collect_vec();
        let ret = self.default_type_of(adt_def_id);

        Binders::new(ty::VariantDef::new(fields, ret), vec![])
    }

    pub fn refine_fn_sig(
        &self,
        fn_sig: &rustc::ty::FnSig,
        mk_pred: &mut impl FnMut(&[ty::Sort]) -> ty::Pred,
    ) -> ty::PolySig {
        let args = fn_sig
            .inputs()
            .iter()
            .map(|ty| self.refine_ty(ty, mk_pred))
            .collect_vec();
        let ret = self.refine_ty(&fn_sig.output(), mk_pred);
        ty::PolySig::new(ty::FnSig::new(vec![], args, ret, vec![]), vec![])
    }

    pub fn refine_ty(
        &self,
        ty: &rustc::ty::Ty,
        mk_pred: &mut impl FnMut(&[ty::Sort]) -> ty::Pred,
    ) -> ty::Ty {
        let bty = match ty.kind() {
            rustc::ty::TyKind::Never => return ty::Ty::never(),
            rustc::ty::TyKind::Param(param_ty) => return ty::Ty::param(*param_ty),
            rustc::ty::TyKind::Ref(ty, rustc::ty::Mutability::Mut) => {
                return ty::Ty::mk_ref(ty::RefKind::Mut, self.refine_ty(ty, mk_pred));
            }
            rustc::ty::TyKind::Ref(ty, rustc::ty::Mutability::Not) => {
                return ty::Ty::mk_ref(ty::RefKind::Shr, self.refine_ty(ty, mk_pred));
            }
            rustc::ty::TyKind::Float(float_ty) => return ty::Ty::float(*float_ty),
            rustc::ty::TyKind::Tuple(tys) => {
                let tys = tys
                    .iter()
                    .map(|ty| self.refine_ty(ty, mk_pred))
                    .collect_vec();
                return ty::Ty::tuple(tys);
            }
            rustc::ty::TyKind::Adt(def_id, substs) => {
                let adt_def = self.adt_def(*def_id);
                let substs = substs
                    .iter()
                    .map(|arg| self.refine_generic_arg(arg, mk_pred))
                    .collect_vec();
                ty::BaseTy::adt(adt_def, substs)
            }
            rustc::ty::TyKind::Bool => ty::BaseTy::Bool,
            rustc::ty::TyKind::Int(int_ty) => ty::BaseTy::Int(*int_ty),
            rustc::ty::TyKind::Uint(uint_ty) => ty::BaseTy::Uint(*uint_ty),
        };
        let sorts = bty.sorts();
        if sorts.is_empty() {
            ty::Ty::indexed(bty, vec![])
        } else {
            let pred = ty::Binders::new(mk_pred(sorts), sorts);
            ty::Ty::exists(bty, pred)
        }
    }

    pub fn refine_generic_arg(
        &self,
        ty: &rustc::ty::GenericArg,
        mk_pred: &mut impl FnMut(&[ty::Sort]) -> ty::Pred,
    ) -> ty::Ty {
        match ty {
            rustc::ty::GenericArg::Ty(ty) => self.refine_ty(ty, mk_pred),
        }
    }
}<|MERGE_RESOLUTION|>--- conflicted
+++ resolved
@@ -72,13 +72,8 @@
     }
 
     pub fn register_struct_def(&mut self, def_id: DefId, struct_def: core::StructDef) {
-<<<<<<< HEAD
-        let variants = ty::lowering::LoweringCtxt::lower_struct_def(self, &struct_def)
-            .map(|poly_variant| vec![poly_variant]);
-=======
         let (adt_def, variant) = ty::lowering::LoweringCtxt::lower_struct_def(self, &struct_def);
         let variants = variant.map(|variant_def| vec![variant_def]);
->>>>>>> 923620b9
         self.adt_variants.get_mut().insert(def_id, variants);
 
         self.adt_defs.get_mut().insert(def_id, adt_def);
