use std::rc::Rc;

use flux_errors::FluxSession;
use rustc_hash::{FxHashMap, FxHashSet};
use rustc_hir::{
    def_id::{DefId, LocalDefId},
    LangItem,
};
use rustc_middle::ty::{TyCtxt, Variance};
pub use rustc_span::{symbol::Ident, Symbol};

use crate::{
    early_ctxt::EarlyCtxt,
    fhir::{self, FluxLocalDefId, VariantIdx},
    intern::List,
    queries::{Providers, Queries, QueryResult},
<<<<<<< HEAD
    rty::{self, fold::TypeFoldable, normalize::Defns, refining::Refiner},
    rustc,
=======
    rty::{self, normalize::Defns, refining::Refiner},
    rustc::{self, ty},
>>>>>>> e6d0d716
};

pub struct GlobalEnv<'sess, 'tcx> {
    pub tcx: TyCtxt<'tcx>,
    pub sess: &'sess FluxSession,
    func_decls: FxHashMap<Symbol, rty::FuncDecl>,
    /// Names of 'local' qualifiers to be used when checking a given `DefId`.
    fn_quals: FxHashMap<DefId, FxHashSet<Symbol>>,
    early_cx: EarlyCtxt<'sess, 'tcx>,
    queries: Queries<'tcx>,
    extern_specs: FxHashMap<DefId, DefId>,
}

impl<'sess, 'tcx> GlobalEnv<'sess, 'tcx> {
    pub fn new(
        early_cx: EarlyCtxt<'sess, 'tcx>,
        func_decls: FxHashMap<Symbol, rty::FuncDecl>,
        providers: Providers,
    ) -> Self {
        let mut fn_quals = FxHashMap::default();
        for (def_id, names) in early_cx.map.fn_quals() {
            let names = names.iter().map(|ident| ident.name).collect();
            fn_quals.insert(def_id.to_def_id(), names);
        }
        let externs = early_cx
            .map
            .externs()
            .iter()
            .map(|(extern_def_id, local_def_id)| (*extern_def_id, local_def_id.to_def_id()))
            .collect();
        GlobalEnv {
            tcx: early_cx.tcx,
            sess: early_cx.sess,
            early_cx,
            func_decls,
            fn_quals,
            queries: Queries::new(providers),
            extern_specs: externs,
        }
    }

    pub fn map(&self) -> &fhir::Map {
        &self.early_cx.map
    }

    pub fn defns(&self) -> QueryResult<&Defns> {
        self.queries.defns(self)
    }

    fn fn_quals(&self, did: DefId) -> FxHashSet<Symbol> {
        match self.fn_quals.get(&did) {
            None => FxHashSet::default(),
            Some(names) => names.clone(),
        }
    }

    pub fn qualifiers(&self, did: DefId) -> QueryResult<impl Iterator<Item = &rty::Qualifier>> {
        let names = self.fn_quals(did);
        Ok(self
            .queries
            .qualifiers(self)?
            .iter()
            .filter(move |qualifier| qualifier.global || names.contains(&qualifier.name)))
    }

    pub fn func_decls(&self) -> impl Iterator<Item = &rty::FuncDecl> {
        self.func_decls.values()
    }

    pub fn variances_of(&self, did: DefId) -> &[Variance] {
        self.tcx.variances_of(did)
    }

    pub fn mk_box(&self, ty: rty::Ty, alloc: rty::Ty) -> rty::Ty {
        let def_id = self.tcx.require_lang_item(LangItem::OwnedBox, None);
        let adt_def = self.adt_def(def_id).unwrap();

        // this is harcoding that `Box` has two type parameters and
        // it is indexed by unit. We leave this as a reminder in case
        // that ever changes.
        debug_assert_eq!(self.generics_of(def_id).unwrap().params.len(), 2);
        debug_assert!(adt_def.sort().is_unit());

        let bty =
            rty::BaseTy::adt(adt_def, vec![rty::GenericArg::Ty(ty), rty::GenericArg::Ty(alloc)]);
        rty::Ty::indexed(bty, rty::Index::unit())
    }

    pub fn mir(&self, def_id: LocalDefId) -> QueryResult<Rc<rustc::mir::Body<'tcx>>> {
        self.queries.mir(self, def_id)
    }

    pub fn lower_type_of(&self, def_id: DefId) -> QueryResult<ty::EarlyBinder<ty::Ty>> {
        self.queries.lower_type_of(self, def_id)
    }

    pub fn lower_fn_sig(&self, def_id: DefId) -> QueryResult<ty::EarlyBinder<ty::PolyFnSig>> {
        self.queries.lower_fn_sig(self, def_id)
    }

    pub fn adt_def(&self, def_id: impl Into<DefId>) -> QueryResult<rty::AdtDef> {
        self.queries.adt_def(self, def_id.into())
    }

    pub fn check_wf(
        &self,
        flux_id: impl Into<FluxLocalDefId>,
    ) -> QueryResult<Rc<fhir::WfckResults>> {
        self.queries.check_wf(self, flux_id.into())
    }

    pub fn generics_of(&self, def_id: impl Into<DefId>) -> QueryResult<rty::Generics> {
        self.queries.generics_of(self, def_id.into())
    }

    pub fn predicates_of(
        &self,
        def_id: DefId,
    ) -> QueryResult<rty::EarlyBinder<rty::GenericPredicates>> {
        self.queries.predicates_of(self, def_id)
    }

    pub fn type_of(&self, def_id: DefId) -> QueryResult<rty::EarlyBinder<rty::PolyTy>> {
        self.queries.type_of(self, def_id)
    }

    pub fn fn_sig(&self, def_id: DefId) -> QueryResult<rty::EarlyBinder<rty::PolyFnSig>> {
        self.queries.fn_sig(self, def_id)
    }

    pub fn variants_of(
        &self,
        def_id: DefId,
    ) -> QueryResult<rty::Opaqueness<rty::EarlyBinder<rty::PolyVariants>>> {
        self.queries.variants_of(self, def_id)
    }

    pub fn variant(
        &self,
        def_id: DefId,
        variant_idx: VariantIdx,
    ) -> QueryResult<rty::Opaqueness<rty::EarlyBinder<rty::PolyVariant>>> {
        Ok(self
            .variants_of(def_id)?
            .map(|variants| variants.map(|variants| variants[variant_idx.as_usize()].clone())))
    }

    pub fn late_bound_vars(&self, def_id: LocalDefId) -> QueryResult<List<rty::BoundVariableKind>> {
        self.queries.late_bound_vars(self, def_id)
    }

    pub fn index_sorts_of(&self, def_id: impl Into<DefId>) -> &[fhir::Sort] {
        self.early_cx.index_sorts_of(def_id.into())
    }

    pub fn early_bound_sorts_of(&self, def_id: DefId) -> &[fhir::Sort] {
        self.early_cx.early_bound_sorts_of(def_id)
    }

    pub fn refine_default(
        &self,
        generics: &rty::Generics,
        rustc_ty: &ty::Ty,
    ) -> QueryResult<rty::Ty> {
        Refiner::default(self, generics).refine_ty(rustc_ty)
    }

    pub fn refine_with_holes(
        &self,
        generics: &rty::Generics,
        rustc_ty: &ty::Ty,
    ) -> QueryResult<rty::Ty> {
        Refiner::with_holes(self, generics).refine_ty(rustc_ty)
    }

    pub fn instantiate_arg_for_fun(
        &self,
        generics: &rty::Generics,
        param: &rty::GenericParamDef,
        arg: &ty::GenericArg,
    ) -> QueryResult<rty::GenericArg> {
        Refiner::new(self, generics, |bty| {
            let sort = bty.sort();
            let mut ty = rty::Ty::indexed(bty.shift_in_escaping(1), rty::Expr::nu());
            if !sort.is_unit() {
                ty = rty::Ty::constr(rty::Expr::hole(), ty);
            }
            rty::Binder::with_sort(ty, sort)
        })
        .refine_generic_arg(param, arg)
    }

    pub fn instantiate_arg_for_constructor(
        &self,
        generics: &rty::Generics,
        param: &rty::GenericParamDef,
        arg: &ty::GenericArg,
    ) -> QueryResult<rty::GenericArg> {
        Refiner::with_holes(self, generics).refine_generic_arg(param, arg)
    }

    pub fn early_cx(&self) -> &EarlyCtxt<'sess, 'tcx> {
        &self.early_cx
    }

    pub fn hir(&self) -> rustc_middle::hir::map::Map<'tcx> {
        self.tcx.hir()
    }

    pub fn lookup_extern(&self, def_id: &DefId) -> Option<&DefId> {
        self.extern_specs.get(def_id)
    }
}<|MERGE_RESOLUTION|>--- conflicted
+++ resolved
@@ -14,13 +14,8 @@
     fhir::{self, FluxLocalDefId, VariantIdx},
     intern::List,
     queries::{Providers, Queries, QueryResult},
-<<<<<<< HEAD
     rty::{self, fold::TypeFoldable, normalize::Defns, refining::Refiner},
-    rustc,
-=======
-    rty::{self, normalize::Defns, refining::Refiner},
     rustc::{self, ty},
->>>>>>> e6d0d716
 };
 
 pub struct GlobalEnv<'sess, 'tcx> {
