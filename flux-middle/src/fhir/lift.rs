//! "Lift" HIR types into  FHIR types.
//!
use flux_common::{bug, index::IndexGen, iter::IterExt};
use flux_errors::{ErrorGuaranteed, FluxSession};
use hir::{def::DefKind, OwnerId};
use itertools::Itertools;
use rustc_ast::LitKind;
use rustc_errors::IntoDiagnostic;
use rustc_hir as hir;
use rustc_hir::def_id::LocalDefId;
use rustc_middle::ty::TyCtxt;

use super::{FhirId, FluxOwnerId};
use crate::fhir;

struct LiftCtxt<'a, 'tcx> {
    tcx: TyCtxt<'tcx>,
    sess: &'a FluxSession,
    local_id_gen: IndexGen<fhir::ItemLocalId>,
    owner: OwnerId,
}

pub fn lift_generics(
    tcx: TyCtxt,
    sess: &FluxSession,
    owner_id: OwnerId,
) -> Result<fhir::Generics, ErrorGuaranteed> {
    let def_id = owner_id.def_id;
    let hir_generics = tcx.hir().get_generics(def_id).unwrap();
    let cx = LiftCtxt::new(tcx, sess, owner_id);

    let params = hir_generics
        .params
        .iter()
        .map(|param| {
            let kind = match param.kind {
                hir::GenericParamKind::Lifetime { .. } => fhir::GenericParamDefKind::Lifetime,
                hir::GenericParamKind::Type { default, synthetic: false } => {
                    fhir::GenericParamDefKind::Type {
                        default: default.map(|ty| cx.lift_ty(ty)).transpose()?,
                    }
                }
                hir::GenericParamKind::Type { synthetic: true, .. } => {
                    return Err(sess.emit_err(errors::UnsupportedHir::new(
                        tcx,
                        param.def_id,
                        "`impl Trait` in argument position not supported",
                    )))
                }
                hir::GenericParamKind::Const { .. } => {
                    return Err(sess.emit_err(errors::UnsupportedHir::new(
                        tcx,
                        param.def_id,
                        "const generics are not supported",
                    )))
                }
            };
            Ok(fhir::GenericParamDef { def_id: param.def_id, kind })
        })
        .try_collect_exhaust()?;
    Ok(fhir::Generics { params })
}

pub fn lift_generic_predicates(
    tcx: TyCtxt,
    sess: &FluxSession,
    owner_id: OwnerId,
) -> Result<fhir::GenericPredicates, ErrorGuaranteed> {
    let def_id = owner_id.def_id;
    let hir_generics = tcx.hir().get_generics(def_id).unwrap();
    let cx = LiftCtxt::new(tcx, sess, owner_id);

    let predicates = hir_generics
        .predicates
        .iter()
        .map(|pred| cx.lift_where_predicate(pred))
        .try_collect_exhaust()?;
    Ok(fhir::GenericPredicates { predicates })
}

pub fn lift_refined_by(tcx: TyCtxt, owner_id: OwnerId) -> fhir::RefinedBy {
    let def_id = owner_id.def_id;
    let item = tcx.hir().expect_item(def_id);
    match item.kind {
        hir::ItemKind::TyAlias(..) | hir::ItemKind::Struct(..) | hir::ItemKind::Enum(..) => {
            fhir::RefinedBy::new(def_id, [], [], item.ident.span)
        }
        _ => {
            bug!("expected struct, enum or type alias");
        }
    }
}

pub fn lift_type_alias(
    tcx: TyCtxt,
    sess: &FluxSession,
    owner_id: OwnerId,
) -> Result<fhir::TyAlias, ErrorGuaranteed> {
    let def_id = owner_id.def_id;
    let item = tcx.hir().expect_item(def_id);
    let hir::ItemKind::TyAlias(ty, _) = &item.kind else {
        bug!("expected type alias");
    };
    let cx = LiftCtxt::new(tcx, sess, owner_id);
    let ty = cx.lift_ty(ty)?;
    Ok(fhir::TyAlias {
        owner_id,
        early_bound_params: vec![],
        index_params: vec![],
        ty,
        span: item.span,
        lifted: true,
    })
}

pub fn lift_field_def(
    tcx: TyCtxt,
    sess: &FluxSession,
    def_id: LocalDefId,
) -> Result<fhir::FieldDef, ErrorGuaranteed> {
    let hir_id = tcx.hir().local_def_id_to_hir_id(def_id);
    let node = tcx.hir().get(hir_id);
    let hir::Node::Field(field_def) = node else { bug!("expected a field") };
    let struct_id = tcx.hir().get_parent_item(hir_id);
    let ty = LiftCtxt::new(tcx, sess, struct_id).lift_ty(field_def.ty)?;
    Ok(fhir::FieldDef { def_id, ty, lifted: true })
}

pub fn lift_enum_variant_def(
    tcx: TyCtxt,
    sess: &FluxSession,
    def_id: LocalDefId,
) -> Result<fhir::VariantDef, ErrorGuaranteed> {
    let hir_id = tcx.hir().local_def_id_to_hir_id(def_id);
    let node = tcx.hir().get(hir_id);
    let hir::Node::Variant(variant) = node else { bug!("expected a variant") };
    let enum_id = tcx.hir().get_parent_item(hir_id);
    let hir::Item { ident, kind: hir::ItemKind::Enum(..), .. } =
        tcx.hir().expect_item(enum_id.def_id)
    else {
        bug!("expected an enum")
    };

    let cx = LiftCtxt::new(tcx, sess, enum_id);

    let fields = variant
        .data
        .fields()
        .iter()
        .map(|field| cx.lift_field_def(field))
        .try_collect_exhaust()?;

    // FIXME(nilehmann) the span should also include the generic arguments
    let span = ident.span;
    let path = fhir::Path {
<<<<<<< HEAD
        res: fhir::Res::Enum(enum_id.to_def_id()),
        args: cx.generic_params_into_args(generics)?,
        bindings: vec![],
=======
        res: fhir::Res::SelfTyAlias { alias_to: enum_id.to_def_id(), is_trait_impl: false },
        generics: vec![],
>>>>>>> b142721d
        refine: vec![],
        span,
    };
    let ret = fhir::VariantRet {
        bty: fhir::BaseTy::from(fhir::QPath::Resolved(None, path)),
        idx: fhir::RefineArg::Record(enum_id.to_def_id(), vec![], ident.span),
    };
    Ok(fhir::VariantDef { def_id, params: vec![], fields, ret, span: variant.span, lifted: true })
}

pub fn lift_fn_sig(
    tcx: TyCtxt,
    sess: &FluxSession,
    owner_id: OwnerId,
) -> Result<fhir::FnSig, ErrorGuaranteed> {
    let def_id = owner_id.def_id;
    let cx = LiftCtxt::new(tcx, sess, owner_id);
    let hir_id = tcx.hir().local_def_id_to_hir_id(def_id);
    let fn_sig = tcx
        .hir()
        .fn_sig_by_hir_id(hir_id)
        .expect("item does not have a `FnDecl`");

    let args = fn_sig
        .decl
        .inputs
        .iter()
        .map(|ty| cx.lift_ty(ty))
        .try_collect_exhaust()?;

    let output = fhir::FnOutput {
        params: vec![],
        ensures: vec![],
        ret: cx.lift_fn_ret_ty(&fn_sig.decl.output)?,
    };

    let fn_sig = fhir::FnSig {
        params: vec![],
        requires: vec![],
        args,
        output,
        lifted: true,
        span: fn_sig.span,
    };
    Ok(fn_sig)
}

pub fn lift_self_ty(
    tcx: TyCtxt,
    sess: &FluxSession,
    owner_id: OwnerId,
) -> Result<Option<fhir::Ty>, ErrorGuaranteed> {
    let cx = LiftCtxt::new(tcx, sess, owner_id);
    if let Some(def_id) = tcx.impl_of_method(owner_id.to_def_id()) {
        let local_id = def_id.expect_local();
        let hir::Item { kind: hir::ItemKind::Impl(impl_), .. } = tcx.hir().expect_item(local_id)
        else {
            bug!("expected an impl")
        };
        let self_ty = cx.lift_ty(impl_.self_ty)?;
        Ok(Some(self_ty))
    } else if let def_kind @ (DefKind::Struct | DefKind::Enum) = tcx.def_kind(owner_id) {
        let generics = tcx.hir().get_generics(owner_id.def_id).unwrap();
        let item = tcx.hir().expect_item(owner_id.def_id);

        // FIXME(nilehmann) the span should also include the generic arguments
        let span = item.ident.span;
        let path = fhir::Path {
            res: fhir::Res::Def(def_kind, owner_id.to_def_id()),
            generics: cx.generic_params_into_args(generics)?,
            refine: vec![],
            span,
        };
        let bty = fhir::BaseTy::from(fhir::QPath::Resolved(None, path));
        Ok(Some(fhir::Ty { fhir_id: cx.next_fhir_id(), span, kind: fhir::TyKind::BaseTy(bty) }))
    } else {
        Ok(None)
    }
}

impl<'a, 'tcx> LiftCtxt<'a, 'tcx> {
    fn new(tcx: TyCtxt<'tcx>, sess: &'a FluxSession, owner: OwnerId) -> Self {
        Self { tcx, sess, local_id_gen: IndexGen::new(), owner }
    }

    fn next_fhir_id(&self) -> FhirId {
        FhirId { owner: FluxOwnerId::Rust(self.owner), local_id: self.local_id_gen.fresh() }
    }

    fn lift_where_predicate(
        &self,
        pred: &hir::WherePredicate,
    ) -> Result<fhir::WhereBoundPredicate, ErrorGuaranteed> {
        if let hir::WherePredicate::BoundPredicate(bound) = pred {
            if bound.bound_generic_params.is_empty() {
                return self.emit_unsupported(&format!("unsupported where predicate: `{bound:?}`"));
            }
            let bounded_ty = self.lift_ty(bound.bounded_ty)?;
            let bounds = bound
                .bounds
                .iter()
                .map(|bound| self.lift_generic_bound(bound))
                .try_collect()?;

            Ok(fhir::WhereBoundPredicate { bounded_ty, bounds, span: bound.span })
        } else {
            self.emit_unsupported(&format!("unsupported where predicate: `{pred:?}`"))
        }
    }

    fn lift_generic_bound(&self, bound: &hir::GenericBound) -> Result<fhir::Path, ErrorGuaranteed> {
        if let hir::GenericBound::Trait(poly_trait_ref, hir::TraitBoundModifier::None) = bound
            && poly_trait_ref.bound_generic_params.is_empty()
        {
            todo!()
            // self.lift_path(None, &poly_trait_ref.trait_ref.path)
        } else {
            self.emit_unsupported(&format!("unsupported generic bound: `{bound:?}`"))
        }
    }

    fn lift_fn_ret_ty(&self, ret_ty: &hir::FnRetTy) -> Result<fhir::Ty, ErrorGuaranteed> {
        match ret_ty {
            hir::FnRetTy::DefaultReturn(_) => {
                let kind = fhir::TyKind::Tuple(vec![]);
                Ok(fhir::Ty { kind, fhir_id: self.next_fhir_id(), span: ret_ty.span() })
            }
            hir::FnRetTy::Return(ty) => self.lift_ty(ty),
        }
    }

    fn lift_field_def(&self, field_def: &hir::FieldDef) -> Result<fhir::FieldDef, ErrorGuaranteed> {
        let ty = self.lift_ty(field_def.ty)?;
        Ok(fhir::FieldDef { def_id: field_def.def_id, ty, lifted: true })
    }

    fn lift_ty(&self, ty: &hir::Ty) -> Result<fhir::Ty, ErrorGuaranteed> {
        let kind = match &ty.kind {
            hir::TyKind::Slice(ty) => {
                let kind = fhir::BaseTyKind::Slice(Box::new(self.lift_ty(ty)?));
                let bty = fhir::BaseTy { kind, span: ty.span };
                return Ok(fhir::Ty {
                    kind: fhir::TyKind::BaseTy(bty),
                    fhir_id: self.next_fhir_id(),
                    span: ty.span,
                });
            }
            hir::TyKind::Array(ty, len) => {
                fhir::TyKind::Array(Box::new(self.lift_ty(ty)?), self.lift_array_len(len)?)
            }
            hir::TyKind::Ref(lft, mut_ty) => {
                fhir::TyKind::Ref(self.lift_lifetime(lft)?, self.lift_mut_ty(mut_ty)?)
            }
            hir::TyKind::Never => fhir::TyKind::Never,
            hir::TyKind::Tup(tys) => {
                fhir::TyKind::Tuple(tys.iter().map(|ty| self.lift_ty(ty)).try_collect()?)
            }
            hir::TyKind::Path(qpath) => return self.lift_qpath(qpath),
            hir::TyKind::Ptr(mut_ty) => {
                fhir::TyKind::RawPtr(Box::new(self.lift_ty(mut_ty.ty)?), mut_ty.mutbl)
            }
            hir::TyKind::OpaqueDef(item_id, args, in_trait_def) => {
                let args = self.lift_generic_args(args)?;
                fhir::TyKind::OpaqueDef(*item_id, args, *in_trait_def)
            }
            _ => {
                return self.emit_unsupported(&format!(
                    "unsupported type: `{}`",
                    rustc_hir_pretty::ty_to_string(ty)
                ));
            }
        };
        Ok(fhir::Ty { kind, fhir_id: self.next_fhir_id(), span: ty.span })
    }

    fn lift_lifetime(&self, lft: &hir::Lifetime) -> Result<fhir::Lifetime, ErrorGuaranteed> {
        let res = match lft.res {
            hir::LifetimeName::Param(def_id) => fhir::LifetimeRes::Param(def_id),
            hir::LifetimeName::Static => fhir::LifetimeRes::Static,
            hir::LifetimeName::ImplicitObjectLifetimeDefault
            | hir::LifetimeName::Error
            | hir::LifetimeName::Infer => {
                return self.emit_unsupported(&format!("unsupported lifetime: `{lft}`",));
            }
        };
        Ok(fhir::Lifetime { fhir_id: self.next_fhir_id(), ident: lft.ident, res })
    }

    fn lift_mut_ty(&self, mut_ty: &hir::MutTy) -> Result<fhir::MutTy, ErrorGuaranteed> {
        Ok(fhir::MutTy { ty: Box::new(self.lift_ty(mut_ty.ty)?), mutbl: mut_ty.mutbl })
    }

    fn lift_qpath(&self, qpath: &hir::QPath) -> Result<fhir::Ty, ErrorGuaranteed> {
        match qpath {
            hir::QPath::Resolved(self_ty, path) => self.lift_path(*self_ty, path),
            hir::QPath::TypeRelative(_, _) | hir::QPath::LangItem(_, _, _) => {
                self.emit_unsupported(&format!(
                    "unsupported type: `{}`",
                    rustc_hir_pretty::qpath_to_string(qpath)
                ))
            }
        }
    }

    fn lift_path(
        &self,
        self_ty: Option<&hir::Ty>,
        path: &hir::Path,
    ) -> Result<fhir::Ty, ErrorGuaranteed> {
        let res = match path.res {
            hir::def::Res::Def(kind, def_id) => fhir::Res::Def(kind, def_id),
            hir::def::Res::PrimTy(prim_ty) => fhir::Res::PrimTy(prim_ty),
            hir::def::Res::SelfTyAlias { alias_to, is_trait_impl, forbid_generic: false } => {
                fhir::Res::SelfTyAlias { alias_to, is_trait_impl }
            }
            _ => {
                return self.emit_unsupported(&format!(
                    "unsupported type: `{}` {:?}",
                    rustc_hir_pretty::path_to_string(path),
                    path.res
                ));
            }
        };
        let (args, bindings) = match path.segments.last().unwrap().args {
            Some(args) => {
                (self.lift_generic_args(args.args)?, self.lift_type_bindings(args.bindings)?)
            }
            None => (vec![], vec![]),
        };

        let path = fhir::Path { res, args, bindings, refine: vec![], span: path.span };
        let self_ty = self_ty
            .map(|ty| Ok(Box::new(self.lift_ty(ty)?)))
            .transpose()?;
        let qpath = fhir::QPath::Resolved(self_ty, path);
        let bty = fhir::BaseTy::from(qpath);
        let span = bty.span;
        Ok(fhir::Ty { kind: fhir::TyKind::BaseTy(bty), fhir_id: self.next_fhir_id(), span })
    }

    fn lift_generic_args(
        &self,
        args: &[hir::GenericArg<'_>],
    ) -> Result<Vec<fhir::GenericArg>, ErrorGuaranteed> {
        let mut lifted = vec![];
        for arg in args {
            match arg {
                hir::GenericArg::Lifetime(lft) => {
                    let lft = self.lift_lifetime(lft)?;
                    lifted.push(fhir::GenericArg::Lifetime(lft));
                }
                hir::GenericArg::Type(ty) => {
                    let ty = self.lift_ty(ty)?;
                    lifted.push(fhir::GenericArg::Type(ty));
                }
                hir::GenericArg::Const(_) => {
                    return self.emit_unsupported("const generics are not supported")
                }
                hir::GenericArg::Infer(_) => {
                    bug!("unexpected inference generic argument");
                }
            }
        }
        Ok(lifted)
    }

    fn lift_type_bindings(
        &self,
        bindings: &[hir::TypeBinding<'_>],
    ) -> Result<Vec<fhir::TypeBinding>, ErrorGuaranteed> {
        let mut lifted = vec![];
        for binding in bindings {
            let hir::TypeBindingKind::Equality { term } = binding.kind else {
                return self.emit_unsupported("unsupported type binding");
            };
            let hir::Term::Ty(term) = term else {
                return self.emit_unsupported("unsupported type binding");
            };
            let term = self.lift_ty(term)?;
            lifted.push(fhir::TypeBinding { ident: binding.ident, term });
        }
        Ok(lifted)
    }

    fn lift_array_len(&self, len: &hir::ArrayLen) -> Result<fhir::ArrayLen, ErrorGuaranteed> {
        let body = match len {
            hir::ArrayLen::Body(anon_const) => self.tcx.hir().body(anon_const.body),
            hir::ArrayLen::Infer(_, _) => bug!("unexpected `ArrayLen::Infer`"),
        };
        if let hir::ExprKind::Lit(lit) = &body.value.kind
            && let LitKind::Int(array_len, _) = lit.node
        {
            Ok(fhir::ArrayLen { val: array_len as usize, span: lit.span })
        } else {
            self.emit_unsupported("only interger literals are supported for array lengths")
        }
    }

    fn generic_params_into_args(
        &self,
        generics: &hir::Generics,
    ) -> Result<Vec<fhir::GenericArg>, ErrorGuaranteed> {
        let mut args = vec![];
        for param in generics.params.iter() {
            match param.kind {
                hir::GenericParamKind::Type { .. } => {
<<<<<<< HEAD
                    let res = fhir::Res::Param(param.def_id.to_def_id());
                    let path = fhir::Path {
                        res,
                        args: vec![],
                        bindings: vec![],
                        refine: vec![],
                        span: param.span,
                    };
=======
                    let res = fhir::Res::Def(DefKind::TyParam, param.def_id.to_def_id());
                    let path =
                        fhir::Path { res, generics: vec![], refine: vec![], span: param.span };
>>>>>>> b142721d
                    let bty = fhir::BaseTy::from(fhir::QPath::Resolved(None, path));
                    let ty = fhir::Ty {
                        kind: fhir::TyKind::BaseTy(bty),
                        fhir_id: self.next_fhir_id(),
                        span: param.span,
                    };
                    args.push(fhir::GenericArg::Type(ty));
                }
                hir::GenericParamKind::Lifetime { .. } => {
                    let lft = fhir::Lifetime {
                        fhir_id: self.next_fhir_id(),
                        ident: param.name.ident(),
                        res: fhir::LifetimeRes::Param(param.def_id),
                    };
                    args.push(fhir::GenericArg::Lifetime(lft));
                }
                hir::GenericParamKind::Const { .. } => {
                    return self.emit_unsupported("const generics are not supported");
                }
            }
        }
        Ok(args)
    }

    #[track_caller]
    fn emit_unsupported<T>(&self, msg: &str) -> Result<T, ErrorGuaranteed> {
        self.emit_err(errors::UnsupportedHir::new(self.tcx, self.owner, msg))
    }

    #[track_caller]
    fn emit_err<'b, T>(&'b self, err: impl IntoDiagnostic<'b>) -> Result<T, ErrorGuaranteed> {
        Err(self.sess.emit_err(err))
    }
}

pub mod errors {
    use flux_macros::Diagnostic;
    use rustc_hir::def_id::DefId;
    use rustc_middle::ty::TyCtxt;
    use rustc_span::Span;

    #[derive(Diagnostic)]
    #[diag(middle_unsupported_hir, code = "FLUX")]
    #[note]
    pub struct UnsupportedHir<'a> {
        #[primary_span]
        #[label]
        span: Span,
        def_kind: &'static str,
        note: &'a str,
    }

    impl<'a> UnsupportedHir<'a> {
        pub fn new(tcx: TyCtxt, def_id: impl Into<DefId>, note: &'a str) -> Self {
            let def_id = def_id.into();
            let span = tcx
                .def_ident_span(def_id)
                .unwrap_or_else(|| tcx.def_span(def_id));
            let def_kind = tcx.def_kind(def_id).descr(def_id);
            Self { span, def_kind, note }
        }
    }
}<|MERGE_RESOLUTION|>--- conflicted
+++ resolved
@@ -153,14 +153,9 @@
     // FIXME(nilehmann) the span should also include the generic arguments
     let span = ident.span;
     let path = fhir::Path {
-<<<<<<< HEAD
-        res: fhir::Res::Enum(enum_id.to_def_id()),
-        args: cx.generic_params_into_args(generics)?,
+        res: fhir::Res::SelfTyAlias { alias_to: enum_id.to_def_id(), is_trait_impl: false },
+        args: vec![],
         bindings: vec![],
-=======
-        res: fhir::Res::SelfTyAlias { alias_to: enum_id.to_def_id(), is_trait_impl: false },
-        generics: vec![],
->>>>>>> b142721d
         refine: vec![],
         span,
     };
@@ -230,7 +225,8 @@
         let span = item.ident.span;
         let path = fhir::Path {
             res: fhir::Res::Def(def_kind, owner_id.to_def_id()),
-            generics: cx.generic_params_into_args(generics)?,
+            args: cx.generic_params_into_args(generics)?,
+            bindings: vec![],
             refine: vec![],
             span,
         };
@@ -467,8 +463,7 @@
         for param in generics.params.iter() {
             match param.kind {
                 hir::GenericParamKind::Type { .. } => {
-<<<<<<< HEAD
-                    let res = fhir::Res::Param(param.def_id.to_def_id());
+                    let res = fhir::Res::Def(DefKind::TyParam, param.def_id.to_def_id());
                     let path = fhir::Path {
                         res,
                         args: vec![],
@@ -476,11 +471,6 @@
                         refine: vec![],
                         span: param.span,
                     };
-=======
-                    let res = fhir::Res::Def(DefKind::TyParam, param.def_id.to_def_id());
-                    let path =
-                        fhir::Path { res, generics: vec![], refine: vec![], span: param.span };
->>>>>>> b142721d
                     let bty = fhir::BaseTy::from(fhir::QPath::Resolved(None, path));
                     let ty = fhir::Ty {
                         kind: fhir::TyKind::BaseTy(bty),
