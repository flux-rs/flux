pub mod paths_tree;

use std::iter;

use flux_common::{index::IndexGen, tracked_span_bug};
use flux_middle::{
    fhir::WeakKind,
    global_env::GlobalEnv,
    intern::List,
    rty::{
        box_args,
        evars::EVarSol,
        fold::TypeFoldable,
        subst::{FVarSubst, RegionSubst},
        BaseTy, Binder, Expr, ExprKind, GenericArg, Mutability, Path, PtrKind, Ref, Region, Ty,
        TyKind, Var, INNERMOST,
    },
    rustc::mir::{BasicBlock, Local, LocalDecls, Place, PlaceElem},
};
use itertools::{izip, Itertools};
use rustc_hash::FxHashSet;
use rustc_middle::ty::TyCtxt;

use self::paths_tree::{Binding, FoldResult, LocKind, PathsTree};
use super::rty::{Loc, Name, Sort};
use crate::{
    checker::errors::CheckerErrKind,
    constraint_gen::{ConstrGen, ConstrReason},
    fixpoint_encoding::{KVarEncoding, KVarStore},
    param_infer,
    refine_tree::{RefineCtxt, Scope},
    rty::VariantIdx,
    CheckerConfig,
};

#[derive(Clone, Default)]
pub struct TypeEnv<'a> {
    bindings: PathsTree,
    local_decls: &'a LocalDecls,
}

pub struct BasicBlockEnvShape {
    scope: Scope,
    bindings: PathsTree,
}

pub struct BasicBlockEnv {
    params: Vec<(Name, Sort)>,
    constrs: Vec<Expr>,
    scope: Scope,
    bindings: PathsTree,
}

impl TypeEnv<'_> {
    pub fn new(local_decls: &LocalDecls) -> TypeEnv {
        TypeEnv { bindings: PathsTree::default(), local_decls }
    }

    pub fn alloc_universal_loc(&mut self, loc: Loc, ty: Ty) {
        self.bindings.insert(loc, ty, LocKind::Universal);
    }

    pub fn alloc_with_ty(&mut self, local: Local, ty: Ty) {
        let ty = RegionSubst::new(&ty, &self.local_decls[local].ty).apply(&ty);
        self.bindings.insert(local.into(), ty, LocKind::Local);
    }

    pub fn alloc(&mut self, local: Local) {
        self.bindings
            .insert(local.into(), Ty::uninit(), LocKind::Local);
    }

    pub(crate) fn into_infer(
        self,
        rcx: &mut RefineCtxt,
        gen: &mut ConstrGen,
        scope: Scope,
    ) -> Result<BasicBlockEnvShape, CheckerErrKind> {
        BasicBlockEnvShape::new(rcx, gen, scope, self)
    }

    pub(crate) fn lookup_place(
        &mut self,
        rcx: &mut RefineCtxt,
        gen: &mut ConstrGen,
        place: &Place,
        checker_config: CheckerConfig,
    ) -> Result<Ty, CheckerErrKind> {
        Ok(self
            .bindings
            .lookup(gen.genv, rcx, place, checker_config)?
            .fold(rcx, gen, true)?
            .ty())
    }

    pub(crate) fn lookup_path(
        &mut self,
        rcx: &mut RefineCtxt,
        gen: &mut ConstrGen,
        path: &Path,
        checker_config: CheckerConfig,
    ) -> Result<Ty, CheckerErrKind> {
        Ok(self
            .bindings
            .lookup(gen.genv, rcx, path, checker_config)?
            .fold(rcx, gen, false)?
            .ty())
    }

    pub fn update_path(&mut self, path: &Path, new_ty: Ty) {
        self.bindings.update(path, new_ty);
    }

    /// When checking a borrow in the right hand side of an assignment `x = &'?n p`, we use the
    /// annotated region `'?n` in the type of the result. This region will only be used temporarily
    /// and then replaced by the region in the type of the `x` after the assignment.
    pub(crate) fn borrow(
        &mut self,
        rcx: &mut RefineCtxt,
        gen: &mut ConstrGen,
        re: Region,
        mutbl: Mutability,
        place: &Place,
        checker_config: CheckerConfig,
    ) -> Result<Ty, CheckerErrKind> {
        let ty = match self
            .bindings
            .lookup(gen.genv, rcx, place, checker_config)?
            .fold(rcx, gen, true)?
        {
            FoldResult::Strg(path, _) => Ty::ptr(PtrKind::from_ref(re, mutbl), path),
            FoldResult::Weak(result_rk, ty) => {
                debug_assert!(WeakKind::from(mutbl) <= result_rk);
                Ty::mk_ref(re, ty, mutbl)
            }
            FoldResult::Raw(ty) => Ty::mk_ref(re, ty, mutbl), // TODO(RJ): is this legit?
        };
        Ok(ty)
    }

    pub(crate) fn assign(
        &mut self,
        rcx: &mut RefineCtxt,
        gen: &mut ConstrGen,
        place: &Place,
        new_ty: Ty,
        checker_config: CheckerConfig,
    ) -> Result<(), CheckerErrKind> {
        let rustc_ty = place.ty(gen.genv, self.local_decls)?.ty;
        let new_ty = RegionSubst::new(&new_ty, &rustc_ty).apply(&new_ty);
        match self
            .bindings
            .lookup(gen.genv, rcx, place, checker_config)?
            .fold(rcx, gen, true)?
        {
            FoldResult::Strg(path, _) => {
                self.bindings.update(&path, new_ty);
            }
            FoldResult::Weak(WeakKind::Mut | WeakKind::Arr, ty) => {
                gen.subtyping(rcx, &new_ty, &ty, ConstrReason::Assign);
            }
            FoldResult::Weak(WeakKind::Shr, _) => {
                tracked_span_bug!("cannot assign to `{place:?}`, which is behind a `&` reference");
            }
            FoldResult::Raw(_) => { /* ignore write through Raw */ }
        }
        Ok(())
    }

    pub(crate) fn move_place(
        &mut self,
        rcx: &mut RefineCtxt,
        gen: &mut ConstrGen,
        place: &Place,
        checker_config: CheckerConfig,
    ) -> Result<Ty, CheckerErrKind> {
        match self
            .bindings
            .lookup(gen.genv, rcx, place, checker_config)?
            .fold(rcx, gen, true)?
        {
            FoldResult::Strg(path, ty) => {
                self.bindings.update(&path, Ty::uninit());
                Ok(ty)
            }
            FoldResult::Weak(WeakKind::Mut, _) => {
                tracked_span_bug!(
                    "cannot move out of `{place:?}`, which is behind a `&mut` reference"
                )
            }
            FoldResult::Weak(WeakKind::Arr, _) | FoldResult::Weak(WeakKind::Shr, _) => {
                tracked_span_bug!("cannot move out of `{place:?}`, which is behind a `&` reference")
            }
            FoldResult::Raw(_) => {
                tracked_span_bug!("cannot move out of a raw pointer")
            }
        }
    }

    pub(crate) fn unpack(&mut self, rcx: &mut RefineCtxt) {
        self.bindings.fmap_mut(|binding| {
            match binding {
                Binding::Owned(ty) => Binding::Owned(rcx.unpack(ty)),
                Binding::Blocked(ty) => Binding::Blocked(ty.clone()),
            }
        });
    }

    pub(crate) fn block_with(
        &mut self,
        rcx: &mut RefineCtxt,
        gen: &mut ConstrGen,
        path: &Path,
        updated: Ty,
        checker_config: CheckerConfig,
    ) -> Result<Ty, CheckerErrKind> {
        self.bindings
            .lookup(gen.genv, rcx, path, checker_config)?
            .block_with(rcx, gen, updated)
    }

    pub(crate) fn block(
        &mut self,
        rcx: &mut RefineCtxt,
        gen: &mut ConstrGen,
        path: &Path,
        checker_config: CheckerConfig,
    ) -> Result<Ty, CheckerErrKind> {
        self.bindings
            .lookup(gen.genv, rcx, path, checker_config)?
            .block(rcx, gen)
    }

    fn infer_subst_for_bb_env(&self, bb_env: &BasicBlockEnv) -> FVarSubst {
        let params = bb_env.params.iter().map(|(name, _)| *name).collect();
        let mut subst = FVarSubst::empty();
        self.bindings.iter(|_, path, binding1| {
            let binding2 = bb_env.bindings.get(&path);
            if bb_env.bindings.contains_loc(path.loc)
              && let Binding::Owned(ty1) = binding1
              && let Binding::Owned(ty2) = binding2 {
                self.infer_subst_for_bb_env_ty(bb_env, &params, ty1, &ty2, &mut subst);
            }
        });

        param_infer::check_inference(&subst, bb_env.params.iter().map(|(name, _)| *name)).unwrap();
        subst
    }

    fn infer_subst_for_bb_env_ty(
        &self,
        bb_env: &BasicBlockEnv,
        params: &FxHashSet<Name>,
        ty1: &Ty,
        ty2: &Ty,
        subst: &mut FVarSubst,
    ) {
        match (ty1.kind(), ty2.kind()) {
            (TyKind::Indexed(bty1, idx1), TyKind::Indexed(bty2, idx2)) => {
                self.infer_subst_for_bb_env_bty(bb_env, params, bty1, bty2, subst);
                subst.infer_from_idxs(params, idx1, idx2);
            }
            (TyKind::Ptr(pk1, path1), TyKind::Ptr(pk2, path2)) => {
                debug_assert_eq!(pk1, pk2);
                debug_assert_eq!(path1, path2);
            }
            (TyKind::Ptr(pk1, path), Ref!(r2, ty2, mutbl2)) => {
                debug_assert_eq!(pk1, &PtrKind::from_ref(*r2, *mutbl2));
                if let Binding::Owned(ty1) = self.bindings.get(path) {
                    self.infer_subst_for_bb_env_ty(bb_env, params, &ty1, ty2, subst);
                }
            }
            _ => {}
        }
    }

    fn infer_subst_for_bb_env_generic_arg(
        &self,
        bb_env: &BasicBlockEnv,
        params: &FxHashSet<Name>,
        arg1: &GenericArg,
        arg2: &GenericArg,
        subst: &mut FVarSubst,
    ) {
        if let (GenericArg::Ty(ty1), GenericArg::Ty(ty2)) = (arg1, arg2) {
            self.infer_subst_for_bb_env_ty(bb_env, params, ty1, ty2, subst);
        }
    }

    fn infer_subst_for_bb_env_bty(
        &self,
        bb_env: &BasicBlockEnv,
        params: &FxHashSet<Name>,
        bty1: &BaseTy,
        bty2: &BaseTy,
        subst: &mut FVarSubst,
    ) {
        match (bty1, bty2) {
            (BaseTy::Ref(r1, ty1, mutbl1), BaseTy::Ref(r2, ty2, mutbl2)) => {
                debug_assert_eq!(mutbl1, mutbl2);
                debug_assert_eq!(r1, r2);
                self.infer_subst_for_bb_env_ty(bb_env, params, ty1, ty2, subst);
            }
            (BaseTy::Adt(adt, substs1), BaseTy::Adt(_, substs2)) if adt.is_box() => {
                for (arg1, arg2) in iter::zip(substs1, substs2) {
                    self.infer_subst_for_bb_env_generic_arg(bb_env, params, arg1, arg2, subst);
                }
            }
            _ => {}
        }
    }

    pub(crate) fn check_goto(
        mut self,
        rcx: &mut RefineCtxt,
        gen: &mut ConstrGen,
        bb_env: &BasicBlockEnv,
        target: BasicBlock,
        checker_config: CheckerConfig,
    ) -> Result<(), CheckerErrKind> {
        self.bindings.close_boxes(rcx, gen, &bb_env.scope)?;

        let reason = ConstrReason::Goto(target);

        // Look up paths to make sure they are properly folded/unfolded
        for path in bb_env.bindings.paths() {
            self.bindings
                .lookup(gen.genv, rcx, &path, checker_config)?
                .fold(rcx, gen, false)?;
        }

        // Infer subst
        let subst = self.infer_subst_for_bb_env(bb_env);

        // Check constraints
        for constr in &bb_env.constrs {
            gen.check_pred(rcx, subst.apply(constr), reason);
        }

        let bb_env = bb_env
            .bindings
            .fmap(|binding| subst.apply(binding))
            .flatten();

        // Convert pointers to borrows
        for (_, path, binding2) in &bb_env {
            let binding1 = self.bindings.get(path);
            if let (Binding::Owned(ty1), Binding::Owned(ty2)) = (binding1, binding2) {
                match (ty1.kind(), ty2.kind()) {
                    (TyKind::Ptr(PtrKind::Mut(r1), ptr_path), Ref!(r2, bound, Mutability::Mut)) => {
                        debug_assert_eq!(r1, r2);
                        let ty = self
                            .bindings
                            .lookup(gen.genv, rcx, ptr_path, checker_config)?
                            .block_with(rcx, gen, bound.clone())?;
                        gen.subtyping(rcx, &ty, bound, reason);

                        self.bindings
                            .update(path, Ty::mk_ref(*r1, bound.clone(), Mutability::Mut));
                    }
                    (TyKind::Ptr(PtrKind::Shr(r1), ptr_path), Ref!(r2, _, Mutability::Not)) => {
                        debug_assert_eq!(r1, r2);
                        let ty = self
                            .bindings
                            .lookup(gen.genv, rcx, ptr_path, checker_config)?
                            .block(rcx, gen)?;
                        self.bindings
                            .update(path, Ty::mk_ref(*r1, ty, Mutability::Not));
                    }
                    _ => (),
                }
            }
        }

        // Check subtyping
        for (_, path, binding2) in bb_env {
            let binding1 = self.bindings.get(&path);
            let ty1 = binding1.ty();
            let ty2 = binding2.ty();
            gen.subtyping(rcx, ty1, ty2, reason);
        }
        Ok(())
    }

    pub(crate) fn downcast(
        &mut self,
        genv: &GlobalEnv,
        rcx: &mut RefineCtxt,
        place: &Place,
        variant_idx: VariantIdx,
        checker_config: CheckerConfig,
    ) -> Result<(), CheckerErrKind> {
        let mut down_place = place.clone();
        down_place.projection.push(PlaceElem::Downcast(variant_idx));
        self.bindings
            .lookup(genv, rcx, &down_place, checker_config)?;
        Ok(())
    }

    pub fn replace_evars(&mut self, evars: &EVarSol) {
        self.bindings
            .fmap_mut(|binding| binding.replace_evars(evars));
    }

    fn update(&mut self, path: &Path, ty: Ty) {
        self.bindings.update(path, ty);
    }
}

impl BasicBlockEnvShape {
    pub fn enter<'a>(&self, local_decls: &'a LocalDecls) -> TypeEnv<'a> {
        TypeEnv { bindings: self.bindings.clone(), local_decls }
    }

    fn new(
        rcx: &mut RefineCtxt,
        gen: &mut ConstrGen,
        scope: Scope,
        mut env: TypeEnv,
    ) -> Result<BasicBlockEnvShape, CheckerErrKind> {
        env.bindings.close_boxes(rcx, gen, &scope)?;
        let mut bindings = env.bindings;
        bindings.fmap_mut(|binding| {
            match binding {
                Binding::Owned(ty) => Binding::Owned(BasicBlockEnvShape::pack_ty(&scope, ty)),
                Binding::Blocked(ty) => Binding::Blocked(BasicBlockEnvShape::pack_ty(&scope, ty)),
            }
        });
        Ok(BasicBlockEnvShape { scope, bindings })
    }

    fn pack_ty(scope: &Scope, ty: &Ty) -> Ty {
        match ty.kind() {
            TyKind::Indexed(bty, idxs) => {
                let bty = BasicBlockEnvShape::pack_bty(scope, bty);
                if scope.has_free_vars(idxs) {
                    Ty::exists_with_constr(bty, Expr::hole())
                } else {
                    Ty::indexed(bty, idxs.clone())
                }
            }
            // FIXME(nilehmann) [`TyKind::Exists`] could also contain free variables.
            TyKind::Exists(_)
            | TyKind::Discr(..)
            | TyKind::Ptr(..)
            | TyKind::Uninit
            | TyKind::Param(_)
            | TyKind::Constr(_, _) => ty.clone(),
        }
    }

    fn pack_bty(scope: &Scope, bty: &BaseTy) -> BaseTy {
        match bty {
            BaseTy::Adt(adt_def, substs) => {
                let substs = List::from_vec(
                    substs
                        .iter()
                        .map(|arg| Self::pack_generic_arg(scope, arg))
                        .collect(),
                );
                BaseTy::adt(adt_def.clone(), substs)
            }
            BaseTy::Tuple(tys) => {
                let tys = tys
                    .iter()
                    .map(|ty| BasicBlockEnvShape::pack_ty(scope, ty))
                    .collect();
                BaseTy::Tuple(tys)
            }
            BaseTy::Slice(ty) => BaseTy::Slice(Self::pack_ty(scope, ty)),
            BaseTy::Ref(r, ty, mutbl) => BaseTy::Ref(*r, Self::pack_ty(scope, ty), *mutbl),
            BaseTy::Array(ty, c) => BaseTy::Array(Self::pack_ty(scope, ty), c.clone()),
            BaseTy::Int(_)
            | BaseTy::Param(_)
            | BaseTy::Uint(_)
            | BaseTy::Bool
            | BaseTy::Float(_)
            | BaseTy::Str
            | BaseTy::RawPtr(_, _)
            | BaseTy::Char
            | BaseTy::Never
            | BaseTy::Closure(_, _) => bty.clone(),
        }
    }

    fn pack_generic_arg(scope: &Scope, arg: &GenericArg) -> GenericArg {
        match arg {
            GenericArg::Ty(ty) => GenericArg::Ty(Self::pack_ty(scope, ty)),
            GenericArg::BaseTy(arg) => {
                GenericArg::BaseTy(arg.as_ref().map(|ty| Self::pack_ty(scope, ty)))
            }
            GenericArg::Lifetime(re) => GenericArg::Lifetime(*re),
        }
    }

    fn block(
        &mut self,
        rcx: &mut RefineCtxt,
        gen: &mut ConstrGen,
        path: &Path,
        checker_config: CheckerConfig,
    ) -> Result<Ty, CheckerErrKind> {
        self.bindings
            .lookup(gen.genv, rcx, path, checker_config)?
            .block(rcx, gen)
    }

    pub(crate) fn block_with(
        &mut self,
        rcx: &mut RefineCtxt,
        gen: &mut ConstrGen,
        path: &Path,
        updated: Ty,
        checker_config: CheckerConfig,
    ) -> Result<Ty, CheckerErrKind> {
        self.bindings
            .lookup(gen.genv, rcx, path, checker_config)?
            .block_with(rcx, gen, updated)
    }

    fn update(&mut self, path: &Path, ty: Ty) {
        self.bindings.update(path, ty);
    }

    /// join(self, genv, other) consumes the bindings in other, to "update"
    /// `self` in place, and returns `true` if there was an actual change
    /// or `false` indicating no change (i.e., a fixpoint was reached).
    pub(crate) fn join(
        &mut self,
        rcx: &mut RefineCtxt,
        gen: &mut ConstrGen,
        mut other: TypeEnv,
        checker_config: CheckerConfig,
    ) -> Result<bool, CheckerErrKind> {
        other.bindings.close_boxes(rcx, gen, &self.scope)?;

        // Unfold
        self.bindings
            .join_with(rcx, gen, &mut other.bindings, checker_config)?;

        let paths = self.bindings.paths();

        // Convert pointers to borrows
        for path in &paths {
            let binding1 = self.bindings.get(path);
            let binding2 = other.bindings.get(path);
            if let (Binding::Owned(ty1), Binding::Owned(ty2)) = (binding1, binding2) {
                match (ty1.kind(), ty2.kind()) {
                    (
                        TyKind::Ptr(PtrKind::Shr(r1), path1),
                        TyKind::Ptr(PtrKind::Shr(r2), path2),
                    ) if path1 != path2 => {
                        debug_assert_eq!(r1, r2);
                        let ty1 = self.block(rcx, gen, path1, checker_config)?;
                        let ty2 = self.block(rcx, gen, path2, checker_config)?;

                        self.update(path, Ty::mk_ref(*r1, ty1, Mutability::Not));
                        other.update(path, Ty::mk_ref(*r2, ty2, Mutability::Not));
                    }
                    (TyKind::Ptr(PtrKind::Shr(r1), ptr_path), Ref!(r2, _, Mutability::Not)) => {
                        debug_assert_eq!(r1, r2);
                        let ty = self.block(rcx, gen, ptr_path, checker_config)?;
                        self.bindings
                            .update(path, Ty::mk_ref(*r1, ty, Mutability::Not));
                    }
                    (Ref!(r1, _, Mutability::Not), TyKind::Ptr(PtrKind::Shr(r2), ptr_path)) => {
                        debug_assert_eq!(r1, r2);
                        let ty = other.block(rcx, gen, ptr_path, checker_config)?;
                        other.update(path, Ty::mk_ref(*r1, ty, Mutability::Not));
                    }
                    (
                        TyKind::Ptr(PtrKind::Mut(r1), path1),
                        TyKind::Ptr(PtrKind::Mut(r2), path2),
                    ) if path1 != path2 => {
                        debug_assert_eq!(r1, r2);
                        let ty1 = self.bindings.get(path1).expect_owned().with_holes();
                        let ty2 = other.bindings.get(path2).expect_owned().with_holes();

                        self.bindings
                            .update(path, Ty::mk_ref(*r1, ty1.clone(), Mutability::Mut));
                        other.update(path, Ty::mk_ref(*r1, ty2.clone(), Mutability::Mut));

                        self.block_with(rcx, gen, path1, ty1, checker_config)?;
                        other.block_with(rcx, gen, path2, ty2, checker_config)?;
                    }
                    (TyKind::Ptr(PtrKind::Mut(r1), ptr_path), Ref!(r2, bound, Mutability::Mut)) => {
                        debug_assert_eq!(r1, r2);
                        let bound = bound.with_holes();
                        self.block_with(rcx, gen, ptr_path, bound.clone(), checker_config)?;
                        self.update(path, Ty::mk_ref(*r1, bound, Mutability::Mut));
                    }
                    (Ref!(r1, bound, Mutability::Mut), TyKind::Ptr(PtrKind::Mut(r2), ptr_path)) => {
                        debug_assert_eq!(r1, r2);
                        let bound = bound.with_holes();
                        other.block_with(rcx, gen, ptr_path, bound.clone(), checker_config)?;
                        other.update(path, Ty::mk_ref(*r1, bound, Mutability::Mut));
                    }
                    _ => {}
                }
            }
        }

        // Join types
        let mut modified = false;
        for path in &paths {
            let binding1 = self.bindings.get(path);
            let binding2 = other.bindings.get(path);
            let binding = match (&binding1, &binding2) {
                (Binding::Owned(ty1), Binding::Owned(ty2)) => {
                    Binding::Owned(self.join_ty(ty1, ty2))
                }
                (Binding::Owned(ty1), Binding::Blocked(ty2))
                | (Binding::Blocked(ty1), Binding::Owned(ty2))
                | (Binding::Blocked(ty1), Binding::Blocked(ty2)) => {
                    Binding::Blocked(self.join_ty(ty1, ty2))
                }
            };
            modified |= binding1 != binding;
            self.bindings.update_binding(path, binding);
        }

        Ok(modified)
    }

    fn join_ty(&self, ty1: &Ty, ty2: &Ty) -> Ty {
        match (ty1.kind(), ty2.kind()) {
            (TyKind::Uninit, _) | (_, TyKind::Uninit) => Ty::uninit(),
            (TyKind::Exists(ty1), _) => self.join_ty(ty1.as_ref().skip_binder(), ty2),
            (_, TyKind::Exists(ty2)) => self.join_ty(ty1, ty2.as_ref().skip_binder()),
            (TyKind::Constr(_, ty1), _) => self.join_ty(ty1, ty2),
            (_, TyKind::Constr(_, ty2)) => self.join_ty(ty1, ty2),
            (TyKind::Indexed(bty1, idx1), TyKind::Indexed(bty2, idx2)) => {
                let bty = self.join_bty(bty1, bty2);
                let mut sorts = vec![];
                let idx = self.join_idx(&idx1.expr, &idx2.expr, &bty.sort(), &mut sorts);
                if sorts.is_empty() {
                    Ty::indexed(bty, idx)
                } else {
                    let ty = Ty::constr(Expr::hole(), Ty::indexed(bty, idx));
                    Ty::exists(Binder::with_sorts(ty, sorts))
                }
            }
            (TyKind::Ptr(rk1, path1), TyKind::Ptr(rk2, path2)) => {
                debug_assert_eq!(rk1, rk2);
                debug_assert_eq!(path1, path2);
                Ty::ptr(*rk1, path1.clone())
            }
            (TyKind::Param(param_ty1), TyKind::Param(param_ty2)) => {
                debug_assert_eq!(param_ty1, param_ty2);
                Ty::param(*param_ty1)
            }
            _ => tracked_span_bug!("unexpected types: `{ty1:?}` - `{ty2:?}`"),
        }
    }

    fn join_idx(&self, e1: &Expr, e2: &Expr, sort: &Sort, bound_sorts: &mut Vec<Sort>) -> Expr {
        match (e1.kind(), e2.kind(), sort) {
            (ExprKind::Tuple(es1), ExprKind::Tuple(es2), Sort::Tuple(sorts)) => {
                debug_assert_eq!(es1.len(), es2.len());
                debug_assert_eq!(es1.len(), sorts.len());
                Expr::tuple(
                    izip!(es1, es2, sorts)
                        .map(|(e1, e2, sort)| self.join_idx(e1, e2, sort, bound_sorts))
                        .collect_vec(),
                )
            }
            _ => {
                let has_free_vars2 = self.scope.has_free_vars(e2);
                let has_escaping_vars1 = e1.has_escaping_bvars();
                let has_escaping_vars2 = e2.has_escaping_bvars();
                if !has_free_vars2 && !has_escaping_vars1 && !has_escaping_vars2 && e1 == e2 {
                    e1.clone()
                } else {
                    bound_sorts.push(sort.clone());
<<<<<<< HEAD
                    let span = e2.span();
                    Expr::tuple_proj(Expr::nu(), (bound_sorts.len() - 1) as u32, span)
=======
                    Expr::late_bvar(INNERMOST, (bound_sorts.len() - 1) as u32)
>>>>>>> c2dc6734
                }
            }
        }
    }

    fn join_bty(&self, bty1: &BaseTy, bty2: &BaseTy) -> BaseTy {
        match (bty1, bty2) {
            (BaseTy::Adt(def1, substs1), BaseTy::Adt(def2, substs2)) => {
                debug_assert_eq!(def1.def_id(), def2.def_id());
                let substs = iter::zip(substs1, substs2)
                    .map(|(arg1, arg2)| self.join_generic_arg(arg1, arg2))
                    .collect();
                BaseTy::adt(def1.clone(), List::from_vec(substs))
            }
            (BaseTy::Tuple(tys1), BaseTy::Tuple(tys2)) => {
                let tys = iter::zip(tys1, tys2)
                    .map(|(ty1, ty2)| self.join_ty(ty1, ty2))
                    .collect();
                BaseTy::Tuple(tys)
            }
            (BaseTy::Ref(r1, ty1, mutbl1), BaseTy::Ref(r2, ty2, mutbl2)) => {
                debug_assert_eq!(r1, r2);
                debug_assert_eq!(mutbl1, mutbl2);
                BaseTy::Ref(*r1, self.join_ty(ty1, ty2), *mutbl1)
            }
            (BaseTy::Array(ty1, len1), BaseTy::Array(ty2, len2)) => {
                debug_assert_eq!(len1, len2);
                BaseTy::Array(self.join_ty(ty1, ty2), len1.clone())
            }
            _ => {
                debug_assert_eq!(bty1, bty2);
                bty1.clone()
            }
        }
    }

    fn join_generic_arg(&self, arg1: &GenericArg, arg2: &GenericArg) -> GenericArg {
        match (arg1, arg2) {
            (GenericArg::Ty(ty1), GenericArg::Ty(ty2)) => GenericArg::Ty(self.join_ty(ty1, ty2)),
            (GenericArg::BaseTy(_), GenericArg::BaseTy(_)) => {
                tracked_span_bug!("generic argument join for base types ins not implemented")
            }
            (GenericArg::Lifetime(re1), GenericArg::Lifetime(re2)) => {
                debug_assert_eq!(re1, re2);
                GenericArg::Lifetime(*re1)
            }
            _ => tracked_span_bug!("unexpected generic args: `{arg1:?}` - `{arg2:?}`"),
        }
    }

    pub fn into_bb_env(self, kvar_store: &mut KVarStore) -> BasicBlockEnv {
        let mut bindings = self.bindings;

        let mut generalizer = Generalizer::new(self.scope.name_gen());
        bindings.fmap_mut(|binding| {
            match binding {
                Binding::Owned(ty) => Binding::Owned(generalizer.generalize_ty(ty)),
                Binding::Blocked(ty) => Binding::Blocked(ty.clone()),
            }
        });
        let (names, sorts, preds) = generalizer.into_parts();
        // Replace all holes with a single fresh kvar on all parameters
        let mut constrs = preds
            .into_iter()
            .filter(|pred| !matches!(pred.kind(), ExprKind::Hole))
            .collect_vec();
        let params = iter::zip(names, sorts).collect_vec();
        let kvar = kvar_store.fresh(
            params.len(),
            params
                .iter()
                .cloned()
                .chain(self.scope.iter())
                .map(|(name, sort)| (Var::Free(name), sort)),
            KVarEncoding::Conj,
        );
        constrs.push(kvar);

        // Replace holes that weren't generalized by fresh kvars
        let mut kvar_gen = |sorts: &[_]| {
            kvar_store.fresh_bound(
                sorts,
                self.scope.iter().chain(params.iter().cloned()),
                KVarEncoding::Conj,
            )
        };
        bindings.fmap_mut(|binding| binding.replace_holes(&mut kvar_gen));

        BasicBlockEnv { params, constrs, bindings, scope: self.scope }
    }
}

struct Generalizer {
    name_gen: IndexGen<Name>,
    names: Vec<Name>,
    sorts: Vec<Sort>,
    preds: Vec<Expr>,
}

impl Generalizer {
    fn new(name_gen: IndexGen<Name>) -> Self {
        Self { name_gen, names: vec![], sorts: vec![], preds: vec![] }
    }

    fn into_parts(self) -> (Vec<Name>, Vec<Sort>, Vec<Expr>) {
        (self.names, self.sorts, self.preds)
    }

    /// This is effectively doing the same as [`RefineCtxt::unpack`] but for moving existentials
    /// to the top level in a [`BasicBlockEnv`]. Maybe we should find a way to abstract over it.
    fn generalize_ty(&mut self, ty: &Ty) -> Ty {
        match ty.kind() {
            TyKind::Indexed(bty, idxs) => {
                let bty = self.generalize_bty(bty);
                Ty::indexed(bty, idxs.clone())
            }
            TyKind::Exists(ty) => {
                let ty = ty.replace_bound_exprs_with(|sort| self.fresh_vars(sort));
                self.generalize_ty(&ty)
            }
            TyKind::Constr(pred, ty) => {
                self.preds.push(pred.clone());
                ty.clone()
            }
            _ => ty.clone(),
        }
    }

    fn generalize_bty(&mut self, bty: &BaseTy) -> BaseTy {
        match bty {
            BaseTy::Adt(adt_def, substs) if adt_def.is_box() => {
                let (boxed, alloc) = box_args(substs);
                let boxed = self.generalize_ty(boxed);
                BaseTy::adt(
                    adt_def.clone(),
                    vec![GenericArg::Ty(boxed), GenericArg::Ty(alloc.clone())],
                )
            }
            BaseTy::Ref(r, ty, Mutability::Not) => {
                let ty = self.generalize_ty(ty);
                BaseTy::Ref(*r, ty, Mutability::Not)
            }
            _ => bty.clone(),
        }
    }

    fn fresh_vars(&mut self, sort: &Sort) -> Expr {
        Expr::fold_sort(sort, |sort| Expr::fvar(self.fresh_var(sort)))
    }

    fn fresh_var(&mut self, sort: &Sort) -> Name {
        let fresh = self.name_gen.fresh();
        self.names.push(fresh);
        self.sorts.push(sort.clone());
        fresh
    }
}

impl BasicBlockEnv {
    pub(crate) fn enter<'a>(
        &self,
        rcx: &mut RefineCtxt,
        local_decls: &'a LocalDecls,
    ) -> TypeEnv<'a> {
        let mut subst = FVarSubst::empty();
        for (name, sort) in &self.params {
            let fresh = rcx.define_var(sort);
            subst.insert(*name, Expr::fvar(fresh));
        }
        for constr in &self.constrs {
            rcx.assume_pred(subst.apply(constr));
        }
        let bindings = self.bindings.fmap(|binding| subst.apply(binding));
        TypeEnv { bindings, local_decls }
    }

    pub(crate) fn scope(&self) -> &Scope {
        &self.scope
    }
}

mod pretty {
    use std::fmt;

    use flux_middle::pretty::*;
    use itertools::Itertools;

    use super::*;

    impl Pretty for TypeEnv<'_> {
        fn fmt(&self, cx: &PPrintCx, f: &mut fmt::Formatter<'_>) -> fmt::Result {
            define_scoped!(cx, f);
            w!("{:?}", &self.bindings)
        }

        fn default_cx(tcx: TyCtxt) -> PPrintCx {
            PPrintCx::default(tcx).kvar_args(KVarArgs::Hide)
        }
    }

    impl Pretty for BasicBlockEnvShape {
        fn fmt(&self, cx: &PPrintCx, f: &mut fmt::Formatter<'_>) -> fmt::Result {
            define_scoped!(cx, f);
            w!("{:?} {:?}", &self.scope, &self.bindings)
        }

        fn default_cx(tcx: TyCtxt) -> PPrintCx {
            PPrintCx::default(tcx).kvar_args(KVarArgs::Hide)
        }
    }

    impl Pretty for BasicBlockEnv {
        fn fmt(&self, cx: &PPrintCx, f: &mut fmt::Formatter<'_>) -> fmt::Result {
            define_scoped!(cx, f);
            w!("{:?} ", &self.scope)?;

            if !self.params.is_empty() {
                w!(
                    "∃ {}. ",
                    ^self.params
                        .iter()
                        .format_with(", ", |(name, sort), f| {
                            f(&format_args_cx!("{:?}: {:?}", ^name, ^sort))
                        })
                )?;
            }
            if !self.constrs.is_empty() {
                w!(
                    "{:?} ⇒ ",
                    join!(", ", self.constrs.iter().filter(|pred| !pred.is_trivially_true()))
                )?;
            }
            w!("{:?}", &self.bindings)
        }

        fn default_cx(tcx: TyCtxt) -> PPrintCx {
            PPrintCx::default(tcx).kvar_args(KVarArgs::Hide)
        }
    }

    impl_debug_with_default_cx!(TypeEnv<'_> => "type_env", BasicBlockEnvShape => "type_env_infer", BasicBlockEnv => "basic_block_env");
}<|MERGE_RESOLUTION|>--- conflicted
+++ resolved
@@ -672,12 +672,7 @@
                     e1.clone()
                 } else {
                     bound_sorts.push(sort.clone());
-<<<<<<< HEAD
-                    let span = e2.span();
-                    Expr::tuple_proj(Expr::nu(), (bound_sorts.len() - 1) as u32, span)
-=======
                     Expr::late_bvar(INNERMOST, (bound_sorts.len() - 1) as u32)
->>>>>>> c2dc6734
                 }
             }
         }
