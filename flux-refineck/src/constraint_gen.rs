use std::iter;

use flux_common::{index::IndexGen, tracked_span_bug};
use flux_middle::{
    global_env::GlobalEnv,
    intern::List,
    rty::{
        self,
        evars::{EVarCxId, EVarSol, UnsolvedEvar},
        fold::TypeFoldable,
        AliasTy, BaseTy, BinOp, Binder, Const, Constraint, ESpan, EVarGen, EarlyBinder, Expr,
        ExprKind, FnOutput, GeneratorObligPredicate, GenericArg, GenericArgs, InferMode,
        Mutability, Path, PolyFnSig, PolyVariant, PtrKind, Ref, Sort, TupleTree, Ty, TyKind, Var,
    },
    rustc::mir::{BasicBlock, Place},
};
use itertools::{izip, Itertools};
use rustc_data_structures::fx::FxIndexMap;
use rustc_hash::FxHashMap;
use rustc_hir::def_id::DefId;
use rustc_middle::ty::{RegionVid, Variance};
use rustc_span::Span;

use crate::{
    checker::errors::CheckerErrKind,
    fixpoint_encoding::KVarEncoding,
    refine_tree::{RefineCtxt, Scope, Snapshot, UnpackFlags},
    type_env::TypeEnv,
};

pub struct ConstrGen<'a, 'tcx> {
    pub genv: &'a GlobalEnv<'a, 'tcx>,
    def_id: DefId,
    refparams: &'a [Expr],
    kvar_gen: Box<dyn KVarGen + 'a>,
    rvid_gen: &'a IndexGen<RegionVid>,
    span: Span,
}

pub(crate) struct Obligations {
    pub(crate) predicates: List<rty::Clause>,
    /// Snapshot of the refinement subtree where the obligations should be checked
    pub(crate) snapshot: Snapshot,
}

pub trait KVarGen {
    fn fresh(&mut self, binders: &[List<Sort>], kind: KVarEncoding) -> Expr;
}

pub(crate) struct InferCtxt<'a, 'tcx> {
    genv: &'a GlobalEnv<'a, 'tcx>,
    def_id: DefId,
    refparams: &'a [Expr],
    kvar_gen: &'a mut (dyn KVarGen + 'a),
    evar_gen: EVarGen,
    rvid_gen: &'a IndexGen<RegionVid>,
    tag: Tag,
    scopes: FxIndexMap<EVarCxId, Scope>,
    obligs: Vec<rty::Clause>,
}

#[derive(PartialEq, Eq, Clone, Copy, Hash)]
pub struct Tag {
    pub reason: ConstrReason,
    pub src_span: Span,
    pub dst_span: Option<ESpan>,
}

impl Tag {
    pub fn new(reason: ConstrReason, span: Span) -> Self {
        Self { reason, src_span: span, dst_span: None }
    }

    pub fn with_dst(self, dst_span: Option<ESpan>) -> Self {
        Self { dst_span, ..self }
    }
}

#[derive(PartialEq, Eq, Clone, Copy, Hash, Debug)]
pub enum ConstrReason {
    Call,
    Assign,
    Ret,
    Fold,
    Assert(&'static str),
    Div,
    Rem,
    Goto(BasicBlock),
    Overflow,
    Other,
}

impl<'a, 'tcx> ConstrGen<'a, 'tcx> {
    pub fn new<G>(
        genv: &'a GlobalEnv<'a, 'tcx>,
        def_id: DefId,
        refparams: &'a [Expr],
        kvar_gen: G,
        rvid_gen: &'a IndexGen<RegionVid>,
        span: Span,
    ) -> Self
    where
        G: KVarGen + 'a,
    {
        ConstrGen { genv, def_id, refparams, kvar_gen: Box::new(kvar_gen), rvid_gen, span }
    }

    pub(crate) fn check_pred(
        &self,
        rcx: &mut RefineCtxt,
        pred: impl Into<Expr>,
        reason: ConstrReason,
    ) {
        rcx.check_pred(pred, Tag::new(reason, self.span));
    }

    pub(crate) fn subtyping(
        &mut self,
        rcx: &mut RefineCtxt,
        ty1: &Ty,
        ty2: &Ty,
        reason: ConstrReason,
    ) {
        let mut infcx = self.infcx(rcx, reason);
        let _ = infcx.subtyping(rcx, ty1, ty2);
        rcx.replace_evars(&infcx.solve().unwrap());
    }

    pub(crate) fn pack_closure_operands(
        &mut self,
        env: &mut TypeEnv,
        operands: &[Ty],
    ) -> Result<Vec<Ty>, CheckerErrKind> {
        let mut res = Vec::new();
        for ty in operands {
            let packed_ty = match ty.kind() {
                TyKind::Ptr(PtrKind::Shr(region), path) => {
                    let ty = env.get(path);
                    rty::Ty::mk_ref(*region, ty, Mutability::Not)
                }
                _ => ty.clone(),
            };
            res.push(packed_ty);
        }
        Ok(res)
    }

    #[allow(clippy::too_many_arguments)]
    pub(crate) fn check_fn_call(
        &mut self,
        rcx: &mut RefineCtxt,
        env: &mut TypeEnv,
        callsite_def_id: DefId,
        callee_def_id: Option<DefId>,
        fn_sig: EarlyBinder<PolyFnSig>,
        generic_args: &[GenericArg],
        actuals: &[Ty],
    ) -> Result<(Binder<FnOutput>, Obligations), CheckerErrKind> {
        // HACK(nilehmann) This let us infer parameters under mutable references for the simple case
        // where the formal argument is of the form `&mut B[@n]`, e.g., the type of the first argument
        // to `RVec::get_mut` is `&mut RVec<T>[@n]`. We should remove this after we implement opening of
        // mutable references.
        let actuals = iter::zip(
            actuals,
            fn_sig
                .as_ref()
                .skip_binder()
                .as_ref()
                .skip_binder()
                .args(),
        )
        .map(|(actual, formal)| {
            if let (Ref!(.., Mutability::Mut), Ref!(_, ty, Mutability::Mut)) = (actual.kind(), formal.kind())
                   && let TyKind::Indexed(..) = ty.kind() {
                    rcx.unpack_with(actual, UnpackFlags::EXISTS_IN_MUT_REF)
                } else {
                    actual.clone()
                }
        })
        .collect_vec();

        let genv = self.genv;

        let mut infcx = self.infcx(rcx, ConstrReason::Call);

        // Replace holes in generic arguments with fresh kvars
        let snapshot = rcx.snapshot();
        let generic_args = generic_args
            .iter()
            .map(|arg| arg.replace_holes(|sorts| infcx.fresh_kvar(sorts, KVarEncoding::Conj)))
            .collect_vec();

        // Generate fresh evars and kvars for refinement parameters
        let rvid_gen = infcx.rvid_gen;

        let exprs = infcx.inst_exprs(genv, callee_def_id);

        let inst_fn_sig = fn_sig
            .instantiate(&generic_args, &exprs)
            .replace_bound_vars(
<<<<<<< HEAD
                |_| rty::ReVar(RegionVar { rvid: rvid_gen.fresh(), is_nll: false }),
=======
                |_| rty::ReVar(rvid_gen.fresh()),
>>>>>>> c9aca159
                |sort, mode| infcx.fresh_evars_or_kvar(sort, mode),
            );

        let inst_fn_sig = rty::projections::normalize(
            genv,
            callsite_def_id,
            infcx.refparams,
            &exprs,
            &inst_fn_sig,
        )?;

        let obligs = if let Some(did) = callee_def_id {
            mk_obligations(genv, did, &generic_args, &exprs)?
        } else {
            List::empty()
        };

        // Check requires predicates and collect type constraints
        let mut requires = FxHashMap::default();
        for constr in inst_fn_sig.requires() {
            match constr {
                Constraint::Type(path, ty) => {
                    requires.insert(path.clone(), ty);
                }
                Constraint::Pred(pred) => {
                    infcx.check_pred(rcx, pred);
                }
            }
        }

        // Check arguments
        for (actual, formal) in iter::zip(&actuals, inst_fn_sig.args()) {
            let rcx = &mut rcx.push_comment(format!("{actual:?} <: {formal:?}"));

            let (formal, pred) = formal.unconstr();
            infcx.check_pred(rcx, pred);
            // TODO(pack-closure): Generalize/refactor to reuse for mutable closures
            match (actual.kind(), formal.kind()) {
                (TyKind::Ptr(PtrKind::Mut(_), path1), TyKind::Ptr(PtrKind::Mut(_), path2)) => {
                    let bound = requires[path2];
                    infcx.unify_exprs(&path1.to_expr(), &path2.to_expr(), false);
                    infcx.check_type_constr(rcx, env, path1, bound)?;
                }
                (TyKind::Ptr(PtrKind::Mut(_), path), Ref!(_, bound, Mutability::Mut)) => {
                    let ty = env.block_with(path, bound.clone());
                    infcx.subtyping(rcx, &ty, bound)?;
                }
                (TyKind::Ptr(PtrKind::Shr(_), path), Ref!(_, bound, Mutability::Not)) => {
                    let ty = env.get(path).unblocked();
                    infcx.subtyping(rcx, &ty, bound)?;
                }
                _ => infcx.subtyping(rcx, actual, &formal)?,
            }
        }

        // check (non-closure) obligations -- the closure ones are handled in `checker` since
        // as we have to recursively walk over their def_id bodies.
        for pred in &obligs {
            if let rty::ClauseKind::Projection(projection_pred) = pred.kind() {
                let proj_ty = Ty::projection(projection_pred.projection_ty);
                let impl_elem = rty::projections::normalize(
                    infcx.genv,
                    callsite_def_id,
                    infcx.refparams,
                    &exprs,
                    &proj_ty,
                )?;

                // TODO: does this really need to be invariant? https://github.com/flux-rs/flux/pull/478#issuecomment-1654035374
                infcx.subtyping(rcx, &impl_elem, &projection_pred.term)?;
                infcx.subtyping(rcx, &projection_pred.term, &impl_elem)?;
            }
        }
        // Replace evars
        let evars_sol = infcx.solve()?;
        env.replace_evars(&evars_sol);
        rcx.replace_evars(&evars_sol);
        let output = inst_fn_sig.output().replace_evars(&evars_sol);

        Ok((output, Obligations::new(obligs, snapshot)))
    }

    pub(crate) fn check_ret(
        &mut self,
        rcx: &mut RefineCtxt,
        env: &mut TypeEnv,
        callsite_def_id: DefId,
        output: &Binder<FnOutput>,
    ) -> Result<Obligations, CheckerErrKind> {
        let ret_place_ty = env.lookup_place(self.genv, rcx, Place::RETURN)?;

        let output = rty::projections::normalize(
            self.genv,
            callsite_def_id,
            self.refparams,
            self.refparams,
            output,
        )?;

        let mut infcx = self.infcx(rcx, ConstrReason::Ret);

        let output =
            output.replace_bound_exprs_with(|sort, mode| infcx.fresh_evars_or_kvar(sort, mode));

        infcx.subtyping(rcx, &ret_place_ty, &output.ret)?;
        for constraint in &output.ensures {
            infcx.check_constraint(rcx, env, constraint)?;
        }

        let obligs = infcx.obligations();

        let evars_sol = infcx.solve()?;
        rcx.replace_evars(&evars_sol);

        Ok(Obligations::new(obligs.into(), rcx.snapshot()))
    }

    pub(crate) fn check_constructor(
        &mut self,
        rcx: &mut RefineCtxt,
        variant: EarlyBinder<PolyVariant>,
        generic_args: &[GenericArg],
        fields: &[Ty],
    ) -> Result<Ty, CheckerErrKind> {
        // rn we are only calling `check_constructor` from path_tree when folding so we mark this
        // as a folding error.
        let mut infcx = self.infcx(rcx, ConstrReason::Fold);

        // Replace holes in generic arguments with fresh kvars
        let generic_args = generic_args
            .iter()
            .map(|arg| arg.replace_holes(|sorts| infcx.fresh_kvar(sorts, KVarEncoding::Conj)))
            .collect_vec();

        // Generate fresh evars and kvars for refinement parameters
        let variant = variant
            .instantiate(&generic_args, &[])
            .replace_bound_exprs_with(|sort, mode| infcx.fresh_evars_or_kvar(sort, mode));

        // Check arguments
        for (actual, formal) in iter::zip(fields, variant.fields()) {
            infcx.subtyping(rcx, actual, formal)?;
        }

        // Replace evars
        let evars_sol = infcx.solve()?;
        rcx.replace_evars(&evars_sol);

        Ok(variant.ret.replace_evars(&evars_sol))
    }

    pub(crate) fn check_mk_array(
        &mut self,
        rcx: &mut RefineCtxt,
        env: &mut TypeEnv,
        args: &[Ty],
        arr_ty: Ty,
    ) -> Result<Ty, CheckerErrKind> {
        let mut infcx = self.infcx(rcx, ConstrReason::Other);

        let arr_ty = arr_ty.replace_holes(|sort| infcx.fresh_kvar(sort, KVarEncoding::Conj));

        let (arr_ty, pred) = arr_ty.unconstr();
        infcx.check_pred(rcx, pred);

        for ty in args {
            // TODO(nilehmann) We should share this logic with `check_fn_call`
            match (ty.kind(), arr_ty.kind()) {
                (TyKind::Ptr(PtrKind::Mut(_), path), Ref!(_, bound, Mutability::Mut)) => {
                    let ty = env.block_with(path, bound.clone());
                    infcx.subtyping(rcx, &ty, bound)?;
                }
                (TyKind::Ptr(PtrKind::Shr(_), path), Ref!(_, bound, Mutability::Not)) => {
                    // TODO(pack-closure): why is this not put into `infcx.subtyping`?
                    let ty = env.get(path);
                    infcx.subtyping(rcx, &ty, bound)?;
                }
                _ => infcx.subtyping(rcx, ty, &arr_ty)?,
            }
        }
        rcx.replace_evars(&infcx.solve()?);

        Ok(Ty::array(arr_ty, Const::from(args.len())))
    }

    pub(crate) fn infcx(&mut self, rcx: &RefineCtxt, reason: ConstrReason) -> InferCtxt<'_, 'tcx> {
        InferCtxt::new(
            self.genv,
            self.def_id,
            self.refparams,
            rcx,
            &mut self.kvar_gen,
            self.rvid_gen,
            Tag::new(reason, self.span),
        )
    }
}

impl<'a, 'tcx> InferCtxt<'a, 'tcx> {
    fn new(
        genv: &'a GlobalEnv<'a, 'tcx>,
        def_id: DefId,
        refparams: &'a [Expr],
        rcx: &RefineCtxt,
        kvar_gen: &'a mut (dyn KVarGen + 'a),
        rvid_gen: &'a IndexGen<RegionVid>,
        tag: Tag,
    ) -> Self {
        let mut evar_gen = EVarGen::new();
        let mut scopes = FxIndexMap::default();
        scopes.insert(evar_gen.new_ctxt(), rcx.scope());
        Self {
            genv,
            def_id,
            refparams,
            kvar_gen,
            evar_gen,
            rvid_gen,
            tag,
            scopes,
            obligs: Vec::new(),
        }
    }

    fn inst_exprs(&mut self, genv: &GlobalEnv, callee_def_id: Option<DefId>) -> Vec<Expr> {
        if let Some(callee_id) = callee_def_id &&
           let Ok(params) = genv.refparams_of(callee_id)
         {
            params
                .iter()
                .map(|param| self.fresh_evars_or_kvar(&param.sort, param.mode))
                .collect_vec()
         } else {
            vec![]
        }
    }

    fn obligations(&self) -> Vec<rty::Clause> {
        self.obligs.clone()
    }

    fn insert_obligations(&mut self, obligs: Vec<rty::Clause>) {
        self.obligs.extend(obligs);
    }

    fn push_scope(&mut self, rcx: &RefineCtxt) {
        self.scopes.insert(self.evar_gen.new_ctxt(), rcx.scope());
    }

    fn pop_scope(&mut self) {
        self.scopes.pop();
    }

    fn fresh_kvar(&mut self, sorts: &[List<Sort>], encoding: KVarEncoding) -> Expr {
        self.kvar_gen.fresh(sorts, encoding)
    }

    fn fresh_evars(&mut self, sort: &Sort) -> Expr {
        let cx = *self.scopes.last().unwrap().0;
        Expr::fold_sort(sort, |_| Expr::evar(self.evar_gen.fresh_in_cx(cx)))
    }

    pub(crate) fn fresh_evars_or_kvar(&mut self, sort: &Sort, mode: InferMode) -> Expr {
        match mode {
            InferMode::KVar => {
                let fsort = sort.expect_func();
                let inputs = List::from_slice(fsort.inputs());
                Expr::abs(Binder::with_sorts(
                    self.fresh_kvar(&[inputs.clone()], KVarEncoding::Single),
                    inputs.iter().cloned(),
                ))
            }
            InferMode::EVar => self.fresh_evars(sort),
        }
    }

    pub(crate) fn check_pred(&self, rcx: &mut RefineCtxt, pred: impl Into<Expr>) {
        rcx.check_pred(pred, self.tag);
    }

    fn check_type_constr(
        &mut self,
        rcx: &mut RefineCtxt,
        env: &mut TypeEnv,
        path: &Path,
        ty: &Ty,
    ) -> Result<(), CheckerErrKind> {
        let actual_ty = env.get(path);
        self.subtyping(rcx, &actual_ty, ty)
    }

    fn check_constraint(
        &mut self,
        rcx: &mut RefineCtxt,
        env: &mut TypeEnv,
        constraint: &Constraint,
    ) -> Result<(), CheckerErrKind> {
        let rcx = &mut rcx.branch();
        match constraint {
            Constraint::Type(path, ty) => self.check_type_constr(rcx, env, path, ty),
            Constraint::Pred(e) => {
                rcx.check_pred(e, self.tag);
                Ok(())
            }
        }
    }

    pub(crate) fn subtyping(
        &mut self,
        rcx: &mut RefineCtxt,
        ty1: &Ty,
        ty2: &Ty,
    ) -> Result<(), CheckerErrKind> {
        let rcx = &mut rcx.branch();

        match (ty1.kind(), ty2.kind()) {
            (TyKind::Exists(ty1), _) => {
                let ty1 = ty1.replace_bound_exprs_with(|sort, _| rcx.define_vars(sort));
                self.subtyping(rcx, &ty1, ty2)
            }
            (TyKind::Constr(p1, ty1), _) => {
                rcx.assume_pred(p1);
                self.subtyping(rcx, ty1, ty2)
            }
            (_, TyKind::Exists(ty2)) => {
                self.push_scope(rcx);
                let ty2 =
                    ty2.replace_bound_exprs_with(|sort, mode| self.fresh_evars_or_kvar(sort, mode));
                self.subtyping(rcx, ty1, &ty2)?;
                self.pop_scope();
                Ok(())
            }
            (TyKind::Indexed(bty1, idx1), TyKind::Indexed(bty2, idx2)) => {
                self.bty_subtyping(rcx, bty1, bty2)?;
                self.idx_subtyping(rcx, &idx1.expr, &idx2.expr, &idx2.is_binder);
                Ok(())
            }
            (TyKind::Ptr(pk1, path1), TyKind::Ptr(pk2, path2)) => {
                debug_assert_eq!(pk1, pk2);
                debug_assert_eq!(path1, path2);
                Ok(())
            }
            (TyKind::Param(param_ty1), TyKind::Param(param_ty2)) => {
                debug_assert_eq!(param_ty1, param_ty2);
                Ok(())
            }
            (_, TyKind::Uninit) => {
                // FIXME: we should rethink in which situation this is sound.
                Ok(())
            }
            (_, TyKind::Constr(p2, ty2)) => {
                rcx.check_pred(p2, self.tag);
                self.subtyping(rcx, ty1, ty2)
            }
            (TyKind::Downcast(.., fields1), TyKind::Downcast(.., fields2)) => {
                debug_assert_eq!(fields1.len(), fields2.len());
                for (field1, field2) in iter::zip(fields1, fields2) {
                    self.subtyping(rcx, field1, field2)?;
                }
                Ok(())
            }
            (_, TyKind::Alias(rty::AliasKind::Opaque, alias_ty)) => {
                self.opaque_subtyping(rcx, ty1, alias_ty)
            }
            _ => tracked_span_bug!("`{ty1:?}` <: `{ty2:?}`"),
        }
    }

    fn bty_subtyping(
        &mut self,
        rcx: &mut RefineCtxt,
        bty1: &BaseTy,
        bty2: &BaseTy,
    ) -> Result<(), CheckerErrKind> {
        match (bty1, bty2) {
            (BaseTy::Int(int_ty1), BaseTy::Int(int_ty2)) => {
                debug_assert_eq!(int_ty1, int_ty2);
                Ok(())
            }
            (BaseTy::Uint(uint_ty1), BaseTy::Uint(uint_ty2)) => {
                debug_assert_eq!(uint_ty1, uint_ty2);
                Ok(())
            }
            (BaseTy::Adt(adt1, args1), BaseTy::Adt(adt2, args2)) => {
                debug_assert_eq!(adt1.did(), adt2.did());
                debug_assert_eq!(args1.len(), args2.len());
                let variances = self.genv.variances_of(adt1.did());
                for (variance, ty1, ty2) in izip!(variances, args1.iter(), args2.iter()) {
                    self.generic_arg_subtyping(rcx, *variance, ty1, ty2)?;
                }
                Ok(())
            }
            (BaseTy::Float(float_ty1), BaseTy::Float(float_ty2)) => {
                debug_assert_eq!(float_ty1, float_ty2);
                Ok(())
            }

            (BaseTy::Slice(ty1), BaseTy::Slice(ty2)) => self.subtyping(rcx, ty1, ty2),
            (BaseTy::Ref(_, ty1, Mutability::Mut), BaseTy::Ref(_, ty2, Mutability::Mut)) => {
                self.subtyping(rcx, ty1, ty2)?;
                self.subtyping(rcx, ty2, ty1)
            }
            (BaseTy::Ref(_, ty1, Mutability::Not), BaseTy::Ref(_, ty2, Mutability::Not)) => {
                self.subtyping(rcx, ty1, ty2)
            }
            (BaseTy::Tuple(tys1), BaseTy::Tuple(tys2)) => {
                debug_assert_eq!(tys1.len(), tys2.len());
                for (ty1, ty2) in iter::zip(tys1, tys2) {
                    self.subtyping(rcx, ty1, ty2)?;
                }
                Ok(())
            }
            (BaseTy::Array(ty1, len1), BaseTy::Array(ty2, len2)) => {
                debug_assert_eq!(len1, len2);
                self.subtyping(rcx, ty1, ty2)
            }
            (BaseTy::Param(param1), BaseTy::Param(param2)) => {
                debug_assert_eq!(param1, param2);
                Ok(())
            }
            (BaseTy::Bool, BaseTy::Bool)
            | (BaseTy::Str, BaseTy::Str)
            | (BaseTy::Char, BaseTy::Char)
            | (BaseTy::RawPtr(_, _), BaseTy::RawPtr(_, _)) => Ok(()),
            (BaseTy::Closure(did1, tys1), BaseTy::Closure(did2, tys2)) if did1 == did2 => {
                debug_assert_eq!(tys1.len(), tys2.len());
                for (ty1, ty2) in iter::zip(tys1, tys2) {
                    self.subtyping(rcx, ty1, ty2)?;
                }
                Ok(())
            }
            _ => {
                panic!("unexpected base types: `{:?}` and `{:?}`", bty1, bty2,);
            }
        }
    }

    fn project_bty(&mut self, self_ty: &Ty, def_id: DefId) -> Ty {
        let args = vec![GenericArg::Ty(self_ty.clone())];
        let alias_ty = rty::AliasTy::new(def_id, args, List::empty());
        let proj_ty = Ty::projection(alias_ty);
        rty::projections::normalize(
            self.genv,
            self.def_id,
            self.refparams,
            self.refparams,
            &proj_ty,
        )
        .unwrap()
    }

    fn opaque_subtyping(
        &mut self,
        rcx: &mut RefineCtxt,
        ty: &Ty,
        alias_ty: &AliasTy,
    ) -> Result<(), CheckerErrKind> {
        if let Some(BaseTy::Generator(def_id, args)) = ty.as_bty_skipping_existentials() {
            let obligs = mk_generator_obligations(self.genv, def_id, args, &alias_ty.def_id)?;
            self.insert_obligations(obligs);
        } else {
            let bounds = self
                .genv
                .item_bounds(alias_ty.def_id)?
                .instantiate_refparams(self.refparams);
            for clause in &bounds {
                if let rty::ClauseKind::Projection(pred) = clause.kind() {
                    let ty1 = self.project_bty(ty, pred.projection_ty.def_id);
                    let ty2 = pred.term;
                    self.subtyping(rcx, &ty1, &ty2)?;
                }
            }
        }
        Ok(())
    }

    fn generic_arg_subtyping(
        &mut self,
        rcx: &mut RefineCtxt,
        variance: Variance,
        arg1: &GenericArg,
        arg2: &GenericArg,
    ) -> Result<(), CheckerErrKind> {
        match (arg1, arg2) {
            (GenericArg::Ty(ty1), GenericArg::Ty(ty2)) => {
                match variance {
                    Variance::Covariant => self.subtyping(rcx, ty1, ty2),
                    Variance::Invariant => {
                        self.subtyping(rcx, ty1, ty2)?;
                        self.subtyping(rcx, ty2, ty1)
                    }
                    Variance::Contravariant => self.subtyping(rcx, ty2, ty1),
                    Variance::Bivariant => Ok(()),
                }
            }
            (GenericArg::BaseTy(_), GenericArg::BaseTy(_)) => {
                tracked_span_bug!("sgeneric argument subtyping for base types is not implemented");
            }
            (GenericArg::Lifetime(_), GenericArg::Lifetime(_)) => Ok(()),
            _ => tracked_span_bug!("incompatible generic args: `{arg1:?}` `{arg2:?}"),
        }
    }

    fn idx_subtyping(
        &mut self,
        rcx: &mut RefineCtxt,
        e1: &Expr,
        e2: &Expr,
        is_binder: &TupleTree<bool>,
    ) {
        if e1 == e2 {
            return;
        }

        match (e1.kind(), e2.kind()) {
            (ExprKind::Tuple(tup1), ExprKind::Tuple(tup2)) => {
                debug_assert_eq!(tup1.len(), tup2.len());

                for (e1, e2, is_binder) in izip!(tup1, tup2, is_binder.split()) {
                    self.idx_subtyping(rcx, e1, e2, is_binder);
                }
            }
            (ExprKind::Abs(p1), ExprKind::Abs(p2)) => {
                self.pred_subtyping(rcx, p1, p2);
            }
            (_, ExprKind::Abs(p)) => {
                self.pred_subtyping(rcx, &e1.eta_expand_abs(&p.vars().to_sort_list()), p);
            }
            (ExprKind::Abs(p), _) => {
                self.unify_exprs(e1, e2, *is_binder.expect_leaf());
                self.pred_subtyping(rcx, p, &e2.eta_expand_abs(&p.vars().to_sort_list()));
            }
            _ => {
                self.unify_exprs(e1, e2, *is_binder.expect_leaf());
                let span = e2.span();
                rcx.check_pred(Expr::binary_op(BinOp::Eq, e1, e2, span), self.tag);
            }
        }
    }

    fn pred_subtyping(&mut self, rcx: &mut RefineCtxt, p1: &Binder<Expr>, p2: &Binder<Expr>) {
        debug_assert_eq!(p1.vars(), p2.vars());
        let vars = p1
            .vars()
            .to_sort_list()
            .iter()
            .map(|s| rcx.define_vars(s))
            .collect_vec();
        let p1 = p1.replace_bound_exprs(&vars);
        let p2 = p2.replace_bound_exprs(&vars);
        rcx.check_impl(&p1, &p2, self.tag);
        rcx.check_impl(&p2, &p1, self.tag);
    }

    fn unify_exprs(&mut self, e1: &Expr, e2: &Expr, replace: bool) {
        if let ExprKind::Var(Var::EVar(evar)) = e2.kind()
           && let scope = &self.scopes[&evar.cx()]
           && !scope.has_free_vars(e1)
        {
            self.evar_gen.unify(*evar, e1, replace);
        }
    }

    pub(crate) fn solve(self) -> Result<EVarSol, UnsolvedEvar> {
        self.evar_gen.solve()
    }
}

impl Obligations {
    fn new(predicates: List<rty::Clause>, snapshot: Snapshot) -> Self {
        Self { predicates, snapshot }
    }
}

fn mk_generator_obligations(
    genv: &GlobalEnv<'_, '_>,
    generator_did: &DefId,
    generator_args: &GenericArgs,
    opaque_def_id: &DefId,
) -> Result<Vec<rty::Clause>, CheckerErrKind> {
    let bounds = genv.item_bounds(*opaque_def_id)?;
    let pred = if let rty::ClauseKind::Projection(proj) = bounds.skip_binder()[0].kind() {
        let output = proj.term;
        GeneratorObligPredicate { def_id: *generator_did, args: generator_args.clone(), output }
    } else {
        panic!("mk_generator_obligations: unexpected bounds")
    };
    let clause = rty::Clause::new(rty::ClauseKind::GeneratorOblig(pred));
    Ok(vec![clause])
}

fn mk_obligations(
    genv: &GlobalEnv<'_, '_>,
    did: DefId,
    args: &[GenericArg],
    refine: &[Expr],
) -> Result<List<rty::Clause>, CheckerErrKind> {
    Ok(genv
        .predicates_of(did)?
        .predicates()
        .instantiate(args, refine))
}

impl<F> KVarGen for F
where
    F: FnMut(&[List<Sort>], KVarEncoding) -> Expr,
{
    fn fresh(&mut self, binders: &[List<Sort>], kind: KVarEncoding) -> Expr {
        (self)(binders, kind)
    }
}

impl<'a> KVarGen for &mut (dyn KVarGen + 'a) {
    fn fresh(&mut self, binders: &[List<Sort>], kind: KVarEncoding) -> Expr {
        (**self).fresh(binders, kind)
    }
}

impl<'a> KVarGen for Box<dyn KVarGen + 'a> {
    fn fresh(&mut self, binders: &[List<Sort>], kind: KVarEncoding) -> Expr {
        (**self).fresh(binders, kind)
    }
}

mod pretty {
    use std::fmt;

    use flux_middle::pretty::*;

    use super::*;

    impl Pretty for Tag {
        fn fmt(&self, cx: &PPrintCx, f: &mut fmt::Formatter<'_>) -> fmt::Result {
            define_scoped!(cx, f);
            w!("{:?} at {:?}", ^self.reason, self.src_span)
        }
    }

    impl_debug_with_default_cx!(Tag);
}<|MERGE_RESOLUTION|>--- conflicted
+++ resolved
@@ -31,6 +31,7 @@
 pub struct ConstrGen<'a, 'tcx> {
     pub genv: &'a GlobalEnv<'a, 'tcx>,
     def_id: DefId,
+    refparams: &'a [Expr],
     refparams: &'a [Expr],
     kvar_gen: Box<dyn KVarGen + 'a>,
     rvid_gen: &'a IndexGen<RegionVid>,
@@ -198,14 +199,17 @@
         let inst_fn_sig = fn_sig
             .instantiate(&generic_args, &exprs)
             .replace_bound_vars(
-<<<<<<< HEAD
-                |_| rty::ReVar(RegionVar { rvid: rvid_gen.fresh(), is_nll: false }),
-=======
                 |_| rty::ReVar(rvid_gen.fresh()),
->>>>>>> c9aca159
                 |sort, mode| infcx.fresh_evars_or_kvar(sort, mode),
             );
 
+        let inst_fn_sig = rty::projections::normalize(
+            genv,
+            callsite_def_id,
+            infcx.refparams,
+            &exprs,
+            &inst_fn_sig,
+        )?;
         let inst_fn_sig = rty::projections::normalize(
             genv,
             callsite_def_id,
