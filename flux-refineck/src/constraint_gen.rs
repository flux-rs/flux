--- conflicted
+++ resolved
@@ -132,9 +132,9 @@
         let mut res = Vec::new();
         for ty in operands {
             let packed_ty = match ty.kind() {
-                TyKind::Ptr(PtrKind::Shr, path) => {
+                TyKind::Ptr(PtrKind::Shr(region), path) => {
                     let ty = env.block(rcx, &mut infcx.as_constr_gen(), path, checker_config)?;
-                    rty::Ty::mk_ref(RefKind::Shr, ty)
+                    rty::Ty::mk_ref(*region, ty, Mutability::Not)
                 }
                 _ => ty.clone(),
             };
@@ -342,12 +342,8 @@
                     )?;
                     infcx.subtyping(rcx, &ty, bound);
                 }
-<<<<<<< HEAD
-                (TyKind::Ptr(PtrKind::Shr, path), Ref!(RefKind::Shr, bound)) => {
+                (TyKind::Ptr(PtrKind::Shr(_), path), Ref!(_, bound, Mutability::Not)) => {
                     // TODO(pack-closure): why is this not put into `infcx.subtyping`?
-=======
-                (TyKind::Ptr(PtrKind::Shr(_), path), Ref!(_, bound, Mutability::Not)) => {
->>>>>>> 46959500
                     let checker_config = infcx.checker_config;
                     let ty = env.block(rcx, &mut infcx.as_constr_gen(), path, checker_config)?;
                     infcx.subtyping(rcx, &ty, bound);
