use std::iter;

use flux_common::{index::IndexGen, tracked_span_bug};
use flux_middle::{
    global_env::GlobalEnv,
    intern::List,
    rty::{
        self,
        evars::{EVarCxId, EVarSol, UnsolvedEvar},
        fold::TypeFoldable,
        refining::refine_default,
        BaseTy, BinOp, Binder, Const, Constraint, ESpan, EVarGen, EarlyBinder, Expr, ExprKind,
        FnOutput, GeneratorObligPredicate, GenericArg, GenericArgs, InferMode, Mutability, Path,
        PolyFnSig, PolyVariant, PtrKind, Ref, Sort, TupleTree, Ty, TyKind, Var,
    },
    rustc::{
        mir::{BasicBlock, Place},
        ty::RegionVar,
    },
};
use itertools::{izip, Itertools};
use rustc_data_structures::fx::FxIndexMap;
use rustc_hash::FxHashMap;
use rustc_hir::def_id::DefId;
use rustc_middle::ty::{RegionVid, Variance};
use rustc_span::Span;

use crate::{
    checker::errors::CheckerErrKind,
    fixpoint_encoding::KVarEncoding,
    refine_tree::{RefineCtxt, Scope, Snapshot, UnpackFlags},
    type_env::TypeEnv,
};

pub struct ConstrGen<'a, 'tcx> {
    pub genv: &'a GlobalEnv<'a, 'tcx>,
    def_id: DefId,
    kvar_gen: Box<dyn KVarGen + 'a>,
    rvid_gen: &'a IndexGen<RegionVid>,
    span: Span,
}

pub(crate) struct Obligations {
    pub(crate) predicates: List<rty::Clause>,
    /// Snapshot of the refinement subtree where the obligations should be checked
    pub(crate) snapshot: Snapshot,
}

pub trait KVarGen {
    fn fresh(&mut self, args: &[List<Sort>], kind: KVarEncoding) -> Expr;
}

struct InferCtxt<'a, 'tcx> {
    genv: &'a GlobalEnv<'a, 'tcx>,
    def_id: DefId,
    kvar_gen: &'a mut (dyn KVarGen + 'a),
    evar_gen: EVarGen,
    rvid_gen: &'a IndexGen<RegionVid>,
    tag: Tag,
    scopes: FxIndexMap<EVarCxId, Scope>,
    obligs: Vec<rty::Clause>,
}

#[derive(PartialEq, Eq, Clone, Copy, Hash)]
pub struct Tag {
    pub reason: ConstrReason,
    pub src_span: Span,
    pub dst_span: Option<ESpan>,
}

impl Tag {
    pub fn new(reason: ConstrReason, span: Span) -> Self {
        Self { reason, src_span: span, dst_span: None }
    }

    pub fn with_dst(self, dst_span: Option<ESpan>) -> Self {
        Self { dst_span, ..self }
    }
}

#[derive(PartialEq, Eq, Clone, Copy, Hash, Debug)]
pub enum ConstrReason {
    Call,
    Assign,
    Ret,
    Fold,
    Assert(&'static str),
    Div,
    Rem,
    Goto(BasicBlock),
    Overflow,
    Other,
}

impl<'a, 'tcx> ConstrGen<'a, 'tcx> {
    pub fn new<G>(
        genv: &'a GlobalEnv<'a, 'tcx>,
        def_id: DefId,
        kvar_gen: G,
        rvid_gen: &'a IndexGen<RegionVid>,
        span: Span,
    ) -> Self
    where
        G: KVarGen + 'a,
    {
        ConstrGen { genv, def_id, kvar_gen: Box::new(kvar_gen), rvid_gen, span }
    }

    pub(crate) fn check_pred(
        &self,
        rcx: &mut RefineCtxt,
        pred: impl Into<Expr>,
        reason: ConstrReason,
    ) {
        rcx.check_pred(pred, Tag::new(reason, self.span));
    }

    pub(crate) fn subtyping(
        &mut self,
        rcx: &mut RefineCtxt,
        ty1: &Ty,
        ty2: &Ty,
        reason: ConstrReason,
    ) {
        let mut infcx = self.infcx(rcx, reason);
        let _ = infcx.subtyping(rcx, ty1, ty2);
        rcx.replace_evars(&infcx.solve().unwrap());
    }

    pub(crate) fn pack_closure_operands(
        &mut self,
        env: &mut TypeEnv,
        operands: &[Ty],
    ) -> Result<Vec<Ty>, CheckerErrKind> {
        let mut res = Vec::new();
        for ty in operands {
            let packed_ty = match ty.kind() {
                TyKind::Ptr(PtrKind::Shr(region), path) => {
                    let ty = env.get(path);
                    rty::Ty::mk_ref(*region, ty, Mutability::Not)
                }
                _ => ty.clone(),
            };
            res.push(packed_ty);
        }
        Ok(res)
    }

    #[allow(clippy::too_many_arguments)]
    pub(crate) fn check_fn_call(
        &mut self,
        rcx: &mut RefineCtxt,
        env: &mut TypeEnv,
        callsite_def_id: DefId,
        callee_def_id: Option<DefId>,
        fn_sig: EarlyBinder<PolyFnSig>,
        substs: &[GenericArg],
        actuals: &[Ty],
    ) -> Result<(Binder<FnOutput>, Obligations), CheckerErrKind> {
        // HACK(nilehmann) This let us infer parameters under mutable references for the simple case
        // where the formal argument is of the form `&mut B[@n]`, e.g., the type of the first argument
        // to `RVec::get_mut` is `&mut RVec<T>[@n]`. We should remove this after we implement opening of
        // mutable references.
        let actuals = iter::zip(
            actuals,
            fn_sig
                .as_ref()
                .skip_binder()
                .as_ref()
                .skip_binder()
                .args(),
        )
        .map(|(actual, formal)| {
            if let (Ref!(.., Mutability::Mut), Ref!(_, ty, Mutability::Mut)) = (actual.kind(), formal.kind())
                   && let TyKind::Indexed(..) = ty.kind() {
                    rcx.unpack_with(actual, UnpackFlags::EXISTS_IN_MUT_REF)
                } else {
                    actual.clone()
                }
        })
        .collect_vec();

        let genv = self.genv;

        let span = self.span;
        let mut infcx = self.infcx(rcx, ConstrReason::Call);

        // Replace holes in generic arguments with fresh kvars
        let snapshot = rcx.snapshot();
        let substs = substs
            .iter()
            .map(|arg| arg.replace_holes(|sorts| infcx.fresh_kvar(sorts, KVarEncoding::Conj)))
            .collect_vec();

        // Generate fresh evars and kvars for refinement parameters
        let rvid_gen = infcx.rvid_gen;
        let inst_fn_sig = fn_sig.instantiate(&substs, &[]).replace_bound_vars(
            |_| rty::ReVar(RegionVar { rvid: rvid_gen.fresh(), is_nll: false }),
            |sort, mode| infcx.fresh_evars_or_kvar(sort, mode),
        );

        let inst_fn_sig = rty::projections::normalize(genv, callsite_def_id, &inst_fn_sig, span)?;

        let obligs = if let Some(did) = callee_def_id {
            mk_obligations(genv, did, &substs)?
        } else {
            List::empty()
        };

        // Check requires predicates and collect type constraints
        let mut requires = FxHashMap::default();
        for constr in inst_fn_sig.requires() {
            match constr {
                Constraint::Type(path, ty) => {
                    requires.insert(path.clone(), ty);
                }
                Constraint::Pred(pred) => {
                    infcx.check_pred(rcx, pred);
                }
            }
        }

        // Check arguments
        for (actual, formal) in iter::zip(&actuals, inst_fn_sig.args()) {
            let rcx = &mut rcx.push_comment(format!("{actual:?} <: {formal:?}"));

            let (formal, pred) = formal.unconstr();
            infcx.check_pred(rcx, pred);
            // TODO(pack-closure): Generalize/refactor to reuse for mutable closures
            match (actual.kind(), formal.kind()) {
                (TyKind::Ptr(PtrKind::Mut(_), path1), TyKind::Ptr(PtrKind::Mut(_), path2)) => {
                    let bound = requires[path2];
                    infcx.unify_exprs(&path1.to_expr(), &path2.to_expr(), false);
                    infcx.check_type_constr(rcx, env, path1, bound)?;
                }
                (TyKind::Ptr(PtrKind::Mut(_), path), Ref!(_, bound, Mutability::Mut)) => {
                    let ty = env.block_with(path, bound.clone());
                    infcx.subtyping(rcx, &ty, bound)?;
                }
                (TyKind::Ptr(PtrKind::Shr(_), path), Ref!(_, bound, Mutability::Not)) => {
                    let ty = env.get(path).unblocked();
                    infcx.subtyping(rcx, &ty, bound)?
                }
                _ => infcx.subtyping(rcx, actual, &formal)?,
            }
        }

        // check (non-closure) obligations -- the closure ones are handled in `checker` since
        // as we have to recursively walk over their def_id bodies.
        for pred in &obligs {
            if let rty::ClauseKind::Projection(projection_pred) = pred.kind().skip_binder() {
                let proj_ty = refine_default(BaseTy::projection(projection_pred.alias_ty));
                let impl_elem =
                    rty::projections::normalize(infcx.genv, callsite_def_id, &proj_ty, span)?
                        .skip_binder();

                // TODO: does this really need to be invariant? https://github.com/flux-rs/flux/pull/478#issuecomment-1654035374
                infcx.subtyping(rcx, &impl_elem, &projection_pred.term)?;
                infcx.subtyping(rcx, &projection_pred.term, &impl_elem)?;
            }
        }
        // Replace evars
        let evars_sol = infcx.solve()?;
        env.replace_evars(&evars_sol);
        rcx.replace_evars(&evars_sol);
        let output = inst_fn_sig.output().replace_evars(&evars_sol);

        Ok((output, Obligations::new(obligs, snapshot)))
    }

    pub(crate) fn check_ret(
        &mut self,
        rcx: &mut RefineCtxt,
        env: &mut TypeEnv,
        def_id: DefId,
        output: &Binder<FnOutput>,
    ) -> Result<Obligations, CheckerErrKind> {
        let ret_place_ty = env.lookup_place(self.genv, rcx, Place::RETURN)?;

        let output = rty::projections::normalize(self.genv, def_id, output, self.span)?;

        let mut infcx = self.infcx(rcx, ConstrReason::Ret);

        let output =
            output.replace_bound_exprs_with(|sort, mode| infcx.fresh_evars_or_kvar(sort, mode));

        infcx.subtyping(rcx, &ret_place_ty, &output.ret)?;
        for constraint in &output.ensures {
            infcx.check_constraint(rcx, env, constraint)?;
        }

        let obligs = infcx.obligations();

        let evars_sol = infcx.solve()?;
        rcx.replace_evars(&evars_sol);

        Ok(Obligations::new(obligs.into(), rcx.snapshot()))
    }

    pub(crate) fn check_constructor(
        &mut self,
        rcx: &mut RefineCtxt,
        variant: EarlyBinder<PolyVariant>,
        substs: &[GenericArg],
        fields: &[Ty],
    ) -> Result<Ty, CheckerErrKind> {
        // rn we are only calling `check_constructor` from path_tree when folding so we mark this
        // as a folding error.
        let mut infcx = self.infcx(rcx, ConstrReason::Fold);

        // Replace holes in generic arguments with fresh kvars
        let substs = substs
            .iter()
            .map(|arg| arg.replace_holes(|sorts| infcx.fresh_kvar(sorts, KVarEncoding::Conj)))
            .collect_vec();

        // Generate fresh evars and kvars for refinement parameters
        let variant = variant
            .instantiate(&substs, &[])
            .replace_bound_exprs_with(|sort, mode| infcx.fresh_evars_or_kvar(sort, mode));

        // Check arguments
        for (actual, formal) in iter::zip(fields, variant.fields()) {
            infcx.subtyping(rcx, actual, formal)?;
        }

        // Replace evars
        let evars_sol = infcx.solve()?;
        rcx.replace_evars(&evars_sol);

        Ok(variant.ret.replace_evars(&evars_sol))
    }

    pub(crate) fn check_mk_array(
        &mut self,
        rcx: &mut RefineCtxt,
        env: &mut TypeEnv,
        args: &[Ty],
        arr_ty: Ty,
    ) -> Result<Ty, CheckerErrKind> {
        let mut infcx = self.infcx(rcx, ConstrReason::Other);

        let arr_ty = arr_ty.replace_holes(|sort| infcx.fresh_kvar(sort, KVarEncoding::Conj));

        let (arr_ty, pred) = arr_ty.unconstr();
        infcx.check_pred(rcx, pred);

        for ty in args {
            // TODO(nilehmann) We should share this logic with `check_fn_call`
            match (ty.kind(), arr_ty.kind()) {
                (TyKind::Ptr(PtrKind::Mut(_), path), Ref!(_, bound, Mutability::Mut)) => {
                    let ty = env.block_with(path, bound.clone());
                    infcx.subtyping(rcx, &ty, bound)?
                }
                (TyKind::Ptr(PtrKind::Shr(_), path), Ref!(_, bound, Mutability::Not)) => {
                    // TODO(pack-closure): why is this not put into `infcx.subtyping`?
                    let ty = env.get(path);
                    infcx.subtyping(rcx, &ty, bound)?
                }
                _ => infcx.subtyping(rcx, ty, &arr_ty)?,
            }
        }
        rcx.replace_evars(&infcx.solve()?);

        Ok(Ty::array(arr_ty, Const::from(args.len())))
    }

    fn infcx(&mut self, rcx: &RefineCtxt, reason: ConstrReason) -> InferCtxt<'_, 'tcx> {
        InferCtxt::new(
            self.genv,
            self.def_id,
            rcx,
            &mut self.kvar_gen,
            self.rvid_gen,
            Tag::new(reason, self.span),
        )
    }
}

impl<'a, 'tcx> InferCtxt<'a, 'tcx> {
    fn new(
        genv: &'a GlobalEnv<'a, 'tcx>,
        def_id: DefId,
        rcx: &RefineCtxt,
        kvar_gen: &'a mut (dyn KVarGen + 'a),
        rvid_gen: &'a IndexGen<RegionVid>,
        tag: Tag,
    ) -> Self {
        let mut evar_gen = EVarGen::new();
        let mut scopes = FxIndexMap::default();
        scopes.insert(evar_gen.new_ctxt(), rcx.scope());
        Self { genv, def_id, kvar_gen, evar_gen, rvid_gen, tag, scopes, obligs: Vec::new() }
    }

    fn obligations(&self) -> Vec<rty::Clause> {
        self.obligs.clone()
    }

    fn insert_obligations(&mut self, obligs: List<rty::Clause>) {
        for oblig in obligs.into_iter() {
            self.obligs.push(oblig.clone());
        }
        // self.obligs.extend(obligs.clone().into_iter());
    }

    fn push_scope(&mut self, rcx: &RefineCtxt) {
        self.scopes.insert(self.evar_gen.new_ctxt(), rcx.scope());
    }

    fn pop_scope(&mut self) {
        self.scopes.pop();
    }

    fn fresh_kvar(&mut self, sorts: &[List<Sort>], encoding: KVarEncoding) -> Expr {
        self.kvar_gen.fresh(sorts, encoding)
    }

    fn fresh_evars(&mut self, sort: &Sort) -> Expr {
        let cx = *self.scopes.last().unwrap().0;
        Expr::fold_sort(sort, |_| Expr::evar(self.evar_gen.fresh_in_cx(cx)))
    }

    fn fresh_evars_or_kvar(&mut self, sort: &Sort, mode: InferMode) -> Expr {
        match mode {
            InferMode::KVar => {
                let fsort = sort.expect_func();
                let inputs = List::from_slice(fsort.inputs());
                Expr::abs(Binder::with_sorts(
                    self.fresh_kvar(&[inputs.clone()], KVarEncoding::Single),
                    inputs.iter().cloned(),
                ))
            }
            InferMode::EVar => self.fresh_evars(sort),
        }
    }

    fn span(&self) -> Span {
        self.tag.src_span
    }

    fn check_pred(&self, rcx: &mut RefineCtxt, pred: impl Into<Expr>) {
        rcx.check_pred(pred, self.tag);
    }

    fn check_type_constr(
        &mut self,
        rcx: &mut RefineCtxt,
        env: &mut TypeEnv,
        path: &Path,
        ty: &Ty,
    ) -> Result<(), CheckerErrKind> {
        let actual_ty = env.get(path);
        self.subtyping(rcx, &actual_ty, ty)
    }

    fn check_constraint(
        &mut self,
        rcx: &mut RefineCtxt,
        env: &mut TypeEnv,
        constraint: &Constraint,
    ) -> Result<(), CheckerErrKind> {
        let rcx = &mut rcx.branch();
        match constraint {
            Constraint::Type(path, ty) => self.check_type_constr(rcx, env, path, ty),
            Constraint::Pred(e) => {
                rcx.check_pred(e, self.tag);
                Ok(())
            }
        }
    }

    fn subtyping(
        &mut self,
        rcx: &mut RefineCtxt,
        ty1: &Ty,
        ty2: &Ty,
    ) -> Result<(), CheckerErrKind> {
        let rcx = &mut rcx.branch();

        match (ty1.kind(), ty2.kind()) {
            (TyKind::Exists(ty1), _) => {
                let ty1 = ty1.replace_bound_exprs_with(|sort, _| rcx.define_vars(sort));
                self.subtyping(rcx, &ty1, ty2)
            }
            (TyKind::Constr(p1, ty1), _) => {
                rcx.assume_pred(p1);
                self.subtyping(rcx, ty1, ty2)
            }
            (_, TyKind::Exists(ty2)) => {
                self.push_scope(rcx);
                let ty2 =
                    ty2.replace_bound_exprs_with(|sort, mode| self.fresh_evars_or_kvar(sort, mode));
                self.subtyping(rcx, ty1, &ty2)?;
                self.pop_scope();
                Ok(())
            }
            (TyKind::Indexed(bty1, idx1), TyKind::Indexed(bty2, idx2)) => {
                self.bty_subtyping(rcx, bty1, bty2)?;
                self.idx_subtyping(rcx, &idx1.expr, &idx2.expr, &idx2.is_binder);
                Ok(())
            }
            (TyKind::Ptr(pk1, path1), TyKind::Ptr(pk2, path2)) => {
                debug_assert_eq!(pk1, pk2);
                debug_assert_eq!(path1, path2);
                Ok(())
            }
            (TyKind::Param(param_ty1), TyKind::Param(param_ty2)) => {
                debug_assert_eq!(param_ty1, param_ty2);
                Ok(())
            }
            (_, TyKind::Uninit) => {
                // FIXME: we should rethink in which situation this is sound.
                Ok(())
            }
            (_, TyKind::Constr(p2, ty2)) => {
                rcx.check_pred(p2, self.tag);
                self.subtyping(rcx, ty1, ty2)
            }
            (TyKind::Downcast(.., fields1), TyKind::Downcast(.., fields2)) => {
                debug_assert_eq!(fields1.len(), fields2.len());
                for (field1, field2) in iter::zip(fields1, fields2) {
                    self.subtyping(rcx, field1, field2)?;
                }
                Ok(())
            }
            _ => tracked_span_bug!("`{ty1:?}` <: `{ty2:?}`"),
        }
    }

    fn bty_subtyping(
        &mut self,
        rcx: &mut RefineCtxt,
        bty1: &BaseTy,
        bty2: &BaseTy,
    ) -> Result<(), CheckerErrKind> {
        match (bty1, bty2) {
            (BaseTy::Int(int_ty1), BaseTy::Int(int_ty2)) => {
                debug_assert_eq!(int_ty1, int_ty2);
                Ok(())
            }
            (BaseTy::Uint(uint_ty1), BaseTy::Uint(uint_ty2)) => {
                debug_assert_eq!(uint_ty1, uint_ty2);
                Ok(())
            }
            (BaseTy::Adt(adt1, substs1), BaseTy::Adt(adt2, substs2)) => {
                debug_assert_eq!(adt1.did(), adt2.did());
                debug_assert_eq!(substs1.len(), substs2.len());
                let variances = self.genv.variances_of(adt1.did());
                for (variance, ty1, ty2) in izip!(variances, substs1.iter(), substs2.iter()) {
                    self.generic_arg_subtyping(rcx, *variance, ty1, ty2)?;
                }
                Ok(())
            }
            (BaseTy::Float(float_ty1), BaseTy::Float(float_ty2)) => {
                debug_assert_eq!(float_ty1, float_ty2);
                Ok(())
            }

            (BaseTy::Slice(ty1), BaseTy::Slice(ty2)) => self.subtyping(rcx, ty1, ty2),
            (BaseTy::Ref(_, ty1, Mutability::Mut), BaseTy::Ref(_, ty2, Mutability::Mut)) => {
                self.subtyping(rcx, ty1, ty2)?;
                self.subtyping(rcx, ty2, ty1)
            }
            (BaseTy::Ref(_, ty1, Mutability::Not), BaseTy::Ref(_, ty2, Mutability::Not)) => {
                self.subtyping(rcx, ty1, ty2)
            }
            (BaseTy::Tuple(tys1), BaseTy::Tuple(tys2)) => {
                debug_assert_eq!(tys1.len(), tys2.len());
                for (ty1, ty2) in iter::zip(tys1, tys2) {
                    self.subtyping(rcx, ty1, ty2)?;
                }
                Ok(())
            }
            (BaseTy::Array(ty1, len1), BaseTy::Array(ty2, len2)) => {
                debug_assert_eq!(len1, len2);
<<<<<<< HEAD
                self.subtyping(rcx, ty1, ty2)
=======
                self.subtyping(rcx, ty1, ty2);
>>>>>>> 77a5a5a2
            }
            (BaseTy::Param(param1), BaseTy::Param(param2)) => {
                debug_assert_eq!(param1, param2);
                Ok(())
            }
            (BaseTy::Bool, BaseTy::Bool)
            | (BaseTy::Str, BaseTy::Str)
            | (BaseTy::Char, BaseTy::Char)
            | (BaseTy::RawPtr(_, _), BaseTy::RawPtr(_, _)) => Ok(()),
            (BaseTy::Closure(did1, tys1), BaseTy::Closure(did2, tys2)) if did1 == did2 => {
                debug_assert_eq!(tys1.len(), tys2.len());
                for (ty1, ty2) in iter::zip(tys1, tys2) {
                    self.subtyping(rcx, ty1, ty2)?;
                }
                Ok(())
            }
            (BaseTy::Generator(def_id, args), BaseTy::Alias(rty::AliasKind::Opaque, alias_ty)) => {
                // TODO: use alias_ty.args
                let obligs = mk_generator_obligations(
                    self.genv,
                    def_id,
                    args,
                    &alias_ty.def_id,
                    self.span(),
                )?;
                self.insert_obligations(obligs);
                Ok(())
            }
            (_, BaseTy::Alias(rty::AliasKind::Opaque, alias_ty)) => {
                // TODO: use alias_ty.args
                self.opaque_subtyping(rcx, bty1, alias_ty.def_id)
            }
            _ => {
                panic!("unexpected base types: `{:?}` and `{:?}`", bty1, bty2,);
            }
        }
    }

    fn opaque_predicates(
        &mut self,
        opaque_def_id: DefId,
        span: Span,
    ) -> Result<Vec<rty::ProjectionPredicate>, CheckerErrKind> {
        let bounds = self.genv.item_bounds(opaque_def_id, span)?.skip_binder();
        let mut res = vec![];
        for pred in &bounds.predicates {
            if let rty::ClauseKind::Projection(pred) = pred.kind().skip_binder() {
                res.push(pred);
            }
        }
        Ok(res)
    }

    fn project_bty(&mut self, bty: &BaseTy, def_id: DefId) -> Ty {
        let args = vec![GenericArg::Ty(refine_default(bty.clone()).skip_binder())];
        let alias_ty = rty::AliasTy::new(def_id, args);
        let proj_ty = refine_default(BaseTy::projection(alias_ty));
        rty::projections::normalize(self.genv, self.def_id, &proj_ty, self.span())
            .unwrap()
            .skip_binder()
    }

    fn opaque_subtyping(
        &mut self,
        rcx: &mut RefineCtxt,
        bty: &BaseTy,
        opaque_def_id: DefId,
    ) -> Result<(), CheckerErrKind> {
        // TODO(RJ): odd hack because a malformed predicate makes the `item_bounds` query return `Err` which cannot be `unwrapped` in `self.opaque_predicates`
        // instead: we return a `none` there and skip subtyping, to replicate, see error_messages/predicate01.rs
        let predicates = self.opaque_predicates(opaque_def_id, self.span())?;
        for pred in predicates {
            let ty1 = self.project_bty(bty, pred.alias_ty.def_id);
            let ty2 = pred.term;
            self.subtyping(rcx, &ty1, &ty2)?;
        }
        Ok(())
    }

    fn generic_arg_subtyping(
        &mut self,
        rcx: &mut RefineCtxt,
        variance: Variance,
        arg1: &GenericArg,
        arg2: &GenericArg,
    ) -> Result<(), CheckerErrKind> {
        match (arg1, arg2) {
            (GenericArg::Ty(ty1), GenericArg::Ty(ty2)) => {
                match variance {
                    Variance::Covariant => self.subtyping(rcx, ty1, ty2),
                    Variance::Invariant => {
                        self.subtyping(rcx, ty1, ty2)?;
                        self.subtyping(rcx, ty2, ty1)
                    }
                    Variance::Contravariant => self.subtyping(rcx, ty2, ty1),
                    Variance::Bivariant => Ok(()),
                }
            }
            (GenericArg::BaseTy(_), GenericArg::BaseTy(_)) => {
                tracked_span_bug!("sgeneric argument subtyping for base types is not implemented");
            }
            (GenericArg::Lifetime(_), GenericArg::Lifetime(_)) => Ok(()),
            _ => tracked_span_bug!("incompatible generic args: `{arg1:?}` `{arg2:?}"),
        }
    }

    fn idx_subtyping(
        &mut self,
        rcx: &mut RefineCtxt,
        e1: &Expr,
        e2: &Expr,
        is_binder: &TupleTree<bool>,
    ) {
        if e1 == e2 {
            return;
        }

        match (e1.kind(), e2.kind()) {
            (ExprKind::Tuple(tup1), ExprKind::Tuple(tup2)) => {
                debug_assert_eq!(tup1.len(), tup2.len());

                for (e1, e2, is_binder) in izip!(tup1, tup2, is_binder.split()) {
                    self.idx_subtyping(rcx, e1, e2, is_binder);
                }
            }
            (ExprKind::Abs(p1), ExprKind::Abs(p2)) => {
                self.pred_subtyping(rcx, p1, p2);
            }
            (_, ExprKind::Abs(p)) => {
                self.pred_subtyping(rcx, &e1.eta_expand_abs(&p.vars().to_sort_list()), p);
            }
            (ExprKind::Abs(p), _) => {
                self.unify_exprs(e1, e2, *is_binder.expect_leaf());
                self.pred_subtyping(rcx, p, &e2.eta_expand_abs(&p.vars().to_sort_list()));
            }
            _ => {
                self.unify_exprs(e1, e2, *is_binder.expect_leaf());
                let span = e2.span();
                rcx.check_pred(Expr::binary_op(BinOp::Eq, e1, e2, span), self.tag);
            }
        }
    }

    fn pred_subtyping(&mut self, rcx: &mut RefineCtxt, p1: &Binder<Expr>, p2: &Binder<Expr>) {
        debug_assert_eq!(p1.vars(), p2.vars());
        let vars = p1
            .vars()
            .to_sort_list()
            .iter()
            .map(|s| rcx.define_vars(s))
            .collect_vec();
        let p1 = p1.replace_bound_exprs(&vars);
        let p2 = p2.replace_bound_exprs(&vars);
        rcx.check_impl(&p1, &p2, self.tag);
        rcx.check_impl(&p2, &p1, self.tag);
    }

    fn unify_exprs(&mut self, e1: &Expr, e2: &Expr, replace: bool) {
        if let ExprKind::Var(Var::EVar(evar)) = e2.kind()
           && let scope = &self.scopes[&evar.cx()]
           && !scope.has_free_vars(e1)
        {
            self.evar_gen.unify(*evar, e1, replace);
        }
    }

    fn solve(self) -> Result<EVarSol, UnsolvedEvar> {
        self.evar_gen.solve()
    }
}

impl Obligations {
    fn new(predicates: List<rty::Clause>, snapshot: Snapshot) -> Self {
        Self { predicates, snapshot }
    }
}

fn mk_generator_obligations(
    genv: &GlobalEnv<'_, '_>,
    generator_did: &DefId,
    generator_args: &GenericArgs,
    opaque_def_id: &DefId,
    span: Span,
) -> Result<List<rty::Clause>, CheckerErrKind> {
    let bounds = genv.item_bounds(*opaque_def_id, span)?;
    let pred = if let rty::ClauseKind::Projection(proj) =
        bounds.skip_binder().predicates[0].kind().skip_binder()
    {
        let output = proj.term;
        GeneratorObligPredicate { def_id: *generator_did, args: generator_args.clone(), output }
    } else {
        panic!("mk_generator_obligations: unexpected bounds")
    };
    let clause = rty::Clause::new(rty::ClauseKind::GeneratorOblig(pred), List::empty());
    Ok(List::from_vec(vec![clause]))
}

fn mk_obligations(
    genv: &GlobalEnv<'_, '_>,
    did: DefId,
    args: &[GenericArg],
) -> Result<List<rty::Clause>, CheckerErrKind> {
    Ok(genv.predicates_of(did)?.predicates().instantiate(args, &[]))
}

impl<F> KVarGen for F
where
    F: FnMut(&[List<Sort>], KVarEncoding) -> Expr,
{
    fn fresh(&mut self, sorts: &[List<Sort>], kind: KVarEncoding) -> Expr {
        (self)(sorts, kind)
    }
}

impl<'a> KVarGen for &mut (dyn KVarGen + 'a) {
    fn fresh(&mut self, sorts: &[List<Sort>], kind: KVarEncoding) -> Expr {
        (**self).fresh(sorts, kind)
    }
}

impl<'a> KVarGen for Box<dyn KVarGen + 'a> {
    fn fresh(&mut self, sorts: &[List<Sort>], kind: KVarEncoding) -> Expr {
        (**self).fresh(sorts, kind)
    }
}

mod pretty {
    use std::fmt;

    use flux_middle::pretty::*;

    use super::*;

    impl Pretty for Tag {
        fn fmt(&self, cx: &PPrintCx, f: &mut fmt::Formatter<'_>) -> fmt::Result {
            define_scoped!(cx, f);
            w!("{:?} at {:?}", ^self.reason, self.src_span)
        }
    }

    impl_debug_with_default_cx!(Tag);
}<|MERGE_RESOLUTION|>--- conflicted
+++ resolved
@@ -573,11 +573,7 @@
             }
             (BaseTy::Array(ty1, len1), BaseTy::Array(ty2, len2)) => {
                 debug_assert_eq!(len1, len2);
-<<<<<<< HEAD
                 self.subtyping(rcx, ty1, ty2)
-=======
-                self.subtyping(rcx, ty1, ty2);
->>>>>>> 77a5a5a2
             }
             (BaseTy::Param(param1), BaseTy::Param(param2)) => {
                 debug_assert_eq!(param1, param2);
