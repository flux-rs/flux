use std::iter;

use flux_common::{index::IndexGen, tracked_span_bug};
use flux_middle::{
    global_env::GlobalEnv,
    intern::List,
    rty::{
        self,
        evars::{EVarCxId, EVarSol, UnsolvedEvar},
        fold::TypeFoldable,
        AliasTy, BaseTy, BinOp, Binder, Const, Constraint, ESpan, EVarGen, EarlyBinder, Expr,
        ExprKind, FnOutput, GeneratorObligPredicate, GenericArg, GenericArgs, InferMode,
        Mutability, Path, PolyFnSig, PolyVariant, PtrKind, Ref, Sort, TupleTree, Ty, TyKind, Var,
    },
    rustc::mir::{BasicBlock, Place},
};
use itertools::{izip, Itertools};
use rustc_data_structures::fx::FxIndexMap;
use rustc_hash::FxHashMap;
use rustc_hir::def_id::DefId;
use rustc_middle::ty::{RegionVid, Variance};
use rustc_span::Span;

use crate::{
    checker::errors::CheckerErrKind,
    fixpoint_encoding::KVarEncoding,
    refine_tree::{RefineCtxt, Scope, Snapshot, UnpackFlags},
    type_env::TypeEnv,
};

pub struct ConstrGen<'a, 'tcx> {
    pub genv: &'a GlobalEnv<'a, 'tcx>,
    def_id: DefId,
    refparams: &'a [Expr],
    kvar_gen: Box<dyn KVarGen + 'a>,
    rvid_gen: &'a IndexGen<RegionVid>,
    span: Span,
}

pub(crate) struct Obligations {
    pub(crate) predicates: List<rty::Clause>,
    /// Snapshot of the refinement subtree where the obligations should be checked
    pub(crate) snapshot: Snapshot,
}

pub trait KVarGen {
    fn fresh(&mut self, binders: &[List<Sort>], kind: KVarEncoding) -> Expr;
}

pub(crate) struct InferCtxt<'a, 'tcx> {
    genv: &'a GlobalEnv<'a, 'tcx>,
    def_id: DefId,
    refparams: &'a [Expr],
    kvar_gen: &'a mut (dyn KVarGen + 'a),
    evar_gen: EVarGen,
    rvid_gen: &'a IndexGen<RegionVid>,
    tag: Tag,
    scopes: FxIndexMap<EVarCxId, Scope>,
    obligs: Vec<rty::Clause>,
}

#[derive(PartialEq, Eq, Clone, Copy, Hash)]
pub struct Tag {
    pub reason: ConstrReason,
    pub src_span: Span,
    pub dst_span: Option<ESpan>,
}

impl Tag {
    pub fn new(reason: ConstrReason, span: Span) -> Self {
        Self { reason, src_span: span, dst_span: None }
    }

    pub fn with_dst(self, dst_span: Option<ESpan>) -> Self {
        Self { dst_span, ..self }
    }
}

#[derive(PartialEq, Eq, Clone, Copy, Hash, Debug)]
pub enum ConstrReason {
    Call,
    Assign,
    Ret,
    Fold,
    Assert(&'static str),
    Div,
    Rem,
    Goto(BasicBlock),
    Overflow,
    Other,
}

impl<'a, 'tcx> ConstrGen<'a, 'tcx> {
    pub fn new<G>(
        genv: &'a GlobalEnv<'a, 'tcx>,
        def_id: DefId,
        refparams: &'a [Expr],
        kvar_gen: G,
        rvid_gen: &'a IndexGen<RegionVid>,
        span: Span,
    ) -> Self
    where
        G: KVarGen + 'a,
    {
        ConstrGen { genv, def_id, refparams, kvar_gen: Box::new(kvar_gen), rvid_gen, span }
    }

    pub(crate) fn check_pred(
        &self,
        rcx: &mut RefineCtxt,
        pred: impl Into<Expr>,
        reason: ConstrReason,
    ) {
        rcx.check_pred(pred, Tag::new(reason, self.span));
    }

    pub(crate) fn subtyping(
        &mut self,
        rcx: &mut RefineCtxt,
        ty1: &Ty,
        ty2: &Ty,
        reason: ConstrReason,
    ) {
        let mut infcx = self.infcx(rcx, reason);
        let _ = infcx.subtyping(rcx, ty1, ty2);
        rcx.replace_evars(&infcx.solve().unwrap());
    }

    pub(crate) fn pack_closure_operands(
        &mut self,
        env: &mut TypeEnv,
        operands: &[Ty],
    ) -> Result<Vec<Ty>, CheckerErrKind> {
        let mut res = Vec::new();
        for ty in operands {
            let packed_ty = match ty.kind() {
                TyKind::Ptr(PtrKind::Shr(region), path) => {
                    let ty = env.get(path);
                    rty::Ty::mk_ref(*region, ty, Mutability::Not)
                }
                _ => ty.clone(),
            };
            res.push(packed_ty);
        }
        Ok(res)
    }

    #[allow(clippy::too_many_arguments)]
    pub(crate) fn check_fn_call(
        &mut self,
        rcx: &mut RefineCtxt,
        env: &mut TypeEnv,
        callsite_def_id: DefId,
        callee_def_id: Option<DefId>,
        fn_sig: EarlyBinder<PolyFnSig>,
        generic_args: &[GenericArg],
        actuals: &[Ty],
    ) -> Result<(Binder<FnOutput>, Obligations), CheckerErrKind> {
        // HACK(nilehmann) This let us infer parameters under mutable references for the simple case
        // where the formal argument is of the form `&mut B[@n]`, e.g., the type of the first argument
        // to `RVec::get_mut` is `&mut RVec<T>[@n]`. We should remove this after we implement opening of
        // mutable references.
        let actuals = iter::zip(
            actuals,
            fn_sig
                .as_ref()
                .skip_binder()
                .as_ref()
                .skip_binder()
                .args(),
        )
        .map(|(actual, formal)| {
            if let (Ref!(.., Mutability::Mut), Ref!(_, ty, Mutability::Mut)) = (actual.kind(), formal.kind())
                   && let TyKind::Indexed(..) = ty.kind() {
                    rcx.unpack_with(actual, UnpackFlags::EXISTS_IN_MUT_REF)
                } else {
                    actual.clone()
                }
        })
        .collect_vec();

        let genv = self.genv;

        let mut infcx = self.infcx(rcx, ConstrReason::Call);

        // Replace holes in generic arguments with fresh kvars
        let snapshot = rcx.snapshot();
        let generic_args = generic_args
            .iter()
            .map(|arg| arg.replace_holes(|sorts| infcx.fresh_kvar(sorts, KVarEncoding::Conj)))
            .collect_vec();

        // Generate fresh evars and kvars for refinement parameters
        let rvid_gen = infcx.rvid_gen;
<<<<<<< HEAD
=======
        let inst_fn_sig = fn_sig.instantiate(&generic_args, &[]).replace_bound_vars(
            |_| rty::ReVar(rvid_gen.fresh()),
            |sort, mode| infcx.fresh_evars_or_kvar(sort, mode),
        );
>>>>>>> 8f7fe8ed

        let exprs = infcx.inst_exprs(genv, callee_def_id);

        let inst_fn_sig = fn_sig
            .instantiate(&generic_args, &exprs)
            .replace_bound_vars(
                |_| rty::ReVar(RegionVar { rvid: rvid_gen.fresh(), is_nll: false }),
                |sort, mode| infcx.fresh_evars_or_kvar(sort, mode),
            );

        let inst_fn_sig = rty::projections::normalize(
            genv,
            callsite_def_id,
            infcx.refparams,
            &exprs,
            &inst_fn_sig,
        )?;

        let obligs = if let Some(did) = callee_def_id {
            mk_obligations(genv, did, &generic_args, &exprs)?
        } else {
            List::empty()
        };

        // Check requires predicates and collect type constraints
        let mut requires = FxHashMap::default();
        for constr in inst_fn_sig.requires() {
            match constr {
                Constraint::Type(path, ty) => {
                    requires.insert(path.clone(), ty);
                }
                Constraint::Pred(pred) => {
                    infcx.check_pred(rcx, pred);
                }
            }
        }

        // Check arguments
        for (actual, formal) in iter::zip(&actuals, inst_fn_sig.args()) {
            let rcx = &mut rcx.push_comment(format!("{actual:?} <: {formal:?}"));

            let (formal, pred) = formal.unconstr();
            infcx.check_pred(rcx, pred);
            // TODO(pack-closure): Generalize/refactor to reuse for mutable closures
            match (actual.kind(), formal.kind()) {
                (TyKind::Ptr(PtrKind::Mut(_), path1), TyKind::Ptr(PtrKind::Mut(_), path2)) => {
                    let bound = requires[path2];
                    infcx.unify_exprs(&path1.to_expr(), &path2.to_expr(), false);
                    infcx.check_type_constr(rcx, env, path1, bound)?;
                }
                (TyKind::Ptr(PtrKind::Mut(_), path), Ref!(_, bound, Mutability::Mut)) => {
                    let ty = env.block_with(path, bound.clone());
                    infcx.subtyping(rcx, &ty, bound)?;
                }
                (TyKind::Ptr(PtrKind::Shr(_), path), Ref!(_, bound, Mutability::Not)) => {
                    let ty = env.get(path).unblocked();
                    infcx.subtyping(rcx, &ty, bound)?;
                }
                _ => infcx.subtyping(rcx, actual, &formal)?,
            }
        }

        // check (non-closure) obligations -- the closure ones are handled in `checker` since
        // as we have to recursively walk over their def_id bodies.
        for pred in &obligs {
            if let rty::ClauseKind::Projection(projection_pred) = pred.kind() {
                let proj_ty = Ty::projection(projection_pred.projection_ty);
                let impl_elem = rty::projections::normalize(
                    infcx.genv,
                    callsite_def_id,
                    infcx.refparams,
                    &exprs,
                    &proj_ty,
                )?;

                // TODO: does this really need to be invariant? https://github.com/flux-rs/flux/pull/478#issuecomment-1654035374
                infcx.subtyping(rcx, &impl_elem, &projection_pred.term)?;
                infcx.subtyping(rcx, &projection_pred.term, &impl_elem)?;
            }
        }
        // Replace evars
        let evars_sol = infcx.solve()?;
        env.replace_evars(&evars_sol);
        rcx.replace_evars(&evars_sol);
        let output = inst_fn_sig.output().replace_evars(&evars_sol);

        Ok((output, Obligations::new(obligs, snapshot)))
    }

    pub(crate) fn check_ret(
        &mut self,
        rcx: &mut RefineCtxt,
        env: &mut TypeEnv,
        callsite_def_id: DefId,
        output: &Binder<FnOutput>,
    ) -> Result<Obligations, CheckerErrKind> {
        let ret_place_ty = env.lookup_place(self.genv, rcx, Place::RETURN)?;

        let output = rty::projections::normalize(
            self.genv,
            callsite_def_id,
            self.refparams,
            self.refparams,
            output,
        )?;

        let mut infcx = self.infcx(rcx, ConstrReason::Ret);

        let output =
            output.replace_bound_exprs_with(|sort, mode| infcx.fresh_evars_or_kvar(sort, mode));

        infcx.subtyping(rcx, &ret_place_ty, &output.ret)?;
        for constraint in &output.ensures {
            infcx.check_constraint(rcx, env, constraint)?;
        }

        let obligs = infcx.obligations();

        let evars_sol = infcx.solve()?;
        rcx.replace_evars(&evars_sol);

        Ok(Obligations::new(obligs.into(), rcx.snapshot()))
    }

    pub(crate) fn check_constructor(
        &mut self,
        rcx: &mut RefineCtxt,
        variant: EarlyBinder<PolyVariant>,
        generic_args: &[GenericArg],
        fields: &[Ty],
    ) -> Result<Ty, CheckerErrKind> {
        // rn we are only calling `check_constructor` from path_tree when folding so we mark this
        // as a folding error.
        let mut infcx = self.infcx(rcx, ConstrReason::Fold);

        // Replace holes in generic arguments with fresh kvars
        let generic_args = generic_args
            .iter()
            .map(|arg| arg.replace_holes(|sorts| infcx.fresh_kvar(sorts, KVarEncoding::Conj)))
            .collect_vec();

        // Generate fresh evars and kvars for refinement parameters
        let variant = variant
            .instantiate(&generic_args, &[])
            .replace_bound_exprs_with(|sort, mode| infcx.fresh_evars_or_kvar(sort, mode));

        // Check arguments
        for (actual, formal) in iter::zip(fields, variant.fields()) {
            infcx.subtyping(rcx, actual, formal)?;
        }

        // Replace evars
        let evars_sol = infcx.solve()?;
        rcx.replace_evars(&evars_sol);

        Ok(variant.ret.replace_evars(&evars_sol))
    }

    pub(crate) fn check_mk_array(
        &mut self,
        rcx: &mut RefineCtxt,
        env: &mut TypeEnv,
        args: &[Ty],
        arr_ty: Ty,
    ) -> Result<Ty, CheckerErrKind> {
        let mut infcx = self.infcx(rcx, ConstrReason::Other);

        let arr_ty = arr_ty.replace_holes(|sort| infcx.fresh_kvar(sort, KVarEncoding::Conj));

        let (arr_ty, pred) = arr_ty.unconstr();
        infcx.check_pred(rcx, pred);

        for ty in args {
            // TODO(nilehmann) We should share this logic with `check_fn_call`
            match (ty.kind(), arr_ty.kind()) {
                (TyKind::Ptr(PtrKind::Mut(_), path), Ref!(_, bound, Mutability::Mut)) => {
                    let ty = env.block_with(path, bound.clone());
                    infcx.subtyping(rcx, &ty, bound)?;
                }
                (TyKind::Ptr(PtrKind::Shr(_), path), Ref!(_, bound, Mutability::Not)) => {
                    // TODO(pack-closure): why is this not put into `infcx.subtyping`?
                    let ty = env.get(path);
                    infcx.subtyping(rcx, &ty, bound)?;
                }
                _ => infcx.subtyping(rcx, ty, &arr_ty)?,
            }
        }
        rcx.replace_evars(&infcx.solve()?);

        Ok(Ty::array(arr_ty, Const::from(args.len())))
    }

    pub(crate) fn infcx(&mut self, rcx: &RefineCtxt, reason: ConstrReason) -> InferCtxt<'_, 'tcx> {
        InferCtxt::new(
            self.genv,
            self.def_id,
            self.refparams,
            rcx,
            &mut self.kvar_gen,
            self.rvid_gen,
            Tag::new(reason, self.span),
        )
    }
}

impl<'a, 'tcx> InferCtxt<'a, 'tcx> {
    fn new(
        genv: &'a GlobalEnv<'a, 'tcx>,
        def_id: DefId,
        refparams: &'a [Expr],
        rcx: &RefineCtxt,
        kvar_gen: &'a mut (dyn KVarGen + 'a),
        rvid_gen: &'a IndexGen<RegionVid>,
        tag: Tag,
    ) -> Self {
        let mut evar_gen = EVarGen::new();
        let mut scopes = FxIndexMap::default();
        scopes.insert(evar_gen.new_ctxt(), rcx.scope());
        Self {
            genv,
            def_id,
            refparams,
            kvar_gen,
            evar_gen,
            rvid_gen,
            tag,
            scopes,
            obligs: Vec::new(),
        }
    }

    fn inst_exprs(&mut self, genv: &GlobalEnv, callee_def_id: Option<DefId>) -> Vec<Expr> {
        if let Some(callee_id) = callee_def_id &&
           let Ok(params) = genv.refparams_of(callee_id)
         {
            params
                .iter()
                .map(|param| self.fresh_evars_or_kvar(&param.sort, param.mode))
                .collect_vec()
         } else {
            vec![]
        }
    }

    fn obligations(&self) -> Vec<rty::Clause> {
        self.obligs.clone()
    }

    fn insert_obligations(&mut self, obligs: Vec<rty::Clause>) {
        self.obligs.extend(obligs);
    }

    fn push_scope(&mut self, rcx: &RefineCtxt) {
        self.scopes.insert(self.evar_gen.new_ctxt(), rcx.scope());
    }

    fn pop_scope(&mut self) {
        self.scopes.pop();
    }

    fn fresh_kvar(&mut self, sorts: &[List<Sort>], encoding: KVarEncoding) -> Expr {
        self.kvar_gen.fresh(sorts, encoding)
    }

    fn fresh_evars(&mut self, sort: &Sort) -> Expr {
        let cx = *self.scopes.last().unwrap().0;
        Expr::fold_sort(sort, |_| Expr::evar(self.evar_gen.fresh_in_cx(cx)))
    }

    pub(crate) fn fresh_evars_or_kvar(&mut self, sort: &Sort, mode: InferMode) -> Expr {
        match mode {
            InferMode::KVar => {
                let fsort = sort.expect_func();
                let inputs = List::from_slice(fsort.inputs());
                Expr::abs(Binder::with_sorts(
                    self.fresh_kvar(&[inputs.clone()], KVarEncoding::Single),
                    inputs.iter().cloned(),
                ))
            }
            InferMode::EVar => self.fresh_evars(sort),
        }
    }

    pub(crate) fn check_pred(&self, rcx: &mut RefineCtxt, pred: impl Into<Expr>) {
        rcx.check_pred(pred, self.tag);
    }

    fn check_type_constr(
        &mut self,
        rcx: &mut RefineCtxt,
        env: &mut TypeEnv,
        path: &Path,
        ty: &Ty,
    ) -> Result<(), CheckerErrKind> {
        let actual_ty = env.get(path);
        self.subtyping(rcx, &actual_ty, ty)
    }

    fn check_constraint(
        &mut self,
        rcx: &mut RefineCtxt,
        env: &mut TypeEnv,
        constraint: &Constraint,
    ) -> Result<(), CheckerErrKind> {
        let rcx = &mut rcx.branch();
        match constraint {
            Constraint::Type(path, ty) => self.check_type_constr(rcx, env, path, ty),
            Constraint::Pred(e) => {
                rcx.check_pred(e, self.tag);
                Ok(())
            }
        }
    }

    pub(crate) fn subtyping(
        &mut self,
        rcx: &mut RefineCtxt,
        ty1: &Ty,
        ty2: &Ty,
    ) -> Result<(), CheckerErrKind> {
        let rcx = &mut rcx.branch();

        match (ty1.kind(), ty2.kind()) {
            (TyKind::Exists(ty1), _) => {
                let ty1 = ty1.replace_bound_exprs_with(|sort, _| rcx.define_vars(sort));
                self.subtyping(rcx, &ty1, ty2)
            }
            (TyKind::Constr(p1, ty1), _) => {
                rcx.assume_pred(p1);
                self.subtyping(rcx, ty1, ty2)
            }
            (_, TyKind::Exists(ty2)) => {
                self.push_scope(rcx);
                let ty2 =
                    ty2.replace_bound_exprs_with(|sort, mode| self.fresh_evars_or_kvar(sort, mode));
                self.subtyping(rcx, ty1, &ty2)?;
                self.pop_scope();
                Ok(())
            }
            (TyKind::Indexed(bty1, idx1), TyKind::Indexed(bty2, idx2)) => {
                self.bty_subtyping(rcx, bty1, bty2)?;
                self.idx_subtyping(rcx, &idx1.expr, &idx2.expr, &idx2.is_binder);
                Ok(())
            }
            (TyKind::Ptr(pk1, path1), TyKind::Ptr(pk2, path2)) => {
                debug_assert_eq!(pk1, pk2);
                debug_assert_eq!(path1, path2);
                Ok(())
            }
            (TyKind::Param(param_ty1), TyKind::Param(param_ty2)) => {
                debug_assert_eq!(param_ty1, param_ty2);
                Ok(())
            }
            (_, TyKind::Uninit) => {
                // FIXME: we should rethink in which situation this is sound.
                Ok(())
            }
            (_, TyKind::Constr(p2, ty2)) => {
                rcx.check_pred(p2, self.tag);
                self.subtyping(rcx, ty1, ty2)
            }
            (TyKind::Downcast(.., fields1), TyKind::Downcast(.., fields2)) => {
                debug_assert_eq!(fields1.len(), fields2.len());
                for (field1, field2) in iter::zip(fields1, fields2) {
                    self.subtyping(rcx, field1, field2)?;
                }
                Ok(())
            }
            (_, TyKind::Alias(rty::AliasKind::Opaque, alias_ty)) => {
                self.opaque_subtyping(rcx, ty1, alias_ty)
            }
            _ => tracked_span_bug!("`{ty1:?}` <: `{ty2:?}`"),
        }
    }

    fn bty_subtyping(
        &mut self,
        rcx: &mut RefineCtxt,
        bty1: &BaseTy,
        bty2: &BaseTy,
    ) -> Result<(), CheckerErrKind> {
        match (bty1, bty2) {
            (BaseTy::Int(int_ty1), BaseTy::Int(int_ty2)) => {
                debug_assert_eq!(int_ty1, int_ty2);
                Ok(())
            }
            (BaseTy::Uint(uint_ty1), BaseTy::Uint(uint_ty2)) => {
                debug_assert_eq!(uint_ty1, uint_ty2);
                Ok(())
            }
            (BaseTy::Adt(adt1, args1), BaseTy::Adt(adt2, args2)) => {
                debug_assert_eq!(adt1.did(), adt2.did());
                debug_assert_eq!(args1.len(), args2.len());
                let variances = self.genv.variances_of(adt1.did());
                for (variance, ty1, ty2) in izip!(variances, args1.iter(), args2.iter()) {
                    self.generic_arg_subtyping(rcx, *variance, ty1, ty2)?;
                }
                Ok(())
            }
            (BaseTy::Float(float_ty1), BaseTy::Float(float_ty2)) => {
                debug_assert_eq!(float_ty1, float_ty2);
                Ok(())
            }

            (BaseTy::Slice(ty1), BaseTy::Slice(ty2)) => self.subtyping(rcx, ty1, ty2),
            (BaseTy::Ref(_, ty1, Mutability::Mut), BaseTy::Ref(_, ty2, Mutability::Mut)) => {
                self.subtyping(rcx, ty1, ty2)?;
                self.subtyping(rcx, ty2, ty1)
            }
            (BaseTy::Ref(_, ty1, Mutability::Not), BaseTy::Ref(_, ty2, Mutability::Not)) => {
                self.subtyping(rcx, ty1, ty2)
            }
            (BaseTy::Tuple(tys1), BaseTy::Tuple(tys2)) => {
                debug_assert_eq!(tys1.len(), tys2.len());
                for (ty1, ty2) in iter::zip(tys1, tys2) {
                    self.subtyping(rcx, ty1, ty2)?;
                }
                Ok(())
            }
            (BaseTy::Array(ty1, len1), BaseTy::Array(ty2, len2)) => {
                debug_assert_eq!(len1, len2);
                self.subtyping(rcx, ty1, ty2)
            }
            (BaseTy::Param(param1), BaseTy::Param(param2)) => {
                debug_assert_eq!(param1, param2);
                Ok(())
            }
            (BaseTy::Bool, BaseTy::Bool)
            | (BaseTy::Str, BaseTy::Str)
            | (BaseTy::Char, BaseTy::Char)
            | (BaseTy::RawPtr(_, _), BaseTy::RawPtr(_, _)) => Ok(()),
            (BaseTy::Closure(did1, tys1), BaseTy::Closure(did2, tys2)) if did1 == did2 => {
                debug_assert_eq!(tys1.len(), tys2.len());
                for (ty1, ty2) in iter::zip(tys1, tys2) {
                    self.subtyping(rcx, ty1, ty2)?;
                }
                Ok(())
            }
            _ => {
                panic!("unexpected base types: `{:?}` and `{:?}`", bty1, bty2,);
            }
        }
    }

    fn project_bty(&mut self, self_ty: &Ty, def_id: DefId) -> Ty {
        let args = vec![GenericArg::Ty(self_ty.clone())];
        let alias_ty = rty::AliasTy::new(def_id, args);
        let proj_ty = Ty::projection(alias_ty);
        rty::projections::normalize(
            self.genv,
            self.def_id,
            self.refparams,
            self.refparams,
            &proj_ty,
        )
        .unwrap()
    }

    fn opaque_subtyping(
        &mut self,
        rcx: &mut RefineCtxt,
        ty: &Ty,
        alias_ty: &AliasTy,
    ) -> Result<(), CheckerErrKind> {
        if let Some(BaseTy::Generator(def_id, args)) = ty.as_bty_skipping_existentials() {
            let obligs = mk_generator_obligations(self.genv, def_id, args, &alias_ty.def_id)?;
            self.insert_obligations(obligs);
        } else {
            let bounds = self
                .genv
                .item_bounds(alias_ty.def_id)?
                .instantiate_refparams(self.refparams);
            for clause in &bounds {
                if let rty::ClauseKind::Projection(pred) = clause.kind() {
                    let ty1 = self.project_bty(ty, pred.projection_ty.def_id);
                    let ty2 = pred.term;
                    self.subtyping(rcx, &ty1, &ty2)?;
                }
            }
        }
        Ok(())
    }

    fn generic_arg_subtyping(
        &mut self,
        rcx: &mut RefineCtxt,
        variance: Variance,
        arg1: &GenericArg,
        arg2: &GenericArg,
    ) -> Result<(), CheckerErrKind> {
        match (arg1, arg2) {
            (GenericArg::Ty(ty1), GenericArg::Ty(ty2)) => {
                match variance {
                    Variance::Covariant => self.subtyping(rcx, ty1, ty2),
                    Variance::Invariant => {
                        self.subtyping(rcx, ty1, ty2)?;
                        self.subtyping(rcx, ty2, ty1)
                    }
                    Variance::Contravariant => self.subtyping(rcx, ty2, ty1),
                    Variance::Bivariant => Ok(()),
                }
            }
            (GenericArg::BaseTy(_), GenericArg::BaseTy(_)) => {
                tracked_span_bug!("sgeneric argument subtyping for base types is not implemented");
            }
            (GenericArg::Lifetime(_), GenericArg::Lifetime(_)) => Ok(()),
            _ => tracked_span_bug!("incompatible generic args: `{arg1:?}` `{arg2:?}"),
        }
    }

    fn idx_subtyping(
        &mut self,
        rcx: &mut RefineCtxt,
        e1: &Expr,
        e2: &Expr,
        is_binder: &TupleTree<bool>,
    ) {
        if e1 == e2 {
            return;
        }

        match (e1.kind(), e2.kind()) {
            (ExprKind::Tuple(tup1), ExprKind::Tuple(tup2)) => {
                debug_assert_eq!(tup1.len(), tup2.len());

                for (e1, e2, is_binder) in izip!(tup1, tup2, is_binder.split()) {
                    self.idx_subtyping(rcx, e1, e2, is_binder);
                }
            }
            (ExprKind::Abs(p1), ExprKind::Abs(p2)) => {
                self.pred_subtyping(rcx, p1, p2);
            }
            (_, ExprKind::Abs(p)) => {
                self.pred_subtyping(rcx, &e1.eta_expand_abs(&p.vars().to_sort_list()), p);
            }
            (ExprKind::Abs(p), _) => {
                self.unify_exprs(e1, e2, *is_binder.expect_leaf());
                self.pred_subtyping(rcx, p, &e2.eta_expand_abs(&p.vars().to_sort_list()));
            }
            _ => {
                self.unify_exprs(e1, e2, *is_binder.expect_leaf());
                let span = e2.span();
                rcx.check_pred(Expr::binary_op(BinOp::Eq, e1, e2, span), self.tag);
            }
        }
    }

    fn pred_subtyping(&mut self, rcx: &mut RefineCtxt, p1: &Binder<Expr>, p2: &Binder<Expr>) {
        debug_assert_eq!(p1.vars(), p2.vars());
        let vars = p1
            .vars()
            .to_sort_list()
            .iter()
            .map(|s| rcx.define_vars(s))
            .collect_vec();
        let p1 = p1.replace_bound_exprs(&vars);
        let p2 = p2.replace_bound_exprs(&vars);
        rcx.check_impl(&p1, &p2, self.tag);
        rcx.check_impl(&p2, &p1, self.tag);
    }

    fn unify_exprs(&mut self, e1: &Expr, e2: &Expr, replace: bool) {
        if let ExprKind::Var(Var::EVar(evar)) = e2.kind()
           && let scope = &self.scopes[&evar.cx()]
           && !scope.has_free_vars(e1)
        {
            self.evar_gen.unify(*evar, e1, replace);
        }
    }

    pub(crate) fn solve(self) -> Result<EVarSol, UnsolvedEvar> {
        self.evar_gen.solve()
    }
}

impl Obligations {
    fn new(predicates: List<rty::Clause>, snapshot: Snapshot) -> Self {
        Self { predicates, snapshot }
    }
}

fn mk_generator_obligations(
    genv: &GlobalEnv<'_, '_>,
    generator_did: &DefId,
    generator_args: &GenericArgs,
    opaque_def_id: &DefId,
) -> Result<Vec<rty::Clause>, CheckerErrKind> {
    let bounds = genv.item_bounds(*opaque_def_id)?;
    let pred = if let rty::ClauseKind::Projection(proj) = bounds.skip_binder()[0].kind() {
        let output = proj.term;
        GeneratorObligPredicate { def_id: *generator_did, args: generator_args.clone(), output }
    } else {
        panic!("mk_generator_obligations: unexpected bounds")
    };
    let clause = rty::Clause::new(rty::ClauseKind::GeneratorOblig(pred));
    Ok(vec![clause])
}

fn mk_obligations(
    genv: &GlobalEnv<'_, '_>,
    did: DefId,
    args: &[GenericArg],
    refine: &[Expr],
) -> Result<List<rty::Clause>, CheckerErrKind> {
    Ok(genv
        .predicates_of(did)?
        .predicates()
        .instantiate(args, refine))
}

impl<F> KVarGen for F
where
    F: FnMut(&[List<Sort>], KVarEncoding) -> Expr,
{
    fn fresh(&mut self, binders: &[List<Sort>], kind: KVarEncoding) -> Expr {
        (self)(binders, kind)
    }
}

impl<'a> KVarGen for &mut (dyn KVarGen + 'a) {
    fn fresh(&mut self, binders: &[List<Sort>], kind: KVarEncoding) -> Expr {
        (**self).fresh(binders, kind)
    }
}

impl<'a> KVarGen for Box<dyn KVarGen + 'a> {
    fn fresh(&mut self, binders: &[List<Sort>], kind: KVarEncoding) -> Expr {
        (**self).fresh(binders, kind)
    }
}

mod pretty {
    use std::fmt;

    use flux_middle::pretty::*;

    use super::*;

    impl Pretty for Tag {
        fn fmt(&self, cx: &PPrintCx, f: &mut fmt::Formatter<'_>) -> fmt::Result {
            define_scoped!(cx, f);
            w!("{:?} at {:?}", ^self.reason, self.src_span)
        }
    }

    impl_debug_with_default_cx!(Tag);
}<|MERGE_RESOLUTION|>--- conflicted
+++ resolved
@@ -192,13 +192,6 @@
 
         // Generate fresh evars and kvars for refinement parameters
         let rvid_gen = infcx.rvid_gen;
-<<<<<<< HEAD
-=======
-        let inst_fn_sig = fn_sig.instantiate(&generic_args, &[]).replace_bound_vars(
-            |_| rty::ReVar(rvid_gen.fresh()),
-            |sort, mode| infcx.fresh_evars_or_kvar(sort, mode),
-        );
->>>>>>> 8f7fe8ed
 
         let exprs = infcx.inst_exprs(genv, callee_def_id);
 
