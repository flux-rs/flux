use std::{collections::hash_map::Entry, iter};

use flux_common::{
    bug, dbg,
    index::{IndexGen, IndexVec},
    iter::IterExt,
    tracked_span_bug,
};
use flux_config as config;
use flux_middle::{
    global_env::GlobalEnv,
    rty::{
        self, BaseTy, BinOp, Binder, Bool, Const, Constraint, EarlyBinder, Expr, Float, FnOutput,
        FnSig, FnTraitPredicate, GeneratorArgs, GeneratorObligPredicate, GenericArg, Generics,
        Index, Int, IntTy, Mutability, PolyFnSig, Region::ReStatic, Ty, TyKind, Uint, UintTy,
        VariantIdx,
    },
    rustc::{
        self,
        mir::{
            self, AggregateKind, AssertKind, BasicBlock, Body, BorrowKind, CastKind, Constant,
            Location, Operand, Place, Rvalue, Statement, StatementKind, Terminator, TerminatorKind,
            RETURN_PLACE, START_BLOCK,
        },
        ty::GeneratorArgsParts,
    },
};
use itertools::Itertools;
use rustc_data_structures::{graph::dominators::Dominators, unord::UnordMap};
use rustc_hash::FxHashMap;
use rustc_hir::{def::DefKind, def_id::DefId};
use rustc_index::bit_set::BitSet;
use rustc_middle::{mir as rustc_mir, ty::RegionVid};
use rustc_span::Span;

use self::errors::{CheckerError, ResultExt};
use crate::{
    constraint_gen::{ConstrGen, ConstrReason, Obligations},
    fixpoint_encoding::{self, KVarStore},
    ghost_statements::{GhostStatement, GhostStatements, Point},
    queue::WorkQueue,
    refine_tree::{RefineCtxt, RefineSubtree, RefineTree, Snapshot},
    sigs,
    type_env::{BasicBlockEnv, BasicBlockEnvShape, TypeEnv},
};

#[derive(Clone, Copy, Debug)]
pub struct CheckerConfig {
    pub check_overflow: bool,
    pub scrape_quals: bool,
}

pub(crate) struct Checker<'ck, 'tcx, M> {
    genv: &'ck GlobalEnv<'ck, 'tcx>,
    rvid_gen: IndexGen<RegionVid>,
    config: CheckerConfig,
    /// [`DefId`] of the function being checked, either a closure or a regular function.
    def_id: DefId,
    /// [`Generics`] of the function being checked.
    generics: Generics,
    /// [`Expr`]s used to instantiate EarlyBinders for signature of function being checked
    refparams: List<Expr>,
    body: &'ck Body<'tcx>,
    /// The type used for the `resume` argument of a generator.
    resume_ty: Option<Ty>,
    ghost_stmts: &'ck UnordMap<DefId, GhostStatements>,
    output: Binder<FnOutput>,
    mode: &'ck mut M,
    /// A snapshot of the refinement context at the end of the basic block after applying the effects
    /// of the terminator.
    snapshots: IndexVec<BasicBlock, Option<Snapshot>>,
    visited: BitSet<BasicBlock>,
    queue: WorkQueue<'ck>,
}

pub(crate) trait Mode: Sized {
    fn constr_gen<'a, 'tcx>(
        &'a mut self,
        genv: &'a GlobalEnv<'a, 'tcx>,
        def_id: DefId,
        refparams: &'a [Expr],
        rvid_gen: &'a IndexGen<RegionVid>,
        rcx: &RefineCtxt,
        span: Span,
    ) -> ConstrGen<'a, 'tcx>;

    fn enter_basic_block<'ck>(
        ck: &mut Checker<'ck, '_, Self>,
        rcx: &mut RefineCtxt,
        bb: BasicBlock,
    ) -> TypeEnv<'ck>;

    fn check_goto_join_point(
        ck: &mut Checker<Self>,
        rcx: RefineCtxt,
        env: TypeEnv,
        terminator_span: Span,
        target: BasicBlock,
    ) -> Result<bool, CheckerError>;

    fn clear(ck: &mut Checker<Self>, bb: BasicBlock);
}

pub(crate) struct ShapeMode {
    bb_envs: FxHashMap<DefId, FxHashMap<BasicBlock, BasicBlockEnvShape>>,
}

pub(crate) struct RefineMode {
    bb_envs: FxHashMap<DefId, FxHashMap<BasicBlock, BasicBlockEnv>>,
    kvars: KVarStore,
}

/// The result of running the shape phase.
pub(crate) struct ShapeResult(FxHashMap<DefId, FxHashMap<BasicBlock, BasicBlockEnvShape>>);

/// A `Guard` describes extra "control" information that holds at the start of a successor basic block
enum Guard {
    /// No extra information holds, e.g., for a plain goto.
    None,
    /// A predicate that can be assumed, e.g., in the branches of an if-then-else.
    Pred(Expr),
    /// The corresponding place was found to be of a particular variant.
    Match(Place, VariantIdx),
}

impl<'a, 'tcx> Checker<'a, 'tcx, ShapeMode> {
    pub(crate) fn run_in_shape_mode(
        genv: &GlobalEnv<'a, 'tcx>,
        def_id: DefId,
        extra_data: &'a UnordMap<DefId, GhostStatements>,
        config: CheckerConfig,
    ) -> Result<ShapeResult, CheckerError> {
        dbg::shape_mode_span!(genv.tcx, def_id).in_scope(|| {
            let mut mode = ShapeMode { bb_envs: FxHashMap::default() };

            let fn_sig = genv.fn_sig(def_id).with_span(genv.tcx.def_span(def_id))?;

            Checker::run(
                genv,
                RefineTree::new().as_subtree(),
                def_id,
                extra_data,
                &mut mode,
                fn_sig,
                config,
            )?;

            Ok(ShapeResult(mode.bb_envs))
        })
    }
}

impl<'a, 'tcx> Checker<'a, 'tcx, RefineMode> {
    pub(crate) fn run_in_refine_mode(
        genv: &GlobalEnv<'a, 'tcx>,
        def_id: DefId,
        extra_data: &'a UnordMap<DefId, GhostStatements>,
        bb_env_shapes: ShapeResult,
        config: CheckerConfig,
    ) -> Result<(RefineTree, KVarStore), CheckerError> {
        let fn_sig = genv.fn_sig(def_id).with_span(genv.tcx.def_span(def_id))?;

        let mut kvars = fixpoint_encoding::KVarStore::new();
        let mut refine_tree = RefineTree::new();
        let bb_envs = bb_env_shapes.into_bb_envs(&mut kvars);

        dbg::refine_mode_span!(genv.tcx, def_id, bb_envs).in_scope(|| {
            let mut mode = RefineMode { bb_envs, kvars };
            Checker::run(
                genv,
                refine_tree.as_subtree(),
                def_id,
                extra_data,
                &mut mode,
                fn_sig,
                config,
            )?;

            Ok((refine_tree, mode.kvars))
        })
    }
}

impl<'a, 'tcx, M: Mode> Checker<'a, 'tcx, M> {
    fn run(
        genv: &'a GlobalEnv<'a, 'tcx>,
        mut refine_tree: RefineSubtree<'a>,
        def_id: DefId,
        extra_data: &'a UnordMap<DefId, GhostStatements>,
        mode: &'a mut M,
        poly_sig: EarlyBinder<PolyFnSig>,
        config: CheckerConfig,
    ) -> Result<(), CheckerError> {
        let span = genv.tcx.def_span(def_id);

        let body = genv.mir(def_id.expect_local()).with_span(span)?;

        let mut rcx = refine_tree.refine_ctxt_at_root();

<<<<<<< HEAD
        let rvid_gen = IndexGen::new();
        let params = genv.refparams_of(def_id).with_span(span)?;

        let exprs = params
            .iter()
            .map(|param| rcx.define_vars(&param.sort))
            .collect_vec();

        let poly_sig = poly_sig.instantiate_refparams(&exprs);
        let fn_sig = poly_sig.replace_bound_vars(
            |_| rty::ReVar(RegionVar { rvid: rvid_gen.fresh(), is_nll: false }),
            |sort, _| rcx.define_vars(sort),
        );
=======
        let rvid_gen = init_region_gen(&body);
        let fn_sig = poly_sig
            .replace_bound_vars(|_| rty::ReVar(rvid_gen.fresh()), |sort, _| rcx.define_vars(sort));
>>>>>>> 8f7fe8ed

        let env = Self::init(&mut rcx, &body, &fn_sig, config);

        // (NOTE:YIELD) per https://doc.rust-lang.org/beta/nightly-rustc/rustc_middle/mir/enum.TerminatorKind.html#variant.Yield
        //   "execution of THIS function continues at the `resume` basic block, with THE SECOND ARGUMENT WRITTEN
        //    to the `resume_arg` place..."
        let resume_ty = if genv.tcx.def_kind(def_id) == DefKind::Generator {
            Some(fn_sig.args()[1].clone())
        } else {
            None
        };
        let mut ck = Checker {
            def_id,
            genv,
            rvid_gen,
            generics: genv.generics_of(def_id).unwrap(),
            refparams: exprs,
            body: &body,
            resume_ty,
            ghost_stmts: extra_data,
            visited: BitSet::new_empty(body.basic_blocks.len()),
            output: fn_sig.output().clone(),
            mode,
            snapshots: IndexVec::from_fn_n(|_| None, body.basic_blocks.len()),
            queue: WorkQueue::empty(body.basic_blocks.len(), body.dominators()),
            config,
        };
        ck.check_goto(rcx, env, START_BLOCK, body.span(), START_BLOCK)?;
        while let Some(bb) = ck.queue.pop() {
            if ck.visited.contains(bb) {
                let snapshot = ck.snapshot_at_dominator(bb);
                refine_tree.clear_children(snapshot);
                M::clear(&mut ck, bb);
            }

            let snapshot = ck.snapshot_at_dominator(bb);
            let mut rcx = refine_tree.refine_ctxt_at(snapshot).unwrap();
            let mut env = M::enter_basic_block(&mut ck, &mut rcx, bb);
            env.unpack(&mut rcx);
            ck.check_basic_block(rcx, env, bb)?;
        }

        Ok(())
    }

    fn init<'b>(
        rcx: &mut RefineCtxt,
        body: &'b Body,
        fn_sig: &FnSig,
        config: CheckerConfig,
    ) -> TypeEnv<'b> {
        let mut env = TypeEnv::new(&body.local_decls);

        for constr in fn_sig.requires() {
            match constr {
                rty::Constraint::Type(path, ty) => {
                    let loc = path.to_loc().unwrap();
                    let ty = rcx.unpack(ty);
                    env.alloc_universal_loc(loc, ty);
                }
                rty::Constraint::Pred(e) => {
                    rcx.assume_pred(e.clone());
                }
            }
        }

        for (local, ty) in body.args_iter().zip(fn_sig.args()) {
            let ty = rcx.unpack(ty);
            rcx.assume_invariants(&ty, config.check_overflow);
            env.alloc_with_ty(local, ty);
        }

        for local in body.vars_and_temps_iter() {
            env.alloc(local);
        }

        env.alloc(RETURN_PLACE);
        env
    }

    fn check_basic_block(
        &mut self,
        mut rcx: RefineCtxt,
        mut env: TypeEnv,
        bb: BasicBlock,
    ) -> Result<(), CheckerError> {
        dbg::basic_block_start!(bb, rcx, env);

        self.visited.insert(bb);
        let data = &self.body.basic_blocks[bb];
        let mut last_stmt_span = None;
        let mut location = Location { block: bb, statement_index: 0 };
        for stmt in &data.statements {
            let span = stmt.source_info.span;
            self.check_ghost_statements_at(&mut rcx, &mut env, Point::Location(location), span)?;
            bug::track_span(span, || {
                dbg::statement!("start", stmt, rcx, env);
                self.check_statement(&mut rcx, &mut env, stmt)?;
                dbg::statement!("end", stmt, rcx, env);
                Ok(())
            })?;
            if !stmt.is_nop() {
                last_stmt_span = Some(span);
            }
            location = location.successor_within_block();
        }

        if let Some(terminator) = &data.terminator {
            let span = terminator.source_info.span;
            self.check_ghost_statements_at(&mut rcx, &mut env, Point::Location(location), span)?;
            bug::track_span(span, || {
                dbg::terminator!("start", terminator, rcx, env);
                let successors =
                    self.check_terminator(&mut rcx, &mut env, terminator, last_stmt_span)?;
                dbg::terminator!("end", terminator, rcx, env);

                self.snapshots[bb] = Some(rcx.snapshot());
                let term_span = last_stmt_span.unwrap_or(span);
                self.check_successors(rcx, env, bb, term_span, successors)
            })?;
        }
        Ok(())
    }

    fn check_assign_ty(
        &mut self,
        rcx: &mut RefineCtxt,
        env: &mut TypeEnv,
        place: &Place,
        ty: Ty,
        source_info: rustc_mir::SourceInfo,
    ) -> Result<(), CheckerError> {
        let ty = rcx.unpack(&ty);
        let gen = &mut self.constr_gen(rcx, source_info.span);
        env.assign(rcx, gen, place, ty).with_src_info(source_info)
    }

    fn check_statement(
        &mut self,
        rcx: &mut RefineCtxt,
        env: &mut TypeEnv,
        stmt: &Statement,
    ) -> Result<(), CheckerError> {
        let stmt_span = stmt.source_info.span;
        match &stmt.kind {
            StatementKind::Assign(place, rvalue) => {
                let ty = self.check_rvalue(rcx, env, stmt_span, rvalue)?;
                self.check_assign_ty(rcx, env, place, ty, stmt.source_info)?;
            }
            StatementKind::SetDiscriminant { .. } => {
                // TODO(nilehmann) double check here that the place is unfolded to
                // the correct variant. This should be guaranteed by rustc
            }
            StatementKind::FakeRead(_) => {
                // TODO(nilehmann) fake reads should be folding points
            }
            StatementKind::AscribeUserType(_, _) => {
                // User ascriptions affect nll, but no refinement type checking.
                // Maybe we can use this to associate refinement type to locals.
            }
            StatementKind::PlaceMention(_) => {
                // Place mentions are a no-op used to detect uses of unsafe that would
                // otherwise optimized away.
            }
            StatementKind::Nop => {}
        }
        Ok(())
    }

    fn is_exit_block(&self, bb: BasicBlock) -> bool {
        let data = &self.body.basic_blocks[bb];
        let is_no_op = data.statements.iter().all(Statement::is_nop);
        let is_ret = match &data.terminator {
            None => false,
            Some(term) => term.is_return(),
        };
        is_no_op && is_ret
    }

    /// For `check_terminator`, the output `Vec<BasicBlock, Guard>` denotes,
    /// - `BasicBlock` "successors" of the current terminator, and
    /// - `Guard` are extra control information from, e.g. the `SwitchInt` (or `Assert`)
    ///    you can assume when checking the correspondnig successor.
    fn check_terminator(
        &mut self,
        rcx: &mut RefineCtxt,
        env: &mut TypeEnv,
        terminator: &Terminator<'tcx>,
        last_stmt_span: Option<Span>,
    ) -> Result<Vec<(BasicBlock, Guard)>, CheckerError> {
        let source_info = terminator.source_info;
        let terminator_span = source_info.span;
        match &terminator.kind {
            TerminatorKind::Return => {
                let span = last_stmt_span.unwrap_or(terminator_span);
                let obligs = self
                    .mode
                    .constr_gen(self.genv, self.def_id, &self.refparams, &self.rvid_gen, rcx, span)
                    .check_ret(rcx, env, self.def_id, &self.output)
                    .with_span(span)?;
                self.check_closure_obligs(rcx, obligs)?;
                Ok(vec![])
            }
            TerminatorKind::Unreachable => Ok(vec![]),
            TerminatorKind::GeneratorDrop => Ok(vec![]),
            TerminatorKind::Goto { target } => Ok(vec![(*target, Guard::None)]),
            TerminatorKind::Yield { resume, resume_arg, .. } => {
                if let Some(resume_ty) = self.resume_ty.clone() {
                    self.check_assign_ty(rcx, env, resume_arg, resume_ty, source_info)?;
                } else {
                    bug!("yield in non-generator function");
                }
                Ok(vec![(*resume, Guard::None)])
            }
            TerminatorKind::SwitchInt { discr, targets } => {
                let discr_ty = self.check_operand(rcx, env, terminator_span, discr)?;
                if discr_ty.is_integral() || discr_ty.is_bool() {
                    Ok(Self::check_if(&discr_ty, targets))
                } else {
                    Ok(Self::check_match(&discr_ty, targets))
                }
            }
            TerminatorKind::Call { args, destination, target, resolved_call, .. } => {
                let (func_id, call_args) = resolved_call;
                let fn_sig = self
                    .genv
                    .fn_sig(*func_id)
                    .with_src_info(terminator.source_info)?;

                let fn_generics = self
                    .genv
                    .generics_of(*func_id)
                    .with_src_info(terminator.source_info)?;

                let generic_args = call_args
                    .lowered
                    .iter()
                    .enumerate()
                    .map(|(idx, arg)| {
                        let param = fn_generics.param_at(idx, self.genv)?;
                        self.genv
                            .instantiate_arg_for_fun(&self.generics, &param, arg)
                    })
                    .try_collect_vec()
                    .with_src_info(terminator.source_info)?;

                let ret = self.check_call(
                    rcx,
                    env,
                    terminator_span,
                    Some(*func_id),
                    fn_sig,
                    &generic_args,
                    args,
                )?;

                let ret = rcx.unpack(&ret);
                rcx.assume_invariants(&ret, self.config.check_overflow);
                let mut gen = self.constr_gen(rcx, terminator_span);
                env.assign(rcx, &mut gen, destination, ret)
                    .with_span(terminator_span)?;

                if let Some(target) = target {
                    Ok(vec![(*target, Guard::None)])
                } else {
                    Ok(vec![])
                }
            }
            TerminatorKind::Assert { cond, expected, target, msg } => {
                Ok(vec![(
                    *target,
                    self.check_assert(rcx, env, terminator_span, cond, *expected, msg)?,
                )])
            }
            TerminatorKind::Drop { place, target, .. } => {
                let _ = env.move_place(self.genv, rcx, place);
                Ok(vec![(*target, Guard::None)])
            }
            TerminatorKind::FalseEdge { real_target, .. } => Ok(vec![(*real_target, Guard::None)]),
            TerminatorKind::FalseUnwind { real_target, .. } => {
                Ok(vec![(*real_target, Guard::None)])
            }
            TerminatorKind::UnwindResume => todo!("implement checking of cleanup code"),
        }
    }

    #[allow(clippy::too_many_arguments)]
    fn check_call(
        &mut self,
        rcx: &mut RefineCtxt,
        env: &mut TypeEnv,
        terminator_span: Span,
        did: Option<DefId>,
        fn_sig: EarlyBinder<PolyFnSig>,
        generic_args: &[GenericArg],
        operands: &[Operand],
    ) -> Result<Ty, CheckerError> {
        let actuals = self.check_operands(rcx, env, terminator_span, operands)?;
        let callsite_def_id = self.def_id;
        let (output, obligs) = self
            .constr_gen(rcx, terminator_span)
            .check_fn_call(rcx, env, callsite_def_id, did, fn_sig, generic_args, &actuals)
            .with_span(terminator_span)?;

        let output = output.replace_bound_exprs_with(|sort, _| rcx.define_vars(sort));

        for constr in &output.ensures {
            match constr {
                Constraint::Type(path, updated_ty) => {
                    let updated_ty = rcx.unpack(updated_ty);
                    env.update_path(path, updated_ty);
                }
                Constraint::Pred(e) => rcx.assume_pred(e.clone()),
            }
        }

        self.check_closure_obligs(rcx, obligs)?;

        Ok(output.ret)
    }

    fn check_oblig_generator_pred(
        &mut self,
        rcx: &mut RefineCtxt,
        snapshot: &Snapshot,
        gen_pred: GeneratorObligPredicate,
    ) -> Result<(), CheckerError> {
        let poly_sig = gen_pred.to_closure_sig();
        let refine_tree = rcx.subtree_at(snapshot).unwrap();
        Checker::run(
            self.genv,
            refine_tree,
            gen_pred.def_id,
            self.ghost_stmts,
            self.mode,
            EarlyBinder(poly_sig),
            self.config,
        )
    }

    fn check_oblig_fn_trait_pred(
        &mut self,
        rcx: &mut RefineCtxt,
        snapshot: &Snapshot,
        fn_trait_pred: FnTraitPredicate,
    ) -> Result<(), CheckerError> {
        if let Some(BaseTy::Closure(def_id, tys)) =
            fn_trait_pred.self_ty.as_bty_skipping_existentials()
        {
            let refine_tree = rcx.subtree_at(snapshot).unwrap();
            let poly_sig = fn_trait_pred.to_closure_sig(*def_id, tys.clone());
            Checker::run(
                self.genv,
                refine_tree,
                *def_id,
                self.ghost_stmts,
                self.mode,
                EarlyBinder(poly_sig),
                self.config,
            )?;
        } else {
            panic!("check_oblig_fn_trait_pred: unexpected self_ty {:?}", fn_trait_pred.self_ty);
        }
        Ok(())
    }

    /// This checks obligations related to closures & generators; the remainder are directly checked in `check_fn_call`
    fn check_closure_obligs(
        &mut self,
        rcx: &mut RefineCtxt,
        obligs: Obligations,
    ) -> Result<(), CheckerError> {
        for pred in &obligs.predicates {
            match pred.kind() {
                rty::ClauseKind::FnTrait(fn_trait_pred) => {
                    self.check_oblig_fn_trait_pred(rcx, &obligs.snapshot, fn_trait_pred)?;
                }
                rty::ClauseKind::GeneratorOblig(gen_pred) => {
                    self.check_oblig_generator_pred(rcx, &obligs.snapshot, gen_pred)?;
                }
                rty::ClauseKind::Projection(_) => (),
                rty::ClauseKind::Trait(_) => (),
            }
        }
        Ok(())
    }

    fn check_assert(
        &mut self,
        rcx: &mut RefineCtxt,
        env: &mut TypeEnv,
        terminator_span: Span,
        cond: &Operand,
        expected: bool,
        msg: &AssertKind,
    ) -> Result<Guard, CheckerError> {
        let ty = self.check_operand(rcx, env, terminator_span, cond)?;
        let TyKind::Indexed(BaseTy::Bool, idx) = ty.kind() else {
            tracked_span_bug!("unexpected ty `{ty:?}`");
        };
        let pred = if expected { idx.expr.clone() } else { idx.expr.not() };

        let msg = match msg {
            AssertKind::DivisionByZero => "possible division by zero",
            AssertKind::BoundsCheck => "possible out-of-bounds access",
            AssertKind::RemainderByZero => "possible remainder with a divisor of zero",
            AssertKind::Overflow(mir::BinOp::Div) => "possible division with overflow",
            AssertKind::Overflow(mir::BinOp::Rem) => "possible reminder with overflow",
            AssertKind::Overflow(_) => return Ok(Guard::Pred(pred)),
        };
        self.constr_gen(rcx, terminator_span).check_pred(
            rcx,
            pred.clone(),
            ConstrReason::Assert(msg),
        );
        Ok(Guard::Pred(pred))
    }

    fn check_if(discr_ty: &Ty, targets: &rustc_mir::SwitchTargets) -> Vec<(BasicBlock, Guard)> {
        let mk = |bits| {
            match discr_ty.kind() {
                TyKind::Indexed(BaseTy::Bool, idx) => {
                    if bits == 0 {
                        idx.expr.not()
                    } else {
                        idx.expr.clone()
                    }
                }
                TyKind::Indexed(bty @ (BaseTy::Int(_) | BaseTy::Uint(_)), idx) => {
                    Expr::binary_op(BinOp::Eq, idx.expr.clone(), Expr::from_bits(bty, bits), None)
                }
                _ => tracked_span_bug!("unexpected discr_ty {:?}", discr_ty),
            }
        };

        let mut successors = vec![];

        for (bits, bb) in targets.iter() {
            successors.push((bb, Guard::Pred(mk(bits))));
        }
        let otherwise = Expr::and(targets.iter().map(|(bits, _)| mk(bits).not()));
        successors.push((targets.otherwise(), Guard::Pred(otherwise)));

        successors
    }

    fn check_match(discr_ty: &Ty, targets: &rustc_mir::SwitchTargets) -> Vec<(BasicBlock, Guard)> {
        let (adt_def, place) = discr_ty.expect_discr();

        let mut successors = vec![];
        let mut remaining = BitSet::new_filled(adt_def.variants().len());
        for (bits, bb) in targets.iter() {
            let i = bits as usize;
            remaining.remove(i);
            successors.push((bb, Guard::Match(place.clone(), VariantIdx::from_usize(i))));
        }

        if remaining.count() == 1 {
            let i = remaining.iter().next().unwrap();
            successors.push((
                targets.otherwise(),
                Guard::Match(place.clone(), VariantIdx::from_usize(i)),
            ));
        } else {
            successors.push((targets.otherwise(), Guard::None));
        }

        successors
    }

    fn check_successors(
        &mut self,
        mut rcx: RefineCtxt,
        env: TypeEnv,
        from: BasicBlock,
        terminator_span: Span,
        successors: Vec<(BasicBlock, Guard)>,
    ) -> Result<(), CheckerError> {
        for (target, guard) in successors {
            let mut rcx = rcx.branch();
            let mut env = env.clone();
            match guard {
                Guard::None => {}
                Guard::Pred(expr) => {
                    rcx.assume_pred(expr);
                }
                Guard::Match(place, variant_idx) => {
                    env.downcast(self.genv, &mut rcx, &place, variant_idx, self.config)
                        .with_span(terminator_span)?;
                }
            }
            self.check_goto(rcx, env, from, terminator_span, target)?;
        }
        Ok(())
    }

    fn check_goto(
        &mut self,
        mut rcx: RefineCtxt,
        mut env: TypeEnv,
        from: BasicBlock,
        span: Span,
        target: BasicBlock,
    ) -> Result<(), CheckerError> {
        self.check_ghost_statements_at(&mut rcx, &mut env, Point::Edge(from, target), span)?;
        if self.is_exit_block(target) {
            let location = self.body.terminator_loc(target);
            self.check_ghost_statements_at(&mut rcx, &mut env, Point::Location(location), span)?;
            let obligs = self
                .mode
                .constr_gen(self.genv, self.def_id, &self.refparams, &self.rvid_gen, &rcx, span)
                .check_ret(&mut rcx, &mut env, self.def_id, &self.output)
                .with_span(span)?;
            self.check_closure_obligs(&mut rcx, obligs)?;
            Ok(())
        } else if self.body.is_join_point(target) {
            if M::check_goto_join_point(self, rcx, env, span, target)? {
                self.queue.insert(target);
            }
            Ok(())
        } else {
            self.check_basic_block(rcx, env, target)
        }
    }

    fn check_rvalue(
        &mut self,
        rcx: &mut RefineCtxt,
        env: &mut TypeEnv,
        stmt_span: Span,
        rvalue: &Rvalue,
    ) -> Result<Ty, CheckerError> {
        let genv = self.genv;
        match rvalue {
            Rvalue::Use(operand) => self.check_operand(rcx, env, stmt_span, operand),
            Rvalue::BinaryOp(bin_op, op1, op2) => {
                self.check_binary_op(rcx, env, stmt_span, *bin_op, op1, op2)
            }
            Rvalue::CheckedBinaryOp(bin_op, op1, op2) => {
                // TODO(nilehmann) should we somehow connect the result of the operation with the bool?
                let ty = self.check_binary_op(rcx, env, stmt_span, *bin_op, op1, op2)?;
                Ok(Ty::tuple(vec![ty, Ty::bool()]))
            }
            Rvalue::Ref(r, BorrowKind::Mut { .. }, place) => {
                env.borrow(self.genv, rcx, *r, Mutability::Mut, place)
                    .with_span(stmt_span)
            }
            Rvalue::Ref(r, BorrowKind::Shared, place) => {
                env.borrow(self.genv, rcx, *r, Mutability::Not, place)
                    .with_span(stmt_span)
            }
            Rvalue::UnaryOp(un_op, op) => self.check_unary_op(rcx, env, stmt_span, *un_op, op),
            Rvalue::Aggregate(AggregateKind::Adt(def_id, variant_idx, args), operands) => {
                let sig = genv
                    .variant_sig(*def_id, *variant_idx)
                    .with_span(stmt_span)?
                    .ok_or_else(|| CheckerError::opaque_struct(*def_id, stmt_span))?
                    .to_poly_fn_sig();
                let adt_generics = &genv.generics_of(*def_id).with_span(stmt_span)?;
                let args = iter::zip(&adt_generics.params, args)
                    .map(|(param, arg)| {
                        genv.instantiate_arg_for_constructor(&self.generics, param, arg)
                    })
                    .try_collect_vec()
                    .with_span(stmt_span)?;
                self.check_call(rcx, env, stmt_span, None, sig, &args, operands)
            }
            Rvalue::Aggregate(AggregateKind::Array(arr_ty), operands) => {
                let args = self.check_operands(rcx, env, stmt_span, operands)?;
                let arr_ty = self
                    .genv
                    .refine_with_holes(&self.generics, arr_ty)
                    .with_span(stmt_span)?;
                let mut gen = self.constr_gen(rcx, stmt_span);
                gen.check_mk_array(rcx, env, &args, arr_ty)
                    .with_span(stmt_span)
            }
            Rvalue::Aggregate(AggregateKind::Tuple, args) => {
                let tys = self.check_operands(rcx, env, stmt_span, args)?;
                Ok(Ty::tuple(tys))
            }
            Rvalue::Aggregate(AggregateKind::Closure(did, _), operands) => {
                let tys = self.check_aggregate_operands(rcx, env, stmt_span, operands)?;
                let res = Ty::closure(*did, tys?);
                Ok(res)
            }
            Rvalue::Aggregate(AggregateKind::Generator(did, args), ops) => {
                let tys = self.check_aggregate_operands(rcx, env, stmt_span, ops)?;
                let generics = genv.generics_of(*did).unwrap();
                let args = genv.refine_default_generic_args(&generics, args).unwrap();
                let args = args.as_generator();
                let args = args.split();

                let args_parts = GeneratorArgsParts {
                    tupled_upvars_ty: &GenericArg::Ty(Ty::tuple(tys?)),
                    ..args
                };
                let args = GeneratorArgs::new(args_parts);
                Ok(Ty::generator(*did, args.args))
            }

            Rvalue::Discriminant(place) => {
                let ty = env
                    .lookup_place(self.genv, rcx, place)
                    .with_span(stmt_span)?;
                let (adt_def, ..) = ty.expect_adt();
                Ok(Ty::discr(adt_def.clone(), place.clone()))
            }
            Rvalue::Len(place) => self.check_len(rcx, env, stmt_span, place),
            Rvalue::Cast(kind, op, to) => {
                let from = self.check_operand(rcx, env, stmt_span, op)?;
                self.check_cast(*kind, &from, to)
            }
        }
    }

    fn check_aggregate_operands(
        &mut self,
        rcx: &mut RefineCtxt<'_>,
        env: &mut TypeEnv<'_>,
        stmt_span: Span,
        args: &[Operand],
    ) -> Result<Result<Vec<flux_middle::intern::Interned<rty::TyS>>, CheckerError>, CheckerError>
    {
        let tys = self.check_operands(rcx, env, stmt_span, args)?;
        let mut gen = self.constr_gen(rcx, stmt_span);
        let tys = gen.pack_closure_operands(env, &tys).with_span(stmt_span);
        Ok(tys)
    }

    fn check_len(
        &mut self,
        rcx: &mut RefineCtxt,
        env: &mut TypeEnv,
        source_span: Span,
        place: &Place,
    ) -> Result<Ty, CheckerError> {
        let ty = env
            .lookup_place(self.genv, rcx, place)
            .with_span(source_span)?;

        let idx = match ty.kind() {
            TyKind::Indexed(BaseTy::Array(_, len), _) => {
                if let Const::Value(value) = len {
                    Index::from(Expr::constant(rty::Constant::from(value.val)))
                } else {
                    tracked_span_bug!("unexpected array length")
                }
            }
            TyKind::Indexed(BaseTy::Slice(_), idx) => idx.clone(),
            _ => tracked_span_bug!("expected array or slice type"),
        };

        Ok(Ty::indexed(BaseTy::Uint(UintTy::Usize), idx))
    }

    fn check_binary_op(
        &mut self,
        rcx: &mut RefineCtxt,
        env: &mut TypeEnv,
        source_span: Span,
        bin_op: mir::BinOp,
        op1: &Operand,
        op2: &Operand,
    ) -> Result<Ty, CheckerError> {
        let ty1 = self.check_operand(rcx, env, source_span, op1)?;
        let ty2 = self.check_operand(rcx, env, source_span, op2)?;

        match (ty1.kind(), ty2.kind()) {
            (Float!(float_ty1), Float!(float_ty2)) => {
                debug_assert_eq!(float_ty1, float_ty2);
                match bin_op {
                    mir::BinOp::Eq
                    | mir::BinOp::Ne
                    | mir::BinOp::Gt
                    | mir::BinOp::Ge
                    | mir::BinOp::Lt
                    | mir::BinOp::Le => Ok(Ty::bool()),
                    mir::BinOp::Add
                    | mir::BinOp::Sub
                    | mir::BinOp::Mul
                    | mir::BinOp::Div
                    | mir::BinOp::BitAnd
                    | mir::BinOp::BitOr
                    | mir::BinOp::Shl
                    | mir::BinOp::Shr
                    | mir::BinOp::Rem => Ok(Ty::float(*float_ty1)),
                }
            }
            (TyKind::Indexed(bty1, idx1), TyKind::Indexed(bty2, idx2)) => {
                let sig = sigs::get_bin_op_sig(bin_op, bty1, bty2, self.config.check_overflow);
                let (e1, e2) = (idx1.expr.clone(), idx2.expr.clone());
                if let sigs::Pre::Some(reason, constr) = &sig.pre {
                    self.constr_gen(rcx, source_span).check_pred(
                        rcx,
                        constr([e1.clone(), e2.clone()]),
                        *reason,
                    );
                }

                Ok(sig.out.to_ty([e1, e2]))
            }
            _ => tracked_span_bug!("incompatible types: `{ty1:?}` `{ty2:?}`"),
        }
    }

    fn check_unary_op(
        &mut self,
        rcx: &mut RefineCtxt,
        env: &mut TypeEnv,
        source_span: Span,
        un_op: mir::UnOp,
        op: &Operand,
    ) -> Result<Ty, CheckerError> {
        let ty = self.check_operand(rcx, env, source_span, op)?;
        match ty.kind() {
            Float!(float_ty) => Ok(Ty::float(*float_ty)),
            TyKind::Indexed(bty, idx) => {
                let sig = sigs::get_un_op_sig(un_op, bty, self.config.check_overflow);
                let e = idx.expr.clone();
                if let sigs::Pre::Some(reason, constr) = &sig.pre {
                    self.constr_gen(rcx, source_span)
                        .check_pred(rcx, constr([e.clone()]), *reason);
                }
                Ok(sig.out.to_ty([e]))
            }
            _ => tracked_span_bug!("invalid type for unary operator `{un_op:?}` `{ty:?}`"),
        }
    }

    fn check_cast(
        &self,
        kind: CastKind,
        from: &Ty,
        to: &rustc::ty::Ty,
    ) -> Result<Ty, CheckerError> {
        use rustc::ty::TyKind as RustTy;
        let ty = match kind {
            CastKind::IntToInt => {
                match (from.kind(), to.kind()) {
                    (Bool!(idx), RustTy::Int(int_ty)) => bool_int_cast(&idx.expr, *int_ty),
                    (Bool!(idx), RustTy::Uint(uint_ty)) => bool_uint_cast(&idx.expr, *uint_ty),
                    (Int!(int_ty1, idx), RustTy::Int(int_ty2)) => {
                        int_int_cast(&idx.expr, *int_ty1, *int_ty2)
                    }
                    (Uint!(uint_ty1, idx), RustTy::Uint(uint_ty2)) => {
                        uint_uint_cast(&idx.expr, *uint_ty1, *uint_ty2)
                    }
                    (Uint!(uint_ty, idx), RustTy::Int(int_ty)) => {
                        uint_int_cast(&idx.expr, *uint_ty, *int_ty)
                    }
                    (Int!(_, _), RustTy::Uint(uint_ty)) => Ty::uint(*uint_ty),
                    _ => {
                        tracked_span_bug!("invalid int to int cast")
                    }
                }
            }
            // &mut [T; n] -> &mut [T][n] and &[T; n] -> &[T][n]
            CastKind::Pointer(mir::PointerCast::Unsize) => {
                if // src is an array
                   let TyKind::Indexed(BaseTy::Ref(_, src_ty, src_mut), _) = from.kind()
                   && let TyKind::Indexed(BaseTy::Array(src_arr_ty, Const::Value(src_n)), _) = src_ty.kind()
                   // dst is a slice
                   && let rustc::ty::TyKind::Ref(dst_re, dst_ty, dst_mut) = to.kind()
                   && let rustc::ty::TyKind::Slice(_) = dst_ty.kind()
                   && src_mut == dst_mut
                {
                    let dst_ix = Index::from(src_n.clone());
                    let dst_slice = Ty::indexed(BaseTy::Slice(src_arr_ty.clone()), dst_ix);
                    Ty::mk_ref(*dst_re, dst_slice, *dst_mut)
                } else {
                    tracked_span_bug!("unsupported Unsize cast")
                }
            }
            CastKind::FloatToInt
            | CastKind::IntToFloat
            | CastKind::Pointer(mir::PointerCast::MutToConstPointer) => {
                self.genv
                    .refine_default(&self.generics, to)
                    .with_span(self.body.span())?
            }
        };
        Ok(ty)
    }

    fn check_operands(
        &mut self,
        rcx: &mut RefineCtxt,
        env: &mut TypeEnv,
        source_span: Span,
        operands: &[Operand],
    ) -> Result<Vec<Ty>, CheckerError> {
        operands
            .iter()
            .map(|op| self.check_operand(rcx, env, source_span, op))
            .try_collect()
    }

    fn check_operand(
        &mut self,
        rcx: &mut RefineCtxt,
        env: &mut TypeEnv,
        source_span: Span,
        operand: &Operand,
    ) -> Result<Ty, CheckerError> {
        let ty = match operand {
            Operand::Copy(p) => env.lookup_place(self.genv, rcx, p).with_span(source_span)?,
            Operand::Move(p) => env.move_place(self.genv, rcx, p).with_span(source_span)?,
            Operand::Constant(c) => self.check_constant(c)?,
        };
        Ok(rcx.unpack(&ty))
    }

    fn check_constant(&mut self, c: &Constant) -> Result<Ty, CheckerError> {
        match c {
            Constant::Int(n, int_ty) => {
                let idx = Expr::constant(rty::Constant::from(*n));
                Ok(Ty::indexed(BaseTy::Int(*int_ty), idx))
            }
            Constant::Uint(n, uint_ty) => {
                let idx = Expr::constant(rty::Constant::from(*n));
                Ok(Ty::indexed(BaseTy::Uint(*uint_ty), idx))
            }
            Constant::Bool(b) => {
                let idx = Expr::constant(rty::Constant::from(*b));
                Ok(Ty::indexed(BaseTy::Bool, idx))
            }
            Constant::Float(_, float_ty) => Ok(Ty::float(*float_ty)),
            Constant::Unit => Ok(Ty::unit()),
            Constant::Str => Ok(Ty::mk_ref(ReStatic, Ty::str(), Mutability::Not)),
            Constant::Char => Ok(Ty::char()),
            Constant::Opaque(ty) => {
                self.genv
                    .refine_default(&self.generics, ty)
                    .with_span(self.body.span())
            }
        }
    }

    fn check_ghost_statements_at(
        &mut self,
        rcx: &mut RefineCtxt,
        env: &mut TypeEnv,
        point: Point,
        span: Span,
    ) -> Result<(), CheckerError> {
        bug::track_span(span, || {
            for stmt in self.ghost_stmts().statements_at(point) {
                self.check_ghost_statement(rcx, env, stmt, span)?;
            }
            Ok(())
        })
    }

    fn check_ghost_statement(
        &mut self,
        rcx: &mut RefineCtxt,
        env: &mut TypeEnv,
        stmt: &GhostStatement,
        span: Span,
    ) -> Result<(), CheckerError> {
        dbg::statement!("start", stmt, rcx, env);
        match stmt {
            GhostStatement::Fold(place) => {
                let gen = &mut self.constr_gen(rcx, span);
                env.fold(rcx, gen, place).with_span(span)?;
            }
            GhostStatement::Unfold(place) => {
                env.unfold(self.genv, rcx, place, self.config)
                    .with_span(span)?;
            }
            GhostStatement::Unblock(place) => env.unblock(rcx, place),
        }
        dbg::statement!("end", stmt, rcx, env);
        Ok(())
    }

    fn constr_gen(&mut self, rcx: &RefineCtxt, span: Span) -> ConstrGen<'_, 'tcx> {
        self.mode
            .constr_gen(self.genv, self.def_id, &self.refparams, &self.rvid_gen, rcx, span)
    }

    #[track_caller]
    fn snapshot_at_dominator(&self, bb: BasicBlock) -> &Snapshot {
        snapshot_at_dominator(self.body, &self.snapshots, bb)
    }

    fn dominators(&self) -> &'a Dominators<BasicBlock> {
        self.body.dominators()
    }

    fn ghost_stmts(&self) -> &'a GhostStatements {
        &self.ghost_stmts[&self.def_id]
    }
}

fn bool_int_cast(b: &Expr, int_ty: IntTy) -> Ty {
    let idx = Expr::ite(b, 1, 0, None);
    Ty::indexed(BaseTy::Int(int_ty), idx)
}

fn bool_uint_cast(b: &Expr, uint_ty: UintTy) -> Ty {
    let idx = Expr::ite(b, 1, 0, None);
    Ty::indexed(BaseTy::Uint(uint_ty), idx)
}

fn int_int_cast(idx: &Expr, int_ty1: IntTy, int_ty2: IntTy) -> Ty {
    if int_bit_width(int_ty1) <= int_bit_width(int_ty2) {
        Ty::indexed(BaseTy::Int(int_ty2), idx.clone())
    } else {
        Ty::int(int_ty2)
    }
}

fn uint_int_cast(idx: &Expr, uint_ty: UintTy, int_ty: IntTy) -> Ty {
    if uint_bit_width(uint_ty) < int_bit_width(int_ty) {
        Ty::indexed(BaseTy::Int(int_ty), idx.clone())
    } else {
        Ty::int(int_ty)
    }
}

fn uint_uint_cast(idx: &Expr, uint_ty1: UintTy, uint_ty2: UintTy) -> Ty {
    if uint_bit_width(uint_ty1) <= uint_bit_width(uint_ty2) {
        Ty::indexed(BaseTy::Uint(uint_ty2), idx.clone())
    } else {
        Ty::uint(uint_ty2)
    }
}

fn uint_bit_width(uint_ty: UintTy) -> u64 {
    uint_ty
        .bit_width()
        .unwrap_or(config::pointer_width().bits())
}

fn int_bit_width(int_ty: IntTy) -> u64 {
    int_ty.bit_width().unwrap_or(config::pointer_width().bits())
}

impl ShapeResult {
    fn into_bb_envs(
        self,
        kvar_store: &mut KVarStore,
    ) -> FxHashMap<DefId, FxHashMap<BasicBlock, BasicBlockEnv>> {
        self.0
            .into_iter()
            .map(|(def_id, shapes)| {
                let bb_envs = shapes
                    .into_iter()
                    .map(|(bb, shape)| (bb, shape.into_bb_env(kvar_store)))
                    .collect();
                (def_id, bb_envs)
            })
            .collect()
    }
}

impl Mode for ShapeMode {
    fn constr_gen<'a, 'tcx>(
        &'a mut self,
        genv: &'a GlobalEnv<'a, 'tcx>,
        def_id: DefId,
        refparams: &'a [Expr],
        rvid_gen: &'a IndexGen<RegionVid>,
        _rcx: &RefineCtxt,
        span: Span,
    ) -> ConstrGen<'a, 'tcx> {
        ConstrGen::new(genv, def_id, refparams, |_: &[_], _| Expr::hole(), rvid_gen, span)
    }

    fn enter_basic_block<'a>(
        ck: &mut Checker<'a, '_, ShapeMode>,
        _rcx: &mut RefineCtxt,
        bb: BasicBlock,
    ) -> TypeEnv<'a> {
        ck.mode.bb_envs[&ck.def_id][&bb].enter(&ck.body.local_decls)
    }

    fn check_goto_join_point(
        ck: &mut Checker<ShapeMode>,
        _: RefineCtxt,
        env: TypeEnv,
        terminator_span: Span,
        target: BasicBlock,
    ) -> Result<bool, CheckerError> {
        let target_bb_env = ck.mode.bb_envs.entry(ck.def_id).or_default().get(&target);
        dbg::shape_goto_enter!(target, env, target_bb_env);

        let modified = match ck.mode.bb_envs.entry(ck.def_id).or_default().entry(target) {
            Entry::Occupied(mut entry) => entry.get_mut().join(env).with_span(terminator_span)?,
            Entry::Vacant(entry) => {
                let scope = snapshot_at_dominator(ck.body, &ck.snapshots, target)
                    .scope()
                    .unwrap();
                entry.insert(env.into_infer(scope).with_span(terminator_span)?);
                true
            }
        };

        dbg::shape_goto_exit!(target, ck.mode.bb_envs[&ck.def_id].get(&target));
        Ok(modified)
    }

    fn clear(ck: &mut Checker<ShapeMode>, root: BasicBlock) {
        ck.visited.remove(root);
        for bb in ck.body.basic_blocks.indices() {
            if bb != root && ck.dominators().dominates(root, bb) {
                ck.mode.bb_envs.entry(ck.def_id).or_default().remove(&bb);
                ck.visited.remove(bb);
            }
        }
    }
}

impl Mode for RefineMode {
    fn constr_gen<'a, 'tcx>(
        &'a mut self,
        genv: &'a GlobalEnv<'a, 'tcx>,
        def_id: DefId,
        refparams: &'a [Expr],
        rvid_gen: &'a IndexGen<RegionVid>,
        rcx: &RefineCtxt,
        span: Span,
    ) -> ConstrGen<'a, 'tcx> {
        let scope = rcx.scope();
        ConstrGen::new(
            genv,
            def_id,
<<<<<<< HEAD
            refparams,
            move |sorts: &[_], encoding| self.kvars.fresh_bound(sorts, scope.iter(), encoding),
=======
            move |sorts: &[_], encoding| self.kvars.fresh(sorts, &scope, encoding),
>>>>>>> 8f7fe8ed
            rvid_gen,
            span,
        )
    }

    fn enter_basic_block<'a>(
        ck: &mut Checker<'a, '_, RefineMode>,
        rcx: &mut RefineCtxt,
        bb: BasicBlock,
    ) -> TypeEnv<'a> {
        ck.mode.bb_envs[&ck.def_id][&bb].enter(rcx, &ck.body.local_decls)
    }

    fn check_goto_join_point(
        ck: &mut Checker<RefineMode>,
        mut rcx: RefineCtxt,
        env: TypeEnv,
        terminator_span: Span,
        target: BasicBlock,
    ) -> Result<bool, CheckerError> {
        let bb_env = &ck.mode.bb_envs[&ck.def_id][&target];
        debug_assert_eq!(&ck.snapshot_at_dominator(target).scope().unwrap(), bb_env.scope());

        dbg::refine_goto!(target, rcx, env, bb_env);

        let gen = &mut ConstrGen::new(
            ck.genv,
            ck.def_id,
<<<<<<< HEAD
            &ck.refparams,
            |sorts: &[_], encoding| {
                ck.mode
                    .kvars
                    .fresh_bound(sorts, bb_env.scope().iter(), encoding)
            },
=======
            |sorts: &_, encoding| ck.mode.kvars.fresh(sorts, bb_env.scope(), encoding),
>>>>>>> 8f7fe8ed
            &ck.rvid_gen,
            terminator_span,
        );
        env.check_goto(&mut rcx, gen, bb_env, target)
            .with_span(terminator_span)?;

        Ok(!ck.visited.contains(target))
    }

    fn clear(_ck: &mut Checker<RefineMode>, _bb: BasicBlock) {
        bug!();
    }
}

fn snapshot_at_dominator<'a>(
    body: &Body,
    snapshots: &'a IndexVec<BasicBlock, Option<Snapshot>>,
    bb: BasicBlock,
) -> &'a Snapshot {
    let dominator = body.dominators().immediate_dominator(bb).unwrap();
    snapshots[dominator].as_ref().unwrap()
}

/// During borrow checking, `rustc` generates fresh [region variable ids] for each structurally
/// different position in a type. For example, given a function
///
/// `fn foo<'a, 'b>(x: &'a S<'a>, y: &'b u32)`
///
/// `rustc` will generate variables `?2` and `?3` for the universal regions `'a` and `'b` (the variable
/// `?0` correspond to `'static` and `?1` to the implicit lifetime of the /// function body). Additionally,
/// it will assign `x` type &'?4 S<'?5>` and `y` type `&'?6 u32`, together with some constraints relating
/// region variables.
///
/// The exact ids picked for `'a` and `'b` are not too relevant to us, the important part is the regions
/// used in the types of `x` and `y`. To recover the correct regions, whenever there's an assignment
/// of a refinement type `T` to a variable with (unrefined) Rust type `S`, we _match_ both types to infer
/// a region substition. For this to work, we need to give a different variable id to every position
/// in `T`. To avoid clashes, we need to use fresh ids, so we start enumerating from the last id generated
/// by borrow checking.
///
/// The ids generated during refinement type checking are purely instrumental and they should never
/// appear in a type bound in the environment. Besides generating ids when checking a function's body,
/// we also need to generate fresh ids at function calls.
///
/// [region variable ids]: RegionVid
fn init_region_gen(body: &Body) -> IndexGen<RegionVid> {
    IndexGen::skipping(body.region_inference_context().var_infos.len())
}

pub(crate) mod errors {
    use flux_errors::ErrorGuaranteed;
    use flux_middle::{pretty, queries::QueryErr, rty::evars::UnsolvedEvar};
    use rustc_errors::IntoDiagnostic;
    use rustc_hir::def_id::DefId;
    use rustc_middle::mir::SourceInfo;
    use rustc_span::Span;

    pub struct CheckerError {
        kind: CheckerErrKind,
        span: Span,
    }

    #[derive(Debug)]
    pub enum CheckerErrKind {
        Inference,
        OpaqueStruct(DefId),
        Query(QueryErr),
    }

    impl CheckerError {
        pub fn opaque_struct(def_id: DefId, span: Span) -> Self {
            Self { kind: CheckerErrKind::OpaqueStruct(def_id), span }
        }
    }

    impl<'a> IntoDiagnostic<'a> for CheckerError {
        fn into_diagnostic(
            self,
            handler: &'a rustc_errors::Handler,
        ) -> rustc_errors::DiagnosticBuilder<'a, ErrorGuaranteed> {
            use crate::fluent_generated as fluent;
            let mut builder = match self.kind {
                CheckerErrKind::Inference => {
                    handler.struct_err_with_code(
                        fluent::refineck_param_inference_error,
                        flux_errors::diagnostic_id(),
                    )
                }
                CheckerErrKind::OpaqueStruct(def_id) => {
                    let mut builder = handler.struct_err_with_code(
                        fluent::refineck_opaque_struct_error,
                        flux_errors::diagnostic_id(),
                    );
                    builder.set_arg("struct", pretty::def_id_to_string(def_id));
                    builder
                }
                CheckerErrKind::Query(err) => err.into_diagnostic(handler),
            };
            builder.set_span(self.span);

            builder
        }
    }

    impl From<QueryErr> for CheckerErrKind {
        fn from(err: QueryErr) -> Self {
            CheckerErrKind::Query(err)
        }
    }

    impl From<UnsolvedEvar> for CheckerErrKind {
        fn from(_: UnsolvedEvar) -> Self {
            CheckerErrKind::Inference
        }
    }

    pub trait ResultExt {
        type Ok;
        fn with_span(self, span: Span) -> Result<Self::Ok, CheckerError>;
        fn with_src_info(self, src_info: SourceInfo) -> Result<Self::Ok, CheckerError>;
    }

    impl<T, E> ResultExt for Result<T, E>
    where
        E: Into<CheckerErrKind>,
    {
        type Ok = T;

        fn with_span(self, span: Span) -> Result<T, CheckerError> {
            self.map_err(|kind| CheckerError { kind: kind.into(), span })
        }

        fn with_src_info(self, src_info: SourceInfo) -> Result<T, CheckerError> {
            self.map_err(|kind| CheckerError { kind: kind.into(), span: src_info.span })
        }
    }
}<|MERGE_RESOLUTION|>--- conflicted
+++ resolved
@@ -197,7 +197,6 @@
 
         let mut rcx = refine_tree.refine_ctxt_at_root();
 
-<<<<<<< HEAD
         let rvid_gen = IndexGen::new();
         let params = genv.refparams_of(def_id).with_span(span)?;
 
@@ -211,11 +210,7 @@
             |_| rty::ReVar(RegionVar { rvid: rvid_gen.fresh(), is_nll: false }),
             |sort, _| rcx.define_vars(sort),
         );
-=======
-        let rvid_gen = init_region_gen(&body);
-        let fn_sig = poly_sig
-            .replace_bound_vars(|_| rty::ReVar(rvid_gen.fresh()), |sort, _| rcx.define_vars(sort));
->>>>>>> 8f7fe8ed
+
 
         let env = Self::init(&mut rcx, &body, &fn_sig, config);
 
@@ -1245,12 +1240,8 @@
         ConstrGen::new(
             genv,
             def_id,
-<<<<<<< HEAD
             refparams,
             move |sorts: &[_], encoding| self.kvars.fresh_bound(sorts, scope.iter(), encoding),
-=======
-            move |sorts: &[_], encoding| self.kvars.fresh(sorts, &scope, encoding),
->>>>>>> 8f7fe8ed
             rvid_gen,
             span,
         )
@@ -1279,16 +1270,12 @@
         let gen = &mut ConstrGen::new(
             ck.genv,
             ck.def_id,
-<<<<<<< HEAD
             &ck.refparams,
             |sorts: &[_], encoding| {
                 ck.mode
                     .kvars
                     .fresh_bound(sorts, bb_env.scope().iter(), encoding)
             },
-=======
-            |sorts: &_, encoding| ck.mode.kvars.fresh(sorts, bb_env.scope(), encoding),
->>>>>>> 8f7fe8ed
             &ck.rvid_gen,
             terminator_span,
         );
