--- conflicted
+++ resolved
@@ -198,13 +198,7 @@
         let mut rcx = refine_tree.refine_ctxt_at_root();
 
         let rvid_gen = IndexGen::new();
-<<<<<<< HEAD
-        // TODO-EARLY: this is where the "free" names are getting generated, want to also
-        // use those names in the predicates.
         let params = genv.refparams_of(def_id).with_span(span)?;
-=======
-        let params = genv.refparams_of(def_id.expect_local()).with_span(span)?;
->>>>>>> d834e8da
 
         let exprs = params
             .params
