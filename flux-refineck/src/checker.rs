use std::{
    collections::{hash_map::Entry, BinaryHeap},
    iter,
};

use flux_common::{
    bug, dbg,
    index::{IndexGen, IndexVec},
    iter::IterExt,
    tracked_span_bug,
};
use flux_config as config;
use flux_middle::{
    global_env::GlobalEnv,
    rty::{
        self, BaseTy, BinOp, Binder, Bool, Constraint, EarlyBinder, Expr, Float, FnOutput, FnSig,
        GenericArg, Generics, Index, Int, IntTy, Mutability, PolyFnSig, Region::ReStatic, Sort, Ty,
        TyKind, Uint, UintTy, VariantIdx,
    },
    rustc::{
        self,
        mir::{
            self, AggregateKind, AssertKind, BasicBlock, Body, BorrowKind, CastKind, Constant,
            Operand, Place, Rvalue, Statement, StatementKind, Terminator, TerminatorKind,
            RETURN_PLACE, START_BLOCK,
        },
        ty::RegionVar,
    },
};
use itertools::Itertools;
use rustc_data_structures::graph::dominators::Dominators;
use rustc_hash::FxHashMap;
use rustc_hir::def_id::DefId;
use rustc_index::bit_set::BitSet;
use rustc_middle::{mir as rustc_mir, ty::RegionVid};
use rustc_span::Span;

use self::errors::{CheckerError, ResultExt};
use crate::{
    constraint_gen::{ConstrGen, ConstrReason, Obligations},
    fixpoint_encoding::{self, KVarStore},
    refine_tree::{RefineCtxt, RefineSubtree, RefineTree, Snapshot},
    sigs,
    type_env::{BasicBlockEnv, BasicBlockEnvShape, TypeEnv},
};

#[derive(Clone, Copy, Debug)]
pub struct CheckerConfig {
    pub check_overflow: bool,
    pub scrape_quals: bool,
}

pub(crate) struct Checker<'ck, 'tcx, M> {
    genv: &'ck GlobalEnv<'ck, 'tcx>,
    rvid_gen: IndexGen<RegionVid>,
    config: CheckerConfig,
    /// [`DefId`] of the function being checked, either a closure or a regular function.
    def_id: DefId,
    /// [`Generics`] of the function being checked.
    generics: Generics,
    body: &'ck Body<'tcx>,
    mode: &'ck mut M,
    output: Binder<FnOutput>,
    /// A snapshot of the refinement context at the end of the basic block after applying the effects
    /// of the terminator.
    snapshots: IndexVec<BasicBlock, Option<Snapshot>>,
    dominators: &'ck Dominators<BasicBlock>,
    visited: BitSet<BasicBlock>,
    queue: WorkQueue<'ck>,
}

pub(crate) trait Mode: Sized {
    fn constr_gen<'a, 'tcx>(
        &'a mut self,
        genv: &'a GlobalEnv<'a, 'tcx>,
        rvid_gen: &'a IndexGen<RegionVid>,
        rcx: &RefineCtxt,
        checker_config: CheckerConfig,
        span: Span,
    ) -> ConstrGen<'a, 'tcx>;

    fn enter_basic_block<'ck>(
        ck: &mut Checker<'ck, '_, Self>,
        rcx: &mut RefineCtxt,
        bb: BasicBlock,
    ) -> TypeEnv<'ck>;

    fn check_goto_join_point(
        ck: &mut Checker<Self>,
        rcx: RefineCtxt,
        env: TypeEnv,
        terminator_span: Span,
        target: BasicBlock,
    ) -> Result<bool, CheckerError>;

    fn clear(ck: &mut Checker<Self>, bb: BasicBlock);
}

pub(crate) struct ShapeMode {
    bb_envs: FxHashMap<DefId, FxHashMap<BasicBlock, BasicBlockEnvShape>>,
}

pub(crate) struct RefineMode {
    bb_envs: FxHashMap<DefId, FxHashMap<BasicBlock, BasicBlockEnv>>,
    kvars: KVarStore,
}

/// The result of running the shape phase.
pub(crate) struct ShapeResult(FxHashMap<DefId, FxHashMap<BasicBlock, BasicBlockEnvShape>>);

/// A `Guard` describes extra "control" information that holds at the start of a successor basic block
enum Guard {
    /// No extra information holds, e.g., for a plain goto.
    None,
    /// A predicate that can be assumed, e.g., in the branches of an if-then-else.
    Pred(Expr),
    /// The corresponding place was found to be of a particular variant.
    Match(Place, VariantIdx),
}

impl<'a, 'tcx> Checker<'a, 'tcx, ShapeMode> {
    pub(crate) fn run_in_shape_mode(
        genv: &GlobalEnv<'a, 'tcx>,
        def_id: DefId,
        config: CheckerConfig,
    ) -> Result<ShapeResult, CheckerError> {
        dbg::shape_mode_span!(genv.tcx, def_id).in_scope(|| {
            let mut mode = ShapeMode { bb_envs: FxHashMap::default() };

            let fn_sig = genv
                .fn_sig(def_id)
                .with_span(genv.tcx.def_span(def_id))?
                .subst_identity();

            Checker::run(genv, RefineTree::new().as_subtree(), def_id, &mut mode, fn_sig, config)?;

            Ok(ShapeResult(mode.bb_envs))
        })
    }
}

impl<'a, 'tcx> Checker<'a, 'tcx, RefineMode> {
    pub(crate) fn run_in_refine_mode(
        genv: &GlobalEnv<'a, 'tcx>,
        def_id: DefId,
        bb_env_shapes: ShapeResult,
        config: CheckerConfig,
    ) -> Result<(RefineTree, KVarStore), CheckerError> {
        let fn_sig = genv
            .fn_sig(def_id)
            .with_span(genv.tcx.def_span(def_id))?
            .subst_identity();

        let mut kvars = fixpoint_encoding::KVarStore::new();
        let mut refine_tree = RefineTree::new();
        let bb_envs = bb_env_shapes.into_bb_envs(&mut kvars);

        dbg::refine_mode_span!(genv.tcx, def_id, bb_envs).in_scope(|| {
            let mut mode = RefineMode { bb_envs, kvars };
            Checker::run(genv, refine_tree.as_subtree(), def_id, &mut mode, fn_sig, config)?;

            Ok((refine_tree, mode.kvars))
        })
    }
}

impl<'a, 'tcx, M: Mode> Checker<'a, 'tcx, M> {
    fn run(
        genv: &'a GlobalEnv<'a, 'tcx>,
        mut refine_tree: RefineSubtree<'a>,
        def_id: DefId,
        mode: &'a mut M,
        poly_sig: PolyFnSig,
        config: CheckerConfig,
    ) -> Result<(), CheckerError> {
        let body = genv
            .mir(def_id.expect_local())
            .with_span(genv.tcx.def_span(def_id))?;

        let mut rcx = refine_tree.refine_ctxt_at_root();

        let rvid_gen = IndexGen::new();
        let fn_sig = poly_sig.replace_bound_vars(
            |_| rty::ReVar(RegionVar { rvid: rvid_gen.fresh(), is_nll: false }),
            |sort, _| rcx.define_vars(sort),
        );

        let env = Self::init(&mut rcx, &body, &fn_sig, config);

        let dominators = body.dominators();

        let mut ck = Checker {
            def_id,
            genv,
            rvid_gen,
            generics: genv.generics_of(def_id).unwrap(),
            body: &body,
            visited: BitSet::new_empty(body.basic_blocks.len()),
            output: fn_sig.output().clone(),
            mode,
            snapshots: IndexVec::from_fn_n(|_| None, body.basic_blocks.len()),
            dominators: &dominators,
            queue: WorkQueue::empty(body.basic_blocks.len(), &dominators),
            config,
        };

        ck.check_goto(rcx, env, body.span(), START_BLOCK)?;
        while let Some(bb) = ck.queue.pop() {
            if ck.visited.contains(bb) {
                let snapshot = ck.snapshot_at_dominator(bb);
                refine_tree.clear_children(snapshot);
                M::clear(&mut ck, bb);
            }

            let snapshot = ck.snapshot_at_dominator(bb);
            let mut rcx = refine_tree.refine_ctxt_at(snapshot).unwrap();
            let mut env = M::enter_basic_block(&mut ck, &mut rcx, bb);
            env.unpack(&mut rcx);
            ck.check_basic_block(rcx, env, bb)?;
        }

        Ok(())
    }

    fn init<'b>(
        rcx: &mut RefineCtxt,
        body: &'b Body,
        fn_sig: &FnSig,
        config: CheckerConfig,
    ) -> TypeEnv<'b> {
        let mut env = TypeEnv::new(&body.local_decls);

        for constr in fn_sig.requires() {
            match constr {
                rty::Constraint::Type(path, ty) => {
                    let loc = path.to_loc().unwrap();
                    let ty = rcx.unpack(ty);
                    env.alloc_universal_loc(loc, ty);
                }
                rty::Constraint::Pred(e) => {
                    rcx.assume_pred(e.clone());
                }
            }
        }

        for (local, ty) in body.args_iter().zip(fn_sig.args()) {
            let ty = rcx.unpack(ty);
            rcx.assume_invariants(&ty, config.check_overflow);
            env.alloc_with_ty(local, ty);
        }

        for local in body.vars_and_temps_iter() {
            env.alloc(local);
        }

        env.alloc(RETURN_PLACE);
        env
    }

    fn check_basic_block(
        &mut self,
        mut rcx: RefineCtxt,
        mut env: TypeEnv,
        bb: BasicBlock,
    ) -> Result<(), CheckerError> {
        dbg::basic_block_start!(bb, rcx, env);

        self.visited.insert(bb);
        let data = &self.body.basic_blocks[bb];
        let mut last_stmt_span = None;
        for stmt in &data.statements {
            dbg::statement!("start", stmt, rcx, env);
            bug::track_span(stmt.source_info.span, || {
                self.check_statement(&mut rcx, &mut env, stmt)
            })?;
            dbg::statement!("end", stmt, rcx, env);
            if !stmt.is_nop() {
                last_stmt_span = Some(stmt.source_info.span);
            }
        }

        if let Some(terminator) = &data.terminator {
            bug::track_span(terminator.source_info.span, || {
                dbg::terminator!("start", terminator, rcx, env);
                let successors =
                    self.check_terminator(&mut rcx, &mut env, terminator, last_stmt_span)?;
                dbg::terminator!("end", terminator, rcx, env);

                self.snapshots[bb] = Some(rcx.snapshot());
                let term_span = last_stmt_span.unwrap_or(terminator.source_info.span);
                self.check_successors(rcx, env, term_span, successors)
            })?;
        }
        Ok(())
    }

    fn check_statement(
        &mut self,
        rcx: &mut RefineCtxt,
        env: &mut TypeEnv,
        stmt: &Statement,
    ) -> Result<(), CheckerError> {
        let stmt_span = stmt.source_info.span;
        match &stmt.kind {
            StatementKind::Assign(place, rvalue) => {
                let ty = self.check_rvalue(rcx, env, stmt_span, rvalue)?;
                let ty = rcx.unpack(&ty);
                let checker_config = self.config;
                let gen = &mut self.constr_gen(rcx, stmt_span);
                env.assign(rcx, gen, place, ty, checker_config)
                    .with_src_info(stmt.source_info)?;
            }
            StatementKind::SetDiscriminant { .. } => {
                // TODO(nilehmann) double check here that the place is unfolded to
                // the correct variant. This should be guaranteed by rustc
            }
            StatementKind::FakeRead(_) => {
                // TODO(nilehmann) fake reads should be folding points
            }
            StatementKind::AscribeUserType(_, _) => {
                // User ascriptions affect nll, but no refinement type checking.
                // Maybe we can use this to associate refinement type to locals.
            }
            StatementKind::PlaceMention(_) => {
                // Place mentions are a no-op used to detect uses of unsafe that would
                // otherwise optimized away.
            }
            StatementKind::Nop => {}
        }
        Ok(())
    }

    fn is_exit_block(&self, bb: BasicBlock) -> bool {
        let data = &self.body.basic_blocks[bb];
        let is_no_op = data.statements.iter().all(Statement::is_nop);
        let is_ret = match &data.terminator {
            None => false,
            Some(term) => term.is_return(),
        };
        is_no_op && is_ret
    }

    /// For `check_terminator`, the output `Vec<BasicBlock, Guard>` denotes,
    /// - `BasicBlock` "successors" of the current terminator, and
    /// - `Guard` are extra control information from, e.g. the `SwitchInt` (or `Assert`)
    ///    you can assume when checking the correspondnig successor.
    fn check_terminator(
        &mut self,
        rcx: &mut RefineCtxt,
        env: &mut TypeEnv,
        terminator: &Terminator<'tcx>,
        last_stmt_span: Option<Span>,
    ) -> Result<Vec<(BasicBlock, Guard)>, CheckerError> {
        let terminator_span = terminator.source_info.span;
        match &terminator.kind {
            TerminatorKind::Return => {
                let span = last_stmt_span.unwrap_or(terminator_span);
                self.mode
                    .constr_gen(self.genv, &self.rvid_gen, rcx, self.config, span)
                    .check_ret(rcx, env, &self.output)
                    .with_span(span)?;
                Ok(vec![])
            }
            TerminatorKind::Unreachable => Ok(vec![]),
            TerminatorKind::Goto { target } => Ok(vec![(*target, Guard::None)]),
            TerminatorKind::SwitchInt { discr, targets } => {
                let discr_ty = self.check_operand(rcx, env, terminator_span, discr)?;
                if discr_ty.is_integral() || discr_ty.is_bool() {
                    Ok(Self::check_if(&discr_ty, targets))
                } else {
                    Ok(Self::check_match(&discr_ty, targets))
                }
            }
            TerminatorKind::Call { args, destination, target, resolved_call, .. } => {
                let (func_id, call_substs) = resolved_call;

                let fn_sig = self
                    .genv
                    .fn_sig(*func_id)
                    .with_src_info(terminator.source_info)?;

                let fn_generics = self
                    .genv
                    .generics_of(*func_id)
                    .with_src_info(terminator.source_info)?;

                let substs = call_substs
                    .lowered
                    .iter()
                    .enumerate()
                    .map(|(idx, arg)| {
                        let param = fn_generics.param_at(idx, self.genv)?;
                        self.genv
                            .instantiate_arg_for_fun(&self.generics, &param, arg)
                    })
                    .try_collect_vec()
                    .with_src_info(terminator.source_info)?;

                let ret = self.check_call(
                    rcx,
                    env,
                    terminator_span,
                    Some(*func_id),
                    fn_sig,
                    &substs,
                    args,
                )?;

                let ret = rcx.unpack(&ret);
                rcx.assume_invariants(&ret, self.config.check_overflow);
                let config = self.config;
                let mut gen = self.constr_gen(rcx, terminator_span);
                env.assign(rcx, &mut gen, destination, ret, config)
                    .with_span(terminator_span)?;

                if let Some(target) = target {
                    Ok(vec![(*target, Guard::None)])
                } else {
                    Ok(vec![])
                }
            }
            TerminatorKind::Assert { cond, expected, target, msg } => {
                Ok(vec![(
                    *target,
                    self.check_assert(rcx, env, terminator_span, cond, *expected, msg)?,
                )])
            }
            TerminatorKind::Drop { place, target, .. } => {
                let config = self.config;
                let mut gen = self.constr_gen(rcx, terminator_span);
                let _ = env.move_place(rcx, &mut gen, place, config);
                Ok(vec![(*target, Guard::None)])
            }
            TerminatorKind::FalseEdge { real_target, .. } => Ok(vec![(*real_target, Guard::None)]),
            TerminatorKind::FalseUnwind { real_target, .. } => {
                Ok(vec![(*real_target, Guard::None)])
            }
            TerminatorKind::Resume => todo!("implement checking of cleanup code"),
        }
    }

    #[allow(clippy::too_many_arguments)]
    fn check_call(
        &mut self,
        rcx: &mut RefineCtxt,
        env: &mut TypeEnv,
        terminator_span: Span,
        did: Option<DefId>,
        fn_sig: EarlyBinder<PolyFnSig>,
        substs: &[GenericArg],
        args: &[Operand],
    ) -> Result<Ty, CheckerError> {
        let actuals = self.check_operands(rcx, env, terminator_span, args)?;

        let (output, obligs) = self
            .constr_gen(rcx, terminator_span)
            .check_fn_call(rcx, env, did, fn_sig, substs, &actuals)
            .with_span(terminator_span)?;

        let output = output.replace_bound_expr(|sort| rcx.define_vars(sort));

        for constr in &output.ensures {
            match constr {
                Constraint::Type(path, updated_ty) => {
                    let updated_ty = rcx.unpack(updated_ty);
                    env.update_path(path, updated_ty);
                }
                Constraint::Pred(e) => rcx.assume_pred(e.clone()),
            }
        }

        self.check_obligs(rcx, obligs)?;

        Ok(output.ret)
    }

    fn check_obligs(
        &mut self,
        rcx: &mut RefineCtxt,
        obligs: Obligations,
    ) -> Result<(), CheckerError> {
        for predicate in &obligs.predicates {
<<<<<<< HEAD
            match predicate {
                rty::Predicate::FnTrait(fn_pred) => {
                    if let Some(BaseTy::Closure(def_id, tys)) =
                        fn_pred.bounded_ty.as_bty_skipping_binders()
                    {
                        let refine_tree = rcx.subtree_at(&obligs.snapshot).unwrap();
                        Checker::run(
                            self.genv,
                            refine_tree,
                            *def_id,
                            self.mode,
                            fn_pred.to_poly_sig(*def_id, tys.clone()),
                            self.config,
                        )?;
                    } else {
                        todo!("report error")
                    }
                }
=======
            let fn_trait_pred = predicate.kind().map(|kind| {
                let rty::PredicateKind::FnTrait(fn_trait_pred) = kind;
                fn_trait_pred
            });
            if let Some(BaseTy::Closure(def_id)) = fn_trait_pred
                .self_ty()
                .skip_binder()
                .as_bty_skipping_existentials()
            {
                let refine_tree = rcx.subtree_at(&obligs.snapshot).unwrap();
                Checker::run(
                    self.genv,
                    refine_tree,
                    *def_id,
                    self.mode,
                    fn_trait_pred.to_closure_sig(*def_id),
                    self.config,
                )?;
            } else {
                bug!("`Fn*` bounds on a non-closure type are not supported. This should be an error an not an ICE.");
>>>>>>> 46959500
            }
        }
        Ok(())
    }

    fn check_assert(
        &mut self,
        rcx: &mut RefineCtxt,
        env: &mut TypeEnv,
        terminator_span: Span,
        cond: &Operand,
        expected: bool,
        msg: &AssertKind,
    ) -> Result<Guard, CheckerError> {
        let ty = self.check_operand(rcx, env, terminator_span, cond)?;
        let pred = if let TyKind::Indexed(BaseTy::Bool, idx) = ty.kind() {
            if expected {
                idx.expr.clone()
            } else {
                idx.expr.not()
            }
        } else {
            tracked_span_bug!("unexpected ty `{ty:?}`")
        };

        let msg = match msg {
            AssertKind::DivisionByZero => "possible division by zero",
            AssertKind::BoundsCheck => "possible out-of-bounds access",
            AssertKind::RemainderByZero => "possible remainder with a divisor of zero",
            AssertKind::Overflow(mir::BinOp::Div) => "possible division with overflow",
            AssertKind::Overflow(mir::BinOp::Rem) => "possible reminder with overflow",
            AssertKind::Overflow(_) => return Ok(Guard::Pred(pred)),
        };
        self.constr_gen(rcx, terminator_span).check_pred(
            rcx,
            pred.clone(),
            ConstrReason::Assert(msg),
        );
        Ok(Guard::Pred(pred))
    }

    fn check_if(discr_ty: &Ty, targets: &rustc_mir::SwitchTargets) -> Vec<(BasicBlock, Guard)> {
        let mk = |bits| {
            match discr_ty.kind() {
                TyKind::Indexed(BaseTy::Bool, idx) => {
                    if bits == 0 {
                        idx.expr.not()
                    } else {
                        idx.expr.clone()
                    }
                }
                TyKind::Indexed(bty @ (BaseTy::Int(_) | BaseTy::Uint(_)), idx) => {
                    Expr::binary_op(BinOp::Eq, idx.expr.clone(), Expr::from_bits(bty, bits))
                }
                _ => tracked_span_bug!("unexpected discr_ty {:?}", discr_ty),
            }
        };

        let mut successors = vec![];

        for (bits, bb) in targets.iter() {
            successors.push((bb, Guard::Pred(mk(bits))));
        }
        let otherwise = Expr::and(targets.iter().map(|(bits, _)| mk(bits).not()));
        successors.push((targets.otherwise(), Guard::Pred(otherwise)));

        successors
    }

    fn check_match(discr_ty: &Ty, targets: &rustc_mir::SwitchTargets) -> Vec<(BasicBlock, Guard)> {
        let (adt_def, place) = discr_ty.expect_discr();

        let mut successors = vec![];
        let mut remaining = BitSet::new_filled(adt_def.nvariants());
        for (bits, bb) in targets.iter() {
            let i = bits as usize;
            remaining.remove(i);
            successors.push((bb, Guard::Match(place.clone(), VariantIdx::from_usize(i))));
        }

        if remaining.count() == 1 {
            let i = remaining.iter().next().unwrap();
            successors.push((
                targets.otherwise(),
                Guard::Match(place.clone(), VariantIdx::from_usize(i)),
            ));
        } else {
            successors.push((targets.otherwise(), Guard::None));
        }

        successors
    }

    fn check_successors(
        &mut self,
        mut rcx: RefineCtxt,
        env: TypeEnv,
        terminator_span: Span,
        successors: Vec<(BasicBlock, Guard)>,
    ) -> Result<(), CheckerError> {
        for (target, guard) in successors {
            let mut rcx = rcx.branch();
            let mut env = env.clone();
            match guard {
                Guard::None => {}
                Guard::Pred(expr) => {
                    rcx.assume_pred(expr);
                }
                Guard::Match(place, variant_idx) => {
                    env.downcast(self.genv, &mut rcx, &place, variant_idx, self.config)
                        .with_span(terminator_span)?;
                }
            }
            self.check_goto(rcx, env, terminator_span, target)?;
        }
        Ok(())
    }

    fn check_goto(
        &mut self,
        mut rcx: RefineCtxt,
        mut env: TypeEnv,
        source_span: Span,
        target: BasicBlock,
    ) -> Result<(), CheckerError> {
        if self.is_exit_block(target) {
            self.mode
                .constr_gen(self.genv, &self.rvid_gen, &rcx, self.config, source_span)
                .check_ret(&mut rcx, &mut env, &self.output)
                .with_span(source_span)
        } else if self.body.is_join_point(target) {
            if M::check_goto_join_point(self, rcx, env, source_span, target)? {
                self.queue.insert(target);
            }
            Ok(())
        } else {
            self.check_basic_block(rcx, env, target)
        }
    }

    fn check_rvalue(
        &mut self,
        rcx: &mut RefineCtxt,
        env: &mut TypeEnv,
        stmt_span: Span,
        rvalue: &Rvalue,
    ) -> Result<Ty, CheckerError> {
        let genv = self.genv;
        match rvalue {
            Rvalue::Use(operand) => self.check_operand(rcx, env, stmt_span, operand),
            Rvalue::BinaryOp(bin_op, op1, op2) => {
                self.check_binary_op(rcx, env, stmt_span, *bin_op, op1, op2)
            }
            Rvalue::CheckedBinaryOp(bin_op, op1, op2) => {
                // TODO(nilehmann) should we somehow connect the result of the operation with the bool?
                let ty = self.check_binary_op(rcx, env, stmt_span, *bin_op, op1, op2)?;
                Ok(Ty::tuple(vec![ty, Ty::bool()]))
            }
            Rvalue::Ref(r, BorrowKind::Mut { .. }, place) => {
                let config = self.config;
                let gen = &mut self.constr_gen(rcx, stmt_span);
                env.borrow(rcx, gen, *r, Mutability::Mut, place, config)
                    .with_span(stmt_span)
            }
            Rvalue::Ref(r, BorrowKind::Shared, place) => {
                let config = self.config;
                let gen = &mut self.constr_gen(rcx, stmt_span);
                env.borrow(rcx, gen, *r, Mutability::Not, place, config)
                    .with_span(stmt_span)
            }
            Rvalue::UnaryOp(un_op, op) => self.check_unary_op(rcx, env, stmt_span, *un_op, op),
            Rvalue::Aggregate(AggregateKind::Adt(def_id, variant_idx, substs), args) => {
                let sig = genv
                    .variant(*def_id, *variant_idx)
                    .with_span(stmt_span)?
                    .ok_or_else(|| CheckerError::opaque_struct(*def_id, stmt_span))?
                    .to_poly_sig();
                let adt_generics = &genv.generics_of(*def_id).with_span(stmt_span)?;
                let substs = iter::zip(&adt_generics.params, substs)
                    .map(|(param, arg)| {
                        genv.instantiate_arg_for_constructor(&self.generics, param, arg)
                    })
                    .try_collect_vec()
                    .with_span(stmt_span)?;
                self.check_call(rcx, env, stmt_span, None, sig, &substs, args)
            }
            Rvalue::Aggregate(AggregateKind::Array(arr_ty), args) => {
                let args = self.check_operands(rcx, env, stmt_span, args)?;
                let arr_ty = self
                    .genv
                    .refine_with_holes(&self.generics, arr_ty)
                    .with_span(stmt_span)?;
                let mut gen = self.constr_gen(rcx, stmt_span);
                gen.check_mk_array(rcx, env, &args, arr_ty)
                    .with_span(stmt_span)
            }
            Rvalue::Aggregate(AggregateKind::Tuple, args) => {
                let tys = self.check_operands(rcx, env, stmt_span, args)?;
                Ok(Ty::tuple(tys))
            }
            Rvalue::Aggregate(AggregateKind::Closure(did, _substs), args) => {
                // TODO(pack-closure): handle case where closure "moves" in values for "free variables"
                let tys = self.check_operands(rcx, env, stmt_span, args)?;
                let mut gen = self.constr_gen(rcx, stmt_span);
                let tys = gen
                    .pack_closure_operands(rcx, env, &tys)
                    .with_span(stmt_span);

                let res = Ty::closure(*did, tys?);
                Ok(res)
            }
            Rvalue::Discriminant(place) => {
                let config = self.config;
                let gen = &mut self.constr_gen(rcx, stmt_span);
                let ty = env
                    .lookup_place(rcx, gen, place, config)
                    .with_span(stmt_span)?;
                let (adt_def, ..) = ty.expect_adt();
                Ok(Ty::discr(adt_def.clone(), place.clone()))
            }
            Rvalue::Len(place) => self.check_len(rcx, env, stmt_span, place),
            Rvalue::Cast(kind, op, to) => {
                let from = self.check_operand(rcx, env, stmt_span, op)?;
                self.check_cast(*kind, &from, to)
            }
        }
    }

    fn check_len(
        &mut self,
        rcx: &mut RefineCtxt,
        env: &mut TypeEnv,
        source_span: Span,
        place: &Place,
    ) -> Result<Ty, CheckerError> {
        let config = self.config;
        let gen = &mut self.constr_gen(rcx, source_span);
        let ty = env
            .lookup_place(rcx, gen, place, config)
            .with_span(source_span)?;

        let idx = match ty.kind() {
            TyKind::Indexed(BaseTy::Array(_, len), _) => {
                Index::from(Expr::constant(rty::Constant::from(len.val)))
            }
            TyKind::Indexed(BaseTy::Slice(_), idx) => idx.clone(),
            _ => tracked_span_bug!("expected array or slice type"),
        };

        Ok(Ty::indexed(BaseTy::Uint(UintTy::Usize), idx))
    }

    fn check_binary_op(
        &mut self,
        rcx: &mut RefineCtxt,
        env: &mut TypeEnv,
        source_span: Span,
        bin_op: mir::BinOp,
        op1: &Operand,
        op2: &Operand,
    ) -> Result<Ty, CheckerError> {
        let ty1 = self.check_operand(rcx, env, source_span, op1)?;
        let ty2 = self.check_operand(rcx, env, source_span, op2)?;

        match (ty1.kind(), ty2.kind()) {
            (Float!(float_ty1), Float!(float_ty2)) => {
                debug_assert_eq!(float_ty1, float_ty2);
                match bin_op {
                    mir::BinOp::Eq
                    | mir::BinOp::Ne
                    | mir::BinOp::Gt
                    | mir::BinOp::Ge
                    | mir::BinOp::Lt
                    | mir::BinOp::Le => Ok(Ty::bool()),
                    mir::BinOp::Add
                    | mir::BinOp::Sub
                    | mir::BinOp::Mul
                    | mir::BinOp::Div
                    | mir::BinOp::BitAnd
                    | mir::BinOp::BitOr
                    | mir::BinOp::Shl
                    | mir::BinOp::Shr
                    | mir::BinOp::Rem => Ok(Ty::float(*float_ty1)),
                }
            }
            (TyKind::Indexed(bty1, idx1), TyKind::Indexed(bty2, idx2)) => {
                let sig = sigs::get_bin_op_sig(bin_op, bty1, bty2, self.config.check_overflow);
                let (e1, e2) = (idx1.expr.clone(), idx2.expr.clone());
                if let sigs::Pre::Some(reason, constr) = &sig.pre {
                    self.constr_gen(rcx, source_span).check_pred(
                        rcx,
                        constr([e1.clone(), e2.clone()]),
                        *reason,
                    );
                }

                Ok(sig.out.to_ty([e1, e2]))
            }
            _ => tracked_span_bug!("incompatible types: `{ty1:?}` `{ty2:?}`"),
        }
    }

    fn check_unary_op(
        &mut self,
        rcx: &mut RefineCtxt,
        env: &mut TypeEnv,
        source_span: Span,
        un_op: mir::UnOp,
        op: &Operand,
    ) -> Result<Ty, CheckerError> {
        let ty = self.check_operand(rcx, env, source_span, op)?;
        match ty.kind() {
            Float!(float_ty) => Ok(Ty::float(*float_ty)),
            TyKind::Indexed(bty, idx) => {
                let sig = sigs::get_un_op_sig(un_op, bty, self.config.check_overflow);
                let e = idx.expr.clone();
                if let sigs::Pre::Some(reason, constr) = &sig.pre {
                    self.constr_gen(rcx, source_span)
                        .check_pred(rcx, constr([e.clone()]), *reason);
                }
                Ok(sig.out.to_ty([e]))
            }
            _ => tracked_span_bug!("invalid type for unary operator `{un_op:?}` `{ty:?}`"),
        }
    }

    fn check_cast(
        &self,
        kind: CastKind,
        from: &Ty,
        to: &rustc::ty::Ty,
    ) -> Result<Ty, CheckerError> {
        use rustc::ty::TyKind as RustTy;
        let ty = match kind {
            CastKind::IntToInt => {
                match (from.kind(), to.kind()) {
                    (Bool!(idx), RustTy::Int(int_ty)) => bool_int_cast(&idx.expr, *int_ty),
                    (Bool!(idx), RustTy::Uint(uint_ty)) => bool_uint_cast(&idx.expr, *uint_ty),
                    (Int!(int_ty1, idx), RustTy::Int(int_ty2)) => {
                        int_int_cast(&idx.expr, *int_ty1, *int_ty2)
                    }
                    (Uint!(uint_ty1, idx), RustTy::Uint(uint_ty2)) => {
                        uint_uint_cast(&idx.expr, *uint_ty1, *uint_ty2)
                    }
                    (Uint!(uint_ty, idx), RustTy::Int(int_ty)) => {
                        uint_int_cast(&idx.expr, *uint_ty, *int_ty)
                    }
                    (Int!(_, _), RustTy::Uint(uint_ty)) => Ty::uint(*uint_ty),
                    _ => {
                        tracked_span_bug!("invalid int to int cast")
                    }
                }
            }
            CastKind::FloatToInt
            | CastKind::IntToFloat
            | CastKind::Pointer(mir::PointerCast::MutToConstPointer) => {
                self.genv
                    .refine_default(&self.generics, to)
                    .with_span(self.body.span())?
            }
        };
        Ok(ty)
    }

    fn check_operands(
        &mut self,
        rcx: &mut RefineCtxt,
        env: &mut TypeEnv,
        source_span: Span,
        operands: &[Operand],
    ) -> Result<Vec<Ty>, CheckerError> {
        operands
            .iter()
            .map(|op| self.check_operand(rcx, env, source_span, op))
            .try_collect()
    }

    fn check_operand(
        &mut self,
        rcx: &mut RefineCtxt,
        env: &mut TypeEnv,
        source_span: Span,
        operand: &Operand,
    ) -> Result<Ty, CheckerError> {
        let ty = match operand {
            Operand::Copy(p) => {
                // OWNERSHIP SAFETY CHECK
                let config = self.config;
                let gen = &mut self.constr_gen(rcx, source_span);
                env.lookup_place(rcx, gen, p, config)
                    .with_span(source_span)?
            }
            Operand::Move(p) => {
                // OWNERSHIP SAFETY CHECK
                let config = self.config;
                let gen = &mut self.constr_gen(rcx, source_span);
                env.move_place(rcx, gen, p, config).with_span(source_span)?
            }
            Operand::Constant(c) => Self::check_constant(c),
        };
        Ok(rcx.unpack(&ty))
    }

    fn check_constant(c: &Constant) -> Ty {
        match c {
            Constant::Int(n, int_ty) => {
                let idx = Expr::constant(rty::Constant::from(*n));
                Ty::indexed(BaseTy::Int(*int_ty), idx)
            }
            Constant::Uint(n, uint_ty) => {
                let idx = Expr::constant(rty::Constant::from(*n));
                Ty::indexed(BaseTy::Uint(*uint_ty), idx)
            }
            Constant::Bool(b) => {
                let idx = Expr::constant(rty::Constant::from(*b));
                Ty::indexed(BaseTy::Bool, idx)
            }
            Constant::Float(_, float_ty) => Ty::float(*float_ty),
            Constant::Unit => Ty::unit(),
            Constant::Str => Ty::mk_ref(ReStatic, Ty::str(), Mutability::Not),
            Constant::Char => Ty::char(),
        }
    }

    fn constr_gen(&mut self, rcx: &RefineCtxt, span: Span) -> ConstrGen<'_, 'tcx> {
        self.mode
            .constr_gen(self.genv, &self.rvid_gen, rcx, self.config, span)
    }

    #[track_caller]
    fn snapshot_at_dominator(&self, bb: BasicBlock) -> &Snapshot {
        let dominator = self.dominators.immediate_dominator(bb);
        self.snapshots[dominator].as_ref().unwrap()
    }
}

fn bool_int_cast(b: &Expr, int_ty: IntTy) -> Ty {
    let idx = Expr::ite(b, 1, 0);
    Ty::indexed(BaseTy::Int(int_ty), idx)
}

fn bool_uint_cast(b: &Expr, uint_ty: UintTy) -> Ty {
    let idx = Expr::ite(b, 1, 0);
    Ty::indexed(BaseTy::Uint(uint_ty), idx)
}

fn int_int_cast(idx: &Expr, int_ty1: IntTy, int_ty2: IntTy) -> Ty {
    if int_bit_width(int_ty1) <= int_bit_width(int_ty2) {
        Ty::indexed(BaseTy::Int(int_ty2), idx.clone())
    } else {
        Ty::int(int_ty2)
    }
}

fn uint_int_cast(idx: &Expr, uint_ty: UintTy, int_ty: IntTy) -> Ty {
    if uint_bit_width(uint_ty) < int_bit_width(int_ty) {
        Ty::indexed(BaseTy::Int(int_ty), idx.clone())
    } else {
        Ty::int(int_ty)
    }
}

fn uint_uint_cast(idx: &Expr, uint_ty1: UintTy, uint_ty2: UintTy) -> Ty {
    if uint_bit_width(uint_ty1) <= uint_bit_width(uint_ty2) {
        Ty::indexed(BaseTy::Uint(uint_ty2), idx.clone())
    } else {
        Ty::uint(uint_ty2)
    }
}

fn uint_bit_width(uint_ty: UintTy) -> u64 {
    uint_ty
        .bit_width()
        .unwrap_or(config::pointer_width().bits())
}

fn int_bit_width(int_ty: IntTy) -> u64 {
    int_ty.bit_width().unwrap_or(config::pointer_width().bits())
}

impl ShapeResult {
    fn into_bb_envs(
        self,
        kvar_store: &mut KVarStore,
    ) -> FxHashMap<DefId, FxHashMap<BasicBlock, BasicBlockEnv>> {
        self.0
            .into_iter()
            .map(|(def_id, shapes)| {
                let bb_envs = shapes
                    .into_iter()
                    .map(|(bb, shape)| (bb, shape.into_bb_env(kvar_store)))
                    .collect();
                (def_id, bb_envs)
            })
            .collect()
    }
}

impl Mode for ShapeMode {
    fn constr_gen<'a, 'tcx>(
        &'a mut self,
        genv: &'a GlobalEnv<'a, 'tcx>,
        rvid_gen: &'a IndexGen<RegionVid>,
        _rcx: &RefineCtxt,
        checker_config: CheckerConfig,
        span: Span,
    ) -> ConstrGen<'a, 'tcx> {
        ConstrGen::new(genv, |_: &[Sort], _| Expr::hole(), rvid_gen, checker_config, span)
    }

    fn enter_basic_block<'a>(
        ck: &mut Checker<'a, '_, ShapeMode>,
        _rcx: &mut RefineCtxt,
        bb: BasicBlock,
    ) -> TypeEnv<'a> {
        ck.mode.bb_envs[&ck.def_id][&bb].enter(&ck.body.local_decls)
    }

    fn check_goto_join_point(
        ck: &mut Checker<ShapeMode>,
        mut rcx: RefineCtxt,
        env: TypeEnv,
        terminator_span: Span,
        target: BasicBlock,
    ) -> Result<bool, CheckerError> {
        // TODO(nilehmann) we should only ask for the scope in the vacant branch
        let scope = ck.snapshot_at_dominator(target).scope().unwrap();

        let target_bb_env = ck.mode.bb_envs.entry(ck.def_id).or_default().get(&target);
        dbg::shape_goto_enter!(target, env, target_bb_env);

        let mut gen = ConstrGen::new(
            ck.genv,
            |_: &[Sort], _| Expr::hole(),
            &ck.rvid_gen,
            ck.config,
            terminator_span,
        );

        let modified = match ck.mode.bb_envs.entry(ck.def_id).or_default().entry(target) {
            Entry::Occupied(mut entry) => {
                entry
                    .get_mut()
                    .join(&mut rcx, &mut gen, env, ck.config)
                    .with_span(terminator_span)?
            }
            Entry::Vacant(entry) => {
                entry.insert(
                    env.into_infer(&mut rcx, &mut gen, scope)
                        .with_span(terminator_span)?,
                );
                true
            }
        };

        dbg::shape_goto_exit!(target, ck.mode.bb_envs[&ck.def_id].get(&target));
        Ok(modified)
    }

    fn clear(ck: &mut Checker<ShapeMode>, root: BasicBlock) {
        ck.visited.remove(root);
        for bb in ck.body.basic_blocks.indices() {
            if bb != root && ck.dominators.dominates(root, bb) {
                ck.mode.bb_envs.entry(ck.def_id).or_default().remove(&bb);
                ck.visited.remove(bb);
            }
        }
    }
}

impl Mode for RefineMode {
    fn constr_gen<'a, 'tcx>(
        &'a mut self,
        genv: &'a GlobalEnv<'a, 'tcx>,
        rvid_gen: &'a IndexGen<RegionVid>,
        rcx: &RefineCtxt,
        checker_config: CheckerConfig,
        span: Span,
    ) -> ConstrGen<'a, 'tcx> {
        let scope = rcx.scope();
        ConstrGen::new(
            genv,
            move |sorts: &[Sort], encoding| self.kvars.fresh_bound(sorts, scope.iter(), encoding),
            rvid_gen,
            checker_config,
            span,
        )
    }

    fn enter_basic_block<'a>(
        ck: &mut Checker<'a, '_, RefineMode>,
        rcx: &mut RefineCtxt,
        bb: BasicBlock,
    ) -> TypeEnv<'a> {
        ck.mode.bb_envs[&ck.def_id][&bb].enter(rcx, &ck.body.local_decls)
    }

    fn check_goto_join_point(
        ck: &mut Checker<RefineMode>,
        mut rcx: RefineCtxt,
        env: TypeEnv,
        terminator_span: Span,
        target: BasicBlock,
    ) -> Result<bool, CheckerError> {
        let bb_env = &ck.mode.bb_envs[&ck.def_id][&target];
        debug_assert_eq!(&ck.snapshot_at_dominator(target).scope().unwrap(), bb_env.scope());

        dbg::refine_goto!(target, rcx, env, bb_env);

        let gen = &mut ConstrGen::new(
            ck.genv,
            |sorts: &[Sort], encoding| {
                ck.mode
                    .kvars
                    .fresh_bound(sorts, bb_env.scope().iter(), encoding)
            },
            &ck.rvid_gen,
            ck.config,
            terminator_span,
        );
        env.check_goto(&mut rcx, gen, bb_env, target, ck.config)
            .with_span(terminator_span)?;

        Ok(!ck.visited.contains(target))
    }

    fn clear(_ck: &mut Checker<RefineMode>, _bb: BasicBlock) {
        bug!();
    }
}

struct Item<'a> {
    bb: BasicBlock,
    dominators: &'a Dominators<BasicBlock>,
}

struct WorkQueue<'a> {
    heap: BinaryHeap<Item<'a>>,
    set: BitSet<BasicBlock>,
    dominators: &'a Dominators<BasicBlock>,
}

impl<'a> WorkQueue<'a> {
    fn empty(len: usize, dominators: &'a Dominators<BasicBlock>) -> Self {
        Self { heap: BinaryHeap::with_capacity(len), set: BitSet::new_empty(len), dominators }
    }

    fn insert(&mut self, bb: BasicBlock) -> bool {
        if self.set.insert(bb) {
            self.heap.push(Item { bb, dominators: self.dominators });
            true
        } else {
            false
        }
    }

    fn pop(&mut self) -> Option<BasicBlock> {
        if let Some(Item { bb, .. }) = self.heap.pop() {
            self.set.remove(bb);
            Some(bb)
        } else {
            None
        }
    }
}

impl PartialEq for Item<'_> {
    fn eq(&self, other: &Self) -> bool {
        self.bb == other.bb
    }
}

impl PartialOrd for Item<'_> {
    fn partial_cmp(&self, other: &Self) -> Option<std::cmp::Ordering> {
        self.dominators.rank_partial_cmp(other.bb, self.bb)
    }
}

impl Eq for Item<'_> {}

impl Ord for Item<'_> {
    fn cmp(&self, other: &Self) -> std::cmp::Ordering {
        self.partial_cmp(other).unwrap()
    }
}

pub(crate) mod errors {
    use flux_errors::ErrorGuaranteed;
    use flux_middle::{pretty, queries::QueryErr, rty::evars::UnsolvedEvar};
    use rustc_errors::IntoDiagnostic;
    use rustc_hir::def_id::DefId;
    use rustc_middle::mir::SourceInfo;
    use rustc_span::Span;

    pub struct CheckerError {
        kind: CheckerErrKind,
        span: Span,
    }

    pub enum CheckerErrKind {
        Inference,
        OpaqueStruct(DefId),
        Query(QueryErr),
    }

    impl CheckerError {
        pub fn opaque_struct(def_id: DefId, span: Span) -> Self {
            Self { kind: CheckerErrKind::OpaqueStruct(def_id), span }
        }
    }

    impl<'a> IntoDiagnostic<'a> for CheckerError {
        fn into_diagnostic(
            self,
            handler: &'a rustc_errors::Handler,
        ) -> rustc_errors::DiagnosticBuilder<'a, ErrorGuaranteed> {
            use crate::fluent_generated as fluent;
            let mut builder = match self.kind {
                CheckerErrKind::Inference => {
                    handler.struct_err_with_code(
                        fluent::refineck_param_inference_error,
                        flux_errors::diagnostic_id(),
                    )
                }
                CheckerErrKind::OpaqueStruct(def_id) => {
                    let mut builder = handler.struct_err_with_code(
                        fluent::refineck_opaque_struct_error,
                        flux_errors::diagnostic_id(),
                    );
                    builder.set_arg("struct", pretty::def_id_to_string(def_id));
                    builder
                }
                CheckerErrKind::Query(err) => err.into_diagnostic(handler),
            };
            builder.set_span(self.span);

            builder
        }
    }

    impl From<QueryErr> for CheckerErrKind {
        fn from(err: QueryErr) -> Self {
            CheckerErrKind::Query(err)
        }
    }

    impl From<UnsolvedEvar> for CheckerErrKind {
        fn from(_: UnsolvedEvar) -> Self {
            CheckerErrKind::Inference
        }
    }

    pub trait ResultExt {
        type Ok;
        fn with_span(self, span: Span) -> Result<Self::Ok, CheckerError>;
        fn with_src_info(self, src_info: SourceInfo) -> Result<Self::Ok, CheckerError>;
    }

    impl<T, E> ResultExt for Result<T, E>
    where
        E: Into<CheckerErrKind>,
    {
        type Ok = T;

        fn with_span(self, span: Span) -> Result<T, CheckerError> {
            self.map_err(|kind| CheckerError { kind: kind.into(), span })
        }

        fn with_src_info(self, src_info: SourceInfo) -> Result<T, CheckerError> {
            self.map_err(|kind| CheckerError { kind: kind.into(), span: src_info.span })
        }
    }
}<|MERGE_RESOLUTION|>--- conflicted
+++ resolved
@@ -480,31 +480,31 @@
         obligs: Obligations,
     ) -> Result<(), CheckerError> {
         for predicate in &obligs.predicates {
-<<<<<<< HEAD
-            match predicate {
-                rty::Predicate::FnTrait(fn_pred) => {
-                    if let Some(BaseTy::Closure(def_id, tys)) =
-                        fn_pred.bounded_ty.as_bty_skipping_binders()
-                    {
-                        let refine_tree = rcx.subtree_at(&obligs.snapshot).unwrap();
-                        Checker::run(
-                            self.genv,
-                            refine_tree,
-                            *def_id,
-                            self.mode,
-                            fn_pred.to_poly_sig(*def_id, tys.clone()),
-                            self.config,
-                        )?;
-                    } else {
-                        todo!("report error")
-                    }
-                }
-=======
+            // <<<<<<< HEAD
+            //             match predicate {
+            //                 rty::Predicate::FnTrait(fn_pred) => {
+            //                     if let Some(BaseTy::Closure(def_id, tys)) =
+            //                         fn_pred.bounded_ty.as_bty_skipping_binders()
+            //                     {
+            //                         let refine_tree = rcx.subtree_at(&obligs.snapshot).unwrap();
+            //                         Checker::run(
+            //                             self.genv,
+            //                             refine_tree,
+            //                             *def_id,
+            //                             self.mode,
+            //                             fn_pred.to_poly_sig(*def_id, tys.clone()),
+            //                             self.config,
+            //                         )?;
+            //                     } else {
+            //                         todo!("report error")
+            //                     }
+            //                 }
+            // =======
             let fn_trait_pred = predicate.kind().map(|kind| {
                 let rty::PredicateKind::FnTrait(fn_trait_pred) = kind;
                 fn_trait_pred
             });
-            if let Some(BaseTy::Closure(def_id)) = fn_trait_pred
+            if let Some(BaseTy::Closure(def_id, tys)) = fn_trait_pred
                 .self_ty()
                 .skip_binder()
                 .as_bty_skipping_existentials()
@@ -515,12 +515,12 @@
                     refine_tree,
                     *def_id,
                     self.mode,
-                    fn_trait_pred.to_closure_sig(*def_id),
+                    fn_trait_pred.to_closure_sig(*def_id, tys.clone()),
                     self.config,
                 )?;
             } else {
                 bug!("`Fn*` bounds on a non-closure type are not supported. This should be an error an not an ICE.");
->>>>>>> 46959500
+                // >>>>>>> main
             }
         }
         Ok(())
