//! Checks type well-formedness
//!
//! Well-formedness checking assumes names are correctly bound which is guaranteed after desugaring.
use std::{borrow::Borrow, iter};

use flux_common::{bug, iter::IterExt};
use flux_errors::FluxSession;
use flux_middle::{
    early_ctxt::EarlyCtxt,
    fhir::{self, SurfaceIdent},
};
use itertools::izip;
use rustc_errors::{ErrorGuaranteed, IntoDiagnostic};
use rustc_hash::{FxHashMap, FxHashSet};
use rustc_hir::def_id::DefId;
use rustc_span::Span;

pub struct Wf<'a, 'tcx> {
    early_cx: &'a EarlyCtxt<'a, 'tcx>,
    modes: FxHashMap<fhir::Name, fhir::InferMode>,
}

struct Env {
    sorts: FxHashMap<fhir::Name, fhir::Sort>,
}

impl Env {
    /// Push a layer of binders. We assume all names are fresh so we don't care about shadowing
    fn push_layer<'a>(
        &mut self,
        binders: impl IntoIterator<Item = (&'a fhir::Name, &'a fhir::Sort)>,
    ) {
        for (binder, sort) in binders {
            self.sorts.insert(*binder, sort.clone());
        }
    }
}

impl From<&[fhir::FunRefineParam]> for Env {
    fn from(params: &[fhir::FunRefineParam]) -> Env {
        let sorts = params
            .iter()
            .map(|param| (param.name.name, param.sort.clone()))
            .collect();
        Env { sorts }
    }
}

impl From<&[(fhir::Ident, fhir::Sort)]> for Env {
    fn from(params: &[(fhir::Ident, fhir::Sort)]) -> Self {
        Env {
            sorts: params
                .iter()
                .map(|(ident, sort)| (ident.name, sort.clone()))
                .collect(),
        }
    }
}

impl<T: Borrow<fhir::Name>> std::ops::Index<T> for Env {
    type Output = fhir::Sort;

    fn index(&self, var: T) -> &Self::Output {
        self.sorts
            .get(var.borrow())
            .unwrap_or_else(|| panic!("no enty found for key: `{:?}`", var.borrow()))
    }
}

impl Wf<'_, '_> {
    pub fn check_qualifier(
        early_cx: &EarlyCtxt,
        qualifier: &fhir::Qualifier,
    ) -> Result<(), ErrorGuaranteed> {
        let wf = Wf::new(early_cx);
        let env = Env::from(&qualifier.args[..]);

        wf.check_expr(&env, &qualifier.expr, &fhir::Sort::Bool)
    }

    pub fn check_defn(early_cx: &EarlyCtxt, defn: &fhir::Defn) -> Result<(), ErrorGuaranteed> {
        let wf = Wf::new(early_cx);
        let env = Env::from(&defn.args[..]);
        wf.check_expr(&env, &defn.expr, &defn.sort)
    }

    pub fn check_fn_quals(
        sess: &FluxSession,
        qualifiers: &FxHashSet<String>,
        fn_quals: &Vec<SurfaceIdent>,
    ) -> Result<(), ErrorGuaranteed> {
        for qual in fn_quals {
            if !qualifiers.contains(&qual.name.to_string()) {
                let span = qual.span;
                return Err(sess.emit_err(errors::UnknownQualifier::new(span)));
            }
        }
        Ok(())
    }

    pub fn check_alias(early_cx: &EarlyCtxt, alias: &fhir::TyAlias) -> Result<(), ErrorGuaranteed> {
        let wf = Wf::new(early_cx);
        let mut env = Env::from(&alias.params[..]);
        wf.check_type(&mut env, &alias.ty)
    }

    pub fn check_struct_def(
        early_cx: &EarlyCtxt,
        struct_def: &fhir::StructDef,
    ) -> Result<(), ErrorGuaranteed> {
        let wf = Wf::new(early_cx);
        let mut env = Env::from(&struct_def.params[..]);

        struct_def
            .invariants
            .iter()
            .try_for_each_exhaust(|invariant| wf.check_expr(&env, invariant, &fhir::Sort::Bool))?;

        if let fhir::StructKind::Transparent { fields } = &struct_def.kind {
            fields
                .iter()
                .try_for_each_exhaust(|ty| wf.check_type(&mut env, ty))?;
        }
        Ok(())
    }

    pub fn check_enum_def(
        early_cx: &EarlyCtxt,
        enum_def: &fhir::EnumDef,
    ) -> Result<(), ErrorGuaranteed> {
        let wf = Wf::new(early_cx);

        let env = Env::from(&enum_def.params[..]);
        enum_def
            .invariants
            .iter()
            .try_for_each_exhaust(|invariant| wf.check_expr(&env, invariant, &fhir::Sort::Bool))?;

        enum_def
            .variants
            .iter()
            .try_for_each_exhaust(|variant| wf.check_variant(variant))
    }

    pub fn check_fn_sig(early_cx: &EarlyCtxt, fn_sig: &fhir::FnSig) -> Result<(), ErrorGuaranteed> {
        let mut wf = Wf::new(early_cx);
        for param in &fn_sig.params {
            wf.modes.insert(param.name.name, param.mode);
        }
        let mut env = Env::from(&fn_sig.params[..]);

        let args = fn_sig
            .args
            .iter()
            .try_for_each_exhaust(|ty| wf.check_type(&mut env, ty));

        let requires = fn_sig
            .requires
            .iter()
            .try_for_each_exhaust(|constr| wf.check_constr(&mut env, constr));

        env.push_layer(
            fn_sig
                .output
                .params
                .iter()
                .map(|param| (&param.name.name, &param.sort)),
        );
        let ret = wf.check_type(&mut env, &fn_sig.output.ret);
        let ensures = fn_sig
            .output
            .ensures
            .iter()
            .try_for_each_exhaust(|constr| wf.check_constr(&mut env, constr));

        let constrs = wf.check_output_locs(fn_sig);

        args?;
        ret?;
        ensures?;
        requires?;
        constrs?;

        Ok(())
    }
}

impl<'a, 'tcx> Wf<'a, 'tcx> {
    fn new(early_cx: &'a EarlyCtxt<'a, 'tcx>) -> Self {
        Wf { early_cx, modes: FxHashMap::default() }
    }

    fn check_variant(&self, variant: &fhir::VariantDef) -> Result<(), ErrorGuaranteed> {
        let mut env = Env::from(&variant.params[..]);
        let fields = variant
            .fields
            .iter()
            .try_for_each_exhaust(|ty| self.check_type(&mut env, ty));
        let indices = self.check_refine_arg(&mut env, &variant.ret.idx, &variant.ret.bty.sort());
        fields?;
        indices?;
        Ok(())
    }

    fn check_output_locs(&self, fn_sig: &fhir::FnSig) -> Result<(), ErrorGuaranteed> {
        let mut output_locs = FxHashSet::default();
        fn_sig
            .output
            .ensures
            .iter()
            .try_for_each_exhaust(|constr| {
                if let fhir::Constraint::Type(loc, _) = constr
                    && !output_locs.insert(loc.name)
                {
                    self.emit_err(errors::DuplicatedEnsures::new(loc))
                } else {
                    Ok(())
                }
            })?;

        fn_sig.requires.iter().try_for_each_exhaust(|constr| {
            if let fhir::Constraint::Type(loc, _) = constr
               && !output_locs.contains(&loc.name)
            {
                self.emit_err(errors::MissingEnsures::new(loc))
            } else {
                Ok(())
            }
        })
    }

    fn check_constr(
        &self,
        env: &mut Env,
        constr: &fhir::Constraint,
    ) -> Result<(), ErrorGuaranteed> {
        match constr {
            fhir::Constraint::Type(loc, ty) => {
                [self.check_loc(env, *loc), self.check_type(env, ty)]
                    .into_iter()
                    .try_collect_exhaust()
            }
            fhir::Constraint::Pred(pred) => self.check_pred(env, pred),
        }
    }

    fn check_type(&self, env: &mut Env, ty: &fhir::Ty) -> Result<(), ErrorGuaranteed> {
        match &ty.kind {
            fhir::TyKind::BaseTy(bty) => self.check_base_ty(env, bty),
            fhir::TyKind::Indexed(bty, idx) => {
                self.check_refine_arg(env, idx, &bty.sort())?;
                self.check_base_ty(env, bty)
            }
            fhir::TyKind::Exists(bty, bind, pred) => {
                let sort = bty.sort();
                self.check_base_ty(env, bty)?;
                env.push_layer([(&bind.name, &sort)]);
                self.check_pred(env, pred)
            }
            fhir::TyKind::Ptr(loc) => self.check_loc(env, *loc),
            fhir::TyKind::Tuple(tys) => {
                tys.iter()
                    .try_for_each_exhaust(|ty| self.check_type(env, ty))
            }
            fhir::TyKind::Ref(_, ty) | fhir::TyKind::Array(ty, _) => self.check_type(env, ty),
            fhir::TyKind::Constr(pred, ty) => {
                self.check_pred(env, pred)?;
                self.check_type(env, ty)
            }
<<<<<<< HEAD
            fhir::Ty::RawPtr(ty, _) => self.check_type(env, ty),
            fhir::Ty::Never => Ok(()),
=======
            fhir::TyKind::RawPtr(ty, _) => self.check_type(env, ty),
            fhir::TyKind::Never | fhir::TyKind::Param(_) => Ok(()),
>>>>>>> 014c5c51
        }
    }

    fn check_base_ty(&self, env: &mut Env, bty: &fhir::BaseTy) -> Result<(), ErrorGuaranteed> {
<<<<<<< HEAD
        match bty {
            fhir::BaseTy::Path(path, early) => self.check_path(env, path, early),
            fhir::BaseTy::Slice(ty) => self.check_type(env, ty),
=======
        match &bty.kind {
            fhir::BaseTyKind::Path(path) => self.check_path(env, path),
            fhir::BaseTyKind::Slice(ty) => self.check_type(env, ty),
>>>>>>> 014c5c51
        }
    }

    fn check_path(
        &self,
        env: &mut Env,
        path: &fhir::Path,
        early: &[fhir::RefineArg],
    ) -> Result<(), ErrorGuaranteed> {
        match &path.res {
            fhir::Res::Alias(def_id) => {
                let sorts = self.early_cx.early_bound_sorts_of(*def_id);
                if early.len() != sorts.len() {
                    return self.emit_err(errors::EarlyBoundArgCountMismatch::new(
                        path.span,
                        sorts.len(),
                        early.len(),
                    ));
                }
                iter::zip(early, sorts)
                    .try_for_each_exhaust(|(arg, sort)| self.check_refine_arg(env, arg, sort))?;
            }
            fhir::Res::Adt(_) | fhir::Res::PrimTy(..) | fhir::Res::Param(_) => {}
        }
        path.generics
            .iter()
            .try_for_each_exhaust(|ty| self.check_type(env, ty))
    }

    fn check_aggregate(
        &self,
        env: &mut Env,
        def_id: DefId,
        args: &[fhir::RefineArg],
        span: Span,
    ) -> Result<(), ErrorGuaranteed> {
        let sorts = self.early_cx.index_sorts_of(def_id);
        if args.len() != sorts.len() {
            return self.emit_err(errors::ArgCountMismatch::new(
                Some(span),
                String::from("type"),
                sorts.len(),
                args.len(),
            ));
        }
        izip!(args, sorts)
            .map(|(arg, expected)| self.check_refine_arg(env, arg, expected))
            .try_collect_exhaust()
    }

    fn check_refine_arg(
        &self,
        env: &mut Env,
        arg: &fhir::RefineArg,
        expected: &fhir::Sort,
    ) -> Result<(), ErrorGuaranteed> {
        match arg {
            fhir::RefineArg::Expr { expr, .. } => {
                let found = self.synth_expr(env, expr)?;
                if !self.is_coercible(&found, expected) {
                    return self.emit_err(errors::SortMismatch::new(expr.span, expected, &found));
                }
                if !matches!(&expr.kind, fhir::ExprKind::Var(..)) {
                    self.check_param_uses(env, expr, false)?;
                }
                Ok(())
            }
            fhir::RefineArg::Abs(params, body, span) => {
                if let Some(fsort) = self.is_coercible_to_func(expected) {
                    if params.len() != fsort.inputs().len() {
                        return self.emit_err(errors::ParamCountMismatch::new(
                            *span,
                            fsort.inputs().len(),
                            params.len(),
                        ));
                    }
                    let params = iter::zip(params, fsort.inputs())
                        .map(|((name, _), sort)| (&name.name, sort));
                    env.push_layer(params);
                    self.check_expr(env, body, fsort.output())?;
                    self.check_param_uses(env, body, true)
                } else {
                    self.emit_err(errors::UnexpectedFun::new(*span, expected))
                }
            }
            fhir::RefineArg::Aggregate(def_id, flds, span) => {
                self.check_aggregate(env, *def_id, flds, *span)?;
                let found = fhir::Sort::Aggregate(*def_id);
                if &found != expected {
                    return self.emit_err(errors::SortMismatch::new(*span, expected, &found));
                }
                Ok(())
            }
        }
    }

    fn check_pred(&self, env: &Env, expr: &fhir::Expr) -> Result<(), ErrorGuaranteed> {
        self.check_expr(env, expr, &fhir::Sort::Bool)?;
        self.check_param_uses(env, expr, true)
    }

    fn check_expr(
        &self,
        env: &Env,
        e: &fhir::Expr,
        expected: &fhir::Sort,
    ) -> Result<(), ErrorGuaranteed> {
        let found = self.synth_expr(env, e)?;
        if self.is_coercible(&found, expected) {
            Ok(())
        } else {
            self.emit_err(errors::SortMismatch::new(e.span, expected, &found))
        }
    }

    fn check_loc(&self, env: &Env, loc: fhir::Ident) -> Result<(), ErrorGuaranteed> {
        let found = &env[&loc.name];
        if found == &fhir::Sort::Loc {
            Ok(())
        } else {
            self.emit_err(errors::SortMismatch::new(loc.span(), &fhir::Sort::Loc, found))
        }
    }

    fn synth_expr(&self, env: &Env, e: &fhir::Expr) -> Result<fhir::Sort, ErrorGuaranteed> {
        match &e.kind {
            fhir::ExprKind::Var(var) => Ok(env[var.name].clone()),
            fhir::ExprKind::Literal(lit) => Ok(synth_lit(*lit)),
            fhir::ExprKind::BinaryOp(op, box [e1, e2]) => self.synth_binary_op(env, *op, e1, e2),
            fhir::ExprKind::UnaryOp(op, e) => self.synth_unary_op(env, *op, e),
            fhir::ExprKind::Const(_, _) => Ok(fhir::Sort::Int), // TODO: generalize const sorts
            fhir::ExprKind::App(f, es) => self.synth_app(env, f, es, e.span),
            fhir::ExprKind::IfThenElse(box [p, e1, e2]) => {
                self.check_expr(env, p, &fhir::Sort::Bool)?;
                let sort = self.synth_expr(env, e1)?;
                self.check_expr(env, e2, &sort)?;
                Ok(sort)
            }
            fhir::ExprKind::Dot(var, fld) => {
                let sort = &env[var.name];
                match sort {
                    fhir::Sort::Aggregate(def_id) => {
                        self.early_cx
                            .field_sort(*def_id, fld.name)
                            .cloned()
                            .ok_or_else(|| {
                                self.early_cx
                                    .emit_err(errors::FieldNotFound::new(sort, *fld))
                            })
                    }
                    fhir::Sort::Bool | fhir::Sort::Int | fhir::Sort::Real => {
                        self.emit_err(errors::InvalidPrimitiveDotAccess::new(sort, *fld))
                    }
                    _ => self.emit_err(errors::FieldNotFound::new(sort, *fld)),
                }
            }
        }
    }

    fn synth_binary_op(
        &self,
        env: &Env,
        op: fhir::BinOp,
        e1: &fhir::Expr,
        e2: &fhir::Expr,
    ) -> Result<fhir::Sort, ErrorGuaranteed> {
        match op {
            fhir::BinOp::Or | fhir::BinOp::And | fhir::BinOp::Iff | fhir::BinOp::Imp => {
                self.check_expr(env, e1, &fhir::Sort::Bool)?;
                self.check_expr(env, e2, &fhir::Sort::Bool)?;
                Ok(fhir::Sort::Bool)
            }
            fhir::BinOp::Eq | fhir::BinOp::Ne => {
                let s = self.synth_expr(env, e1)?;
                self.check_expr(env, e2, &s)?;
                Ok(fhir::Sort::Bool)
            }
            fhir::BinOp::Mod => {
                self.check_expr(env, e1, &fhir::Sort::Int)?;
                self.check_expr(env, e2, &fhir::Sort::Int)?;
                Ok(fhir::Sort::Int)
            }
            fhir::BinOp::Lt | fhir::BinOp::Le | fhir::BinOp::Gt | fhir::BinOp::Ge => {
                let sort = self.synth_expr(env, e1)?;
                if let Some(sort) = self.is_coercible_to_numeric(&sort) {
                    self.check_expr(env, e2, &sort)?;
                    Ok(fhir::Sort::Bool)
                } else {
                    self.emit_err(errors::ExpectedNumeric::new(e1.span, &sort))
                }
            }
            fhir::BinOp::Add | fhir::BinOp::Sub | fhir::BinOp::Mul | fhir::BinOp::Div => {
                let sort = self.synth_expr(env, e1)?;
                if let Some(sort) = self.is_coercible_to_numeric(&sort) {
                    self.check_expr(env, e2, &sort)?;
                    Ok(sort)
                } else {
                    self.emit_err(errors::ExpectedNumeric::new(e1.span, &sort))
                }
            }
        }
    }

    fn synth_unary_op(
        &self,
        env: &Env,
        op: fhir::UnOp,
        e: &fhir::Expr,
    ) -> Result<fhir::Sort, ErrorGuaranteed> {
        match op {
            fhir::UnOp::Not => {
                self.check_expr(env, e, &fhir::Sort::Bool)?;
                Ok(fhir::Sort::Bool)
            }
            fhir::UnOp::Neg => {
                self.check_expr(env, e, &fhir::Sort::Int)?;
                Ok(fhir::Sort::Int)
            }
        }
    }

    #[track_caller]
    fn emit_err<'b, R>(&'b self, err: impl IntoDiagnostic<'b>) -> Result<R, ErrorGuaranteed> {
        Err(self.early_cx.emit_err(err))
    }

    fn synth_app(
        &self,
        env: &Env,
        func: &fhir::Func,
        args: &[fhir::Expr],
        span: Span,
    ) -> Result<fhir::Sort, ErrorGuaranteed> {
        let fsort = self.synth_func(env, func)?;
        if args.len() != fsort.inputs().len() {
            return self.emit_err(errors::ArgCountMismatch::new(
                Some(span),
                String::from("function"),
                fsort.inputs().len(),
                args.len(),
            ));
        }

        iter::zip(args, fsort.inputs())
            .try_for_each_exhaust(|(arg, formal)| self.check_expr(env, arg, formal))?;

        Ok(fsort.output().clone())
    }

    fn synth_func(&self, env: &Env, func: &fhir::Func) -> Result<fhir::FuncSort, ErrorGuaranteed> {
        match func {
            fhir::Func::Var(var) => {
                let sort = &env[&var.name];
                if let Some(fsort) = self.is_coercible_to_func(sort) {
                    Ok(fsort)
                } else {
                    Err(self
                        .early_cx
                        .emit_err(errors::ExpectedFun::new(var.span(), sort)))
                }
            }
            fhir::Func::Uif(func, span) => {
                Ok(self
                    .early_cx
                    .uif(func)
                    .unwrap_or_else(|| bug!("no definition found for uif `{func:?}` - {span:?}"))
                    .sort
                    .clone())
            }
        }
    }

    /// Whether a value of `sort1` can be automatically coerced to a value of `sort2`. A value of an
    /// [`Aggregate`] sort with a single field of sort `s` can be coerced to a value of sort `s` and vice
    /// versa, i.e., we can automatically project the field out of the adt or inject a value into an
    /// adt.
    ///
    /// [`Aggregate`]: fhir::Sort::Aggregate
    fn is_coercible(&self, sort1: &fhir::Sort, sort2: &fhir::Sort) -> bool {
        let mut sort1 = sort1.clone();
        let mut sort2 = sort2.clone();
        if let Some(sort) = self.is_single_field_adt(&sort1) {
            sort1 = sort.clone();
        }
        if let Some(sort) = self.is_single_field_adt(&sort2) {
            sort2 = sort.clone();
        }
        sort1 == sort2
    }

    fn is_coercible_to_func(&self, sort: &fhir::Sort) -> Option<fhir::FuncSort> {
        self.early_cx.is_coercible_to_func(sort)
    }

    fn is_coercible_to_numeric(&self, sort: &fhir::Sort) -> Option<fhir::Sort> {
        if sort.is_numeric() {
            Some(sort.clone())
        } else if let Some(sort) = self.is_single_field_adt(sort) && sort.is_numeric() {
            Some(sort.clone())
        } else {
            None
        }
    }

    fn is_single_field_adt(&self, sort: &fhir::Sort) -> Option<&'a fhir::Sort> {
        self.early_cx.is_single_field_adt(sort)
    }

    /// Checks that refinement parameters are used in allowed positions.
    fn check_param_uses(
        &self,
        env: &Env,
        expr: &fhir::Expr,
        is_top_level_conj: bool,
    ) -> Result<(), ErrorGuaranteed> {
        match &expr.kind {
            fhir::ExprKind::BinaryOp(bin_op, exprs) => {
                let is_pred = is_top_level_conj && matches!(bin_op, fhir::BinOp::And);
                exprs
                    .iter()
                    .try_for_each_exhaust(|e| self.check_param_uses(env, e, is_pred))
            }
            fhir::ExprKind::UnaryOp(_, e) => self.check_param_uses(env, e, false),
            fhir::ExprKind::App(func, args) => {
                if !is_top_level_conj
                   && let fhir::Func::Var(var) = func
                   && let fhir::InferMode::KVar = self.modes[&var.name]
                {
                    return self.emit_err(errors::InvalidParamPos::new(var.span(), &env[var.name]));
                }
                args.iter()
                    .try_for_each_exhaust(|arg| self.check_param_uses(env, arg, false))
            }
            fhir::ExprKind::Var(var) => {
                if let sort @ fhir::Sort::Func(_) = &env[var.name] {
                    return self.emit_err(errors::InvalidParamPos::new(var.span(), sort));
                }
                Ok(())
            }
            fhir::ExprKind::IfThenElse(exprs) => {
                exprs
                    .iter()
                    .try_for_each_exhaust(|e| self.check_param_uses(env, e, false))
            }
            fhir::ExprKind::Literal(_) | fhir::ExprKind::Const(_, _) => Ok(()),
            fhir::ExprKind::Dot(var, _) => {
                if let sort @ fhir::Sort::Func(_) = &env[var.name] {
                    return self.emit_err(errors::InvalidParamPos::new(var.span(), sort));
                }
                Ok(())
            }
        }
    }
}

fn synth_lit(lit: fhir::Lit) -> fhir::Sort {
    match lit {
        fhir::Lit::Int(_) => fhir::Sort::Int,
        fhir::Lit::Bool(_) => fhir::Sort::Bool,
        fhir::Lit::Real(_) => fhir::Sort::Real,
    }
}

mod errors {
    use flux_macros::Diagnostic;
    use flux_middle::fhir::{self, SurfaceIdent};
    use rustc_span::{Span, Symbol};

    #[derive(Diagnostic)]
    #[diag(wf::sort_mismatch, code = "FLUX")]
    pub(super) struct SortMismatch<'a> {
        #[primary_span]
        #[label]
        span: Span,
        expected: &'a fhir::Sort,
        found: &'a fhir::Sort,
    }

    impl<'a> SortMismatch<'a> {
        pub(super) fn new(span: Span, expected: &'a fhir::Sort, found: &'a fhir::Sort) -> Self {
            Self { span, expected, found }
        }
    }

    #[derive(Diagnostic)]
    #[diag(wf::arg_count_mismatch, code = "FLUX")]
    pub(super) struct ArgCountMismatch {
        #[primary_span]
        #[label]
        span: Option<Span>,
        expected: usize,
        found: usize,
        thing: String,
    }

    impl ArgCountMismatch {
        pub(super) fn new(
            span: Option<Span>,
            thing: String,
            expected: usize,
            found: usize,
        ) -> Self {
            Self { span, expected, found, thing }
        }
    }

    #[derive(Diagnostic)]
    #[diag(wf::early_bound_arg_count_mismatch, code = "FLUX")]
    pub(super) struct EarlyBoundArgCountMismatch {
        #[primary_span]
        #[label]
        span: Span,
        expected: usize,
        found: usize,
    }

    impl EarlyBoundArgCountMismatch {
        pub(super) fn new(span: Span, expected: usize, found: usize) -> Self {
            Self { span, expected, found }
        }
    }

    #[derive(Diagnostic)]
    #[diag(wf::duplicated_ensures, code = "FLUX")]
    pub(super) struct DuplicatedEnsures {
        #[primary_span]
        span: Span,
        loc: Symbol,
    }

    impl DuplicatedEnsures {
        pub(super) fn new(loc: &fhir::Ident) -> DuplicatedEnsures {
            Self { span: loc.span(), loc: loc.sym() }
        }
    }

    #[derive(Diagnostic)]
    #[diag(wf::unknown_qualifier, code = "FLUX")]
    pub(super) struct UnknownQualifier {
        #[primary_span]
        span: Span,
    }

    impl UnknownQualifier {
        pub(super) fn new(span: Span) -> UnknownQualifier {
            Self { span }
        }
    }

    #[derive(Diagnostic)]
    #[diag(wf::missing_ensures, code = "FLUX")]
    pub(super) struct MissingEnsures {
        #[primary_span]
        span: Span,
    }

    impl MissingEnsures {
        pub(super) fn new(loc: &fhir::Ident) -> MissingEnsures {
            Self { span: loc.span() }
        }
    }

    #[derive(Diagnostic)]
    #[diag(wf::expected_fun, code = "FLUX")]
    pub(super) struct ExpectedFun<'a> {
        #[primary_span]
        span: Span,
        found: &'a fhir::Sort,
    }

    impl<'a> ExpectedFun<'a> {
        pub(super) fn new(span: Span, found: &'a fhir::Sort) -> Self {
            Self { span, found }
        }
    }

    #[derive(Diagnostic)]
    #[diag(wf::invalid_param_in_func_pos, code = "FLUX")]
    pub(super) struct InvalidParamPos<'a> {
        #[primary_span]
        #[label]
        span: Span,
        sort: &'a fhir::Sort,
        is_pred: bool,
    }

    impl<'a> InvalidParamPos<'a> {
        pub(super) fn new(span: Span, sort: &'a fhir::Sort) -> Self {
            Self { span, sort, is_pred: sort.is_pred() }
        }
    }

    #[derive(Diagnostic)]
    #[diag(wf::unexpected_fun, code = "FLUX")]
    pub(super) struct UnexpectedFun<'a> {
        #[primary_span]
        #[label]
        span: Span,
        sort: &'a fhir::Sort,
    }

    impl<'a> UnexpectedFun<'a> {
        pub(super) fn new(span: Span, sort: &'a fhir::Sort) -> Self {
            Self { span, sort }
        }
    }

    #[derive(Diagnostic)]
    #[diag(wf::expected_numeric, code = "FLUX")]
    pub(super) struct ExpectedNumeric<'a> {
        #[primary_span]
        #[label]
        span: Span,
        found: &'a fhir::Sort,
    }

    impl<'a> ExpectedNumeric<'a> {
        pub(super) fn new(span: Span, found: &'a fhir::Sort) -> Self {
            Self { span, found }
        }
    }

    #[derive(Diagnostic)]
    #[diag(wf::param_count_mismatch, code = "FLUX")]
    pub(super) struct ParamCountMismatch {
        #[primary_span]
        #[label]
        span: Span,
        expected: usize,
        found: usize,
    }

    impl ParamCountMismatch {
        pub(super) fn new(span: Span, expected: usize, found: usize) -> Self {
            Self { span, expected, found }
        }
    }

    #[derive(Diagnostic)]
    #[diag(wf::field_not_found, code = "FLUX")]
    pub(super) struct FieldNotFound<'a> {
        #[primary_span]
        span: Span,
        sort: &'a fhir::Sort,
        fld: SurfaceIdent,
    }

    impl<'a> FieldNotFound<'a> {
        pub(super) fn new(sort: &'a fhir::Sort, fld: SurfaceIdent) -> Self {
            Self { span: fld.span, sort, fld }
        }
    }

    #[derive(Diagnostic)]
    #[diag(wf::invalid_primitive_dot_access, code = "FLUX")]
    pub(super) struct InvalidPrimitiveDotAccess<'a> {
        #[primary_span]
        span: Span,
        sort: &'a fhir::Sort,
    }

    impl<'a> InvalidPrimitiveDotAccess<'a> {
        pub(super) fn new(sort: &'a fhir::Sort, fld: SurfaceIdent) -> Self {
            Self { sort, span: fld.span }
        }
    }
}<|MERGE_RESOLUTION|>--- conflicted
+++ resolved
@@ -267,46 +267,30 @@
                 self.check_pred(env, pred)?;
                 self.check_type(env, ty)
             }
-<<<<<<< HEAD
-            fhir::Ty::RawPtr(ty, _) => self.check_type(env, ty),
-            fhir::Ty::Never => Ok(()),
-=======
             fhir::TyKind::RawPtr(ty, _) => self.check_type(env, ty),
-            fhir::TyKind::Never | fhir::TyKind::Param(_) => Ok(()),
->>>>>>> 014c5c51
+            fhir::TyKind::Never => Ok(()),
         }
     }
 
     fn check_base_ty(&self, env: &mut Env, bty: &fhir::BaseTy) -> Result<(), ErrorGuaranteed> {
-<<<<<<< HEAD
-        match bty {
-            fhir::BaseTy::Path(path, early) => self.check_path(env, path, early),
-            fhir::BaseTy::Slice(ty) => self.check_type(env, ty),
-=======
         match &bty.kind {
             fhir::BaseTyKind::Path(path) => self.check_path(env, path),
             fhir::BaseTyKind::Slice(ty) => self.check_type(env, ty),
->>>>>>> 014c5c51
-        }
-    }
-
-    fn check_path(
-        &self,
-        env: &mut Env,
-        path: &fhir::Path,
-        early: &[fhir::RefineArg],
-    ) -> Result<(), ErrorGuaranteed> {
+        }
+    }
+
+    fn check_path(&self, env: &mut Env, path: &fhir::Path) -> Result<(), ErrorGuaranteed> {
         match &path.res {
             fhir::Res::Alias(def_id) => {
                 let sorts = self.early_cx.early_bound_sorts_of(*def_id);
-                if early.len() != sorts.len() {
+                if path.refine.len() != sorts.len() {
                     return self.emit_err(errors::EarlyBoundArgCountMismatch::new(
                         path.span,
                         sorts.len(),
-                        early.len(),
+                        path.refine.len(),
                     ));
                 }
-                iter::zip(early, sorts)
+                iter::zip(&path.refine, sorts)
                     .try_for_each_exhaust(|(arg, sort)| self.check_refine_arg(env, arg, sort))?;
             }
             fhir::Res::Adt(_) | fhir::Res::PrimTy(..) | fhir::Res::Param(_) => {}
