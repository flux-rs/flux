pub fn test01<const N: usize>(arr: &[i32; N]) -> i32 {
    arr[0] //~ ERROR refinement type
}

<<<<<<< HEAD
fn test() -> Vec<i32> {
    from_array([1, 2, 3])
}


fn bad<const N:usize>(arr: &[i32; N]) -> i32 {
  arr[0] //~ ERROR refinement type
}

fn good<const N:usize>(arr: &[i32; N]) -> i32 {
    if (N > 0) {
      arr[0] //~ ERROR refinement type
    } else {
        99
    }
=======
pub fn test02<const N: usize>(arr: &[i32; N]) -> i32 {
    if N > 0 {
        arr[0]
    } else {
        99
    }
}

#[flux::trusted]
#[flux::sig(fn(items:_) -> usize[N])]
pub fn array_len<const N: usize>(items: &[i32; N]) -> usize {
    items.len()
}

#[flux::sig(fn() -> usize[3])]
fn test03() -> usize {
    array_len(&[1, 2, 3])
}

#[flux::sig(fn() -> usize[3])]
fn test03_bad() -> usize {
    array_len(&[1, 2]) //~ ERROR refinement type
>>>>>>> a92f7a73
}<|MERGE_RESOLUTION|>--- conflicted
+++ resolved
@@ -2,23 +2,6 @@
     arr[0] //~ ERROR refinement type
 }
 
-<<<<<<< HEAD
-fn test() -> Vec<i32> {
-    from_array([1, 2, 3])
-}
-
-
-fn bad<const N:usize>(arr: &[i32; N]) -> i32 {
-  arr[0] //~ ERROR refinement type
-}
-
-fn good<const N:usize>(arr: &[i32; N]) -> i32 {
-    if (N > 0) {
-      arr[0] //~ ERROR refinement type
-    } else {
-        99
-    }
-=======
 pub fn test02<const N: usize>(arr: &[i32; N]) -> i32 {
     if N > 0 {
         arr[0]
@@ -41,5 +24,17 @@
 #[flux::sig(fn() -> usize[3])]
 fn test03_bad() -> usize {
     array_len(&[1, 2]) //~ ERROR refinement type
->>>>>>> a92f7a73
+}
+
+
+fn bad<const N:usize>(arr: &[i32; N]) -> i32 {
+  arr[0] //~ ERROR refinement type
+}
+
+fn good<const N:usize>(arr: &[i32; N]) -> i32 {
+    if (N > 0) {
+      arr[0] //~ ERROR refinement type
+    } else {
+        99
+    }
 }