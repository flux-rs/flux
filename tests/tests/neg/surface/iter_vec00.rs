#![allow(unused)]
#![feature(allocator_api)]

use std::{
    alloc::{Allocator, Global},
    iter::Enumerate,
    ops::{Index, IndexMut},
    slice::{Iter, SliceIndex},
};

use flux_rs::extern_spec;

extern crate flux_alloc;
extern crate flux_core;

<<<<<<< HEAD
=======
#[path = "../../lib/vec.rs"]
mod vec;

>>>>>>> 33b44a02
#[flux::sig(fn(bool[true]))]
pub fn assert(_b: bool) {}

#[flux::sig(fn(slice: &Vec<u8>[@n]) -> usize[n])]
fn test_iter_for_loop_vec(vec: &Vec<u8>) -> usize {
    let n = vec.len();
    let mut count = 0;
    for v in vec {
        count += 1;
    }
    count + 1 //~ ERROR refinement type
}

#[flux::sig(fn(slice: &Vec<u8>[@n]) -> Vec<u8>[10])]
fn test_iter_for_loop_vec2(vec: &Vec<u8>) -> Vec<u8> {
    let n = vec.len();
    let mut res = Vec::new();
    for v in vec {
        res.push(*v);
    }
    res //~ ERROR refinement type
}<|MERGE_RESOLUTION|>--- conflicted
+++ resolved
@@ -13,12 +13,9 @@
 extern crate flux_alloc;
 extern crate flux_core;
 
-<<<<<<< HEAD
-=======
 #[path = "../../lib/vec.rs"]
 mod vec;
 
->>>>>>> 33b44a02
 #[flux::sig(fn(bool[true]))]
 pub fn assert(_b: bool) {}
 
