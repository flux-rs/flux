#![feature(rustc_private, min_specialization, once_cell)]

extern crate rustc_serialize;

mod constraint;

use std::{
    fmt::{self, Write as FmtWrite},
    io::{self, BufWriter, Write as IOWrite},
    process::{Command, Stdio},
    str::FromStr,
};

<<<<<<< HEAD
pub use constraint::{BinOp, Constant, Constraint, Expr, KVid, Name, Pred, Qualifier, Sort, UnOp};
=======
pub use constraint::{
    BinOp, Constant, Constraint, Expr, KVid, Name, Pred, Proj, Qualifier, Sort, UnOp,
};
>>>>>>> 4e065c11
use itertools::Itertools;
use liquid_rust_common::format::PadAdapter;
use serde::{de, Deserialize};

use crate::constraint::DEFAULT_QUALIFIERS;

pub struct Task<Tag> {
    pub kvars: Vec<KVar>,
    pub constraint: Constraint<Tag>,
}

#[derive(Deserialize, Debug)]
#[serde(tag = "tag", content = "contents", bound(deserialize = "Tag: FromStr"))]
pub enum FixpointResult<Tag> {
    Safe(Stats),
    Unsafe(Stats, Vec<Error<Tag>>),
    Crash(CrashInfo),
}

#[derive(Debug)]
pub struct Error<Tag> {
    pub id: i32,
    pub tag: Tag,
}

#[derive(Debug, Deserialize)]
#[serde(rename_all = "camelCase")]
pub struct Stats {
    pub num_cstr: i32,
    pub num_iter: i32,
    pub num_chck: i32,
    pub num_vald: i32,
}

#[derive(Deserialize, Debug)]
pub struct CrashInfo(Vec<serde_json::Value>);

#[derive(Debug)]
pub struct KVar(pub KVid, pub Vec<Sort>);

impl<Tag: fmt::Display + FromStr> Task<Tag> {
    pub fn new(kvars: Vec<KVar>, constraint: Constraint<Tag>) -> Self {
        Task { kvars, constraint }
    }

    pub fn check(&self) -> io::Result<FixpointResult<Tag>> {
        let mut child = Command::new("fixpoint")
            .arg("-q")
            .arg("--stdin")
            .arg("--json")
            .stdin(Stdio::piped())
            .stdout(Stdio::piped())
            .stderr(Stdio::null())
            .spawn()
            .unwrap();
        let mut stdin = None;
        std::mem::swap(&mut stdin, &mut child.stdin);
        {
            let mut w = BufWriter::new(stdin.unwrap());
            // let mut w = BufWriter::new(std::io::stdout());

            writeln!(w, "{}", self)?;
        }
        let out = child.wait_with_output()?;

        let result = serde_json::from_slice(&out.stdout)?;

        Ok(result)
    }
}

impl<Tag: fmt::Display> fmt::Display for Task<Tag> {
    fn fmt(&self, f: &mut fmt::Formatter<'_>) -> fmt::Result {
<<<<<<< HEAD
        // writeln!(f, "(qualif Foo ((a int) (b int)) (a <= b/2))")?;
        for qualif in Qualifier::get_defaults() {
            writeln!(f, "{}", qualif)?;
        }
=======
        for qualif in DEFAULT_QUALIFIERS.iter() {
            writeln!(f, "{qualif}")?;
        }

        writeln!(f, "(data Pair 2 = [| Pair {{ fst: @(0), snd: @(1) }} ])")?;
        writeln!(f, "(data Unit 0 = [| Unit {{ }}])")?;
>>>>>>> 4e065c11

        for kvar in &self.kvars {
            writeln!(f, "{kvar}")?;
        }
        writeln!(f)?;
        write!(f, "(constraint")?;
        write!(PadAdapter::wrap_fmt(f), "\n{}", self.constraint)?;
        writeln!(f, "\n)")
    }
}

impl fmt::Display for KVar {
    fn fmt(&self, f: &mut fmt::Formatter<'_>) -> fmt::Result {
        write!(
            f,
            "(var {:?} ({}))",
            self.0,
            self.1
                .iter()
                .format_with(" ", |sort, f| f(&format_args!("({})", sort)))
        )
    }
}

impl<Tag: fmt::Display> fmt::Debug for Task<Tag> {
    fn fmt(&self, f: &mut fmt::Formatter<'_>) -> fmt::Result {
        fmt::Display::fmt(self, f)
    }
}

impl<'de, Tag: FromStr> Deserialize<'de> for Error<Tag> {
    fn deserialize<D>(deserializer: D) -> Result<Self, D::Error>
    where
        D: serde::Deserializer<'de>,
    {
        #[derive(Deserialize)]
        struct ErrorInner<'a>(i32, &'a str);

        let ErrorInner(id, tag) = Deserialize::deserialize(deserializer)?;
        let tag = tag
            .parse()
            .map_err(|_| de::Error::invalid_value(de::Unexpected::Str(tag), &"valid tag"))?;
        Ok(Error { id, tag })
    }
}<|MERGE_RESOLUTION|>--- conflicted
+++ resolved
@@ -11,13 +11,9 @@
     str::FromStr,
 };
 
-<<<<<<< HEAD
-pub use constraint::{BinOp, Constant, Constraint, Expr, KVid, Name, Pred, Qualifier, Sort, UnOp};
-=======
 pub use constraint::{
     BinOp, Constant, Constraint, Expr, KVid, Name, Pred, Proj, Qualifier, Sort, UnOp,
 };
->>>>>>> 4e065c11
 use itertools::Itertools;
 use liquid_rust_common::format::PadAdapter;
 use serde::{de, Deserialize};
@@ -91,19 +87,12 @@
 
 impl<Tag: fmt::Display> fmt::Display for Task<Tag> {
     fn fmt(&self, f: &mut fmt::Formatter<'_>) -> fmt::Result {
-<<<<<<< HEAD
-        // writeln!(f, "(qualif Foo ((a int) (b int)) (a <= b/2))")?;
-        for qualif in Qualifier::get_defaults() {
-            writeln!(f, "{}", qualif)?;
-        }
-=======
         for qualif in DEFAULT_QUALIFIERS.iter() {
             writeln!(f, "{qualif}")?;
         }
 
         writeln!(f, "(data Pair 2 = [| Pair {{ fst: @(0), snd: @(1) }} ])")?;
         writeln!(f, "(data Unit 0 = [| Unit {{ }}])")?;
->>>>>>> 4e065c11
 
         for kvar in &self.kvars {
             writeln!(f, "{kvar}")?;
