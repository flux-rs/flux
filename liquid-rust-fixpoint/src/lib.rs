#![feature(rustc_private, min_specialization, once_cell)]

extern crate rustc_serialize;

mod constraint;

use std::{
    fmt::{self, Write as FmtWrite},
    io::{self, BufWriter, Write as IOWrite},
    process::{Command, Stdio},
    str::FromStr,
};

<<<<<<< HEAD
pub use constraint::{BinOp, Constant, Constraint, Expr, KVid, Name, Pred, Proj, Sort, UnOp};
=======
pub use constraint::{BinOp, Constant, Constraint, Expr, KVid, Name, Pred, Qualifier, Sort, UnOp};
>>>>>>> 75e8fc8a
use itertools::Itertools;
use liquid_rust_common::format::PadAdapter;
use serde::{de, Deserialize};

use crate::constraint::DEFAULT_QUALIFIERS;

pub struct Task<Tag> {
    pub kvars: Vec<KVar>,
    pub constraint: Constraint<Tag>,
}

#[derive(Deserialize, Debug)]
#[serde(tag = "tag", content = "contents", bound(deserialize = "Tag: FromStr"))]
pub enum FixpointResult<Tag> {
    Safe(Stats),
    Unsafe(Stats, Vec<Error<Tag>>),
    Crash(CrashInfo),
}

#[derive(Debug)]
pub struct Error<Tag> {
    pub id: i32,
    pub tag: Tag,
}

#[derive(Debug, Deserialize)]
#[serde(rename_all = "camelCase")]
pub struct Stats {
    pub num_cstr: i32,
    pub num_iter: i32,
    pub num_chck: i32,
    pub num_vald: i32,
}

#[derive(Deserialize, Debug)]
pub struct CrashInfo(Vec<serde_json::Value>);

#[derive(Debug)]
pub struct KVar(pub KVid, pub Vec<Sort>);

impl<Tag: fmt::Display + FromStr> Task<Tag> {
    pub fn new(kvars: Vec<KVar>, constraint: Constraint<Tag>) -> Self {
        Task { kvars, constraint }
    }

    pub fn check(&self) -> io::Result<FixpointResult<Tag>> {
        let mut child = Command::new("fixpoint")
            .arg("-q")
            .arg("--stdin")
            .arg("--json")
            .stdin(Stdio::piped())
            .stdout(Stdio::piped())
            .stderr(Stdio::null())
            .spawn()
            .unwrap();
        let mut stdin = None;
        std::mem::swap(&mut stdin, &mut child.stdin);
        {
            let mut w = BufWriter::new(stdin.unwrap());
            // let mut w = BufWriter::new(std::io::stdout());

            writeln!(w, "{}", self)?;
        }
        let out = child.wait_with_output()?;

        let result = serde_json::from_slice(&out.stdout)?;

        Ok(result)
    }
}

impl<Tag: fmt::Display> fmt::Display for Task<Tag> {
    fn fmt(&self, f: &mut fmt::Formatter<'_>) -> fmt::Result {
        for qualif in DEFAULT_QUALIFIERS.iter() {
            writeln!(f, "{qualif}")?;
        }

        writeln!(f, "(data Pair 2 = [| Pair {{ fst: @(0), snd: @(1) }} ])")?;
        writeln!(f, "(data Unit 0 = [| Unit {{ }}])")?;

        for kvar in &self.kvars {
            writeln!(f, "{kvar}")?;
        }
        writeln!(f)?;
        write!(f, "(constraint")?;
        write!(PadAdapter::wrap_fmt(f), "\n{}", self.constraint)?;
        writeln!(f, "\n)")
    }
}

impl fmt::Display for KVar {
    fn fmt(&self, f: &mut fmt::Formatter<'_>) -> fmt::Result {
        write!(
            f,
            "(var {:?} ({}))",
            self.0,
            self.1
                .iter()
                .format_with(" ", |sort, f| f(&format_args!("({})", sort)))
        )
    }
}

impl<Tag: fmt::Display> fmt::Debug for Task<Tag> {
    fn fmt(&self, f: &mut fmt::Formatter<'_>) -> fmt::Result {
        fmt::Display::fmt(self, f)
    }
}

impl<'de, Tag: FromStr> Deserialize<'de> for Error<Tag> {
    fn deserialize<D>(deserializer: D) -> Result<Self, D::Error>
    where
        D: serde::Deserializer<'de>,
    {
        #[derive(Deserialize)]
        struct ErrorInner<'a>(i32, &'a str);

        let ErrorInner(id, tag) = Deserialize::deserialize(deserializer)?;
        let tag = tag
            .parse()
            .map_err(|_| de::Error::invalid_value(de::Unexpected::Str(tag), &"valid tag"))?;
        Ok(Error { id, tag })
    }
}<|MERGE_RESOLUTION|>--- conflicted
+++ resolved
@@ -11,11 +11,7 @@
     str::FromStr,
 };
 
-<<<<<<< HEAD
-pub use constraint::{BinOp, Constant, Constraint, Expr, KVid, Name, Pred, Proj, Sort, UnOp};
-=======
-pub use constraint::{BinOp, Constant, Constraint, Expr, KVid, Name, Pred, Qualifier, Sort, UnOp};
->>>>>>> 75e8fc8a
+pub use constraint::{BinOp, Constant, Constraint, Expr, KVid, Name, Pred, Proj, Qualifier, Sort, UnOp};
 use itertools::Itertools;
 use liquid_rust_common::format::PadAdapter;
 use serde::{de, Deserialize};
