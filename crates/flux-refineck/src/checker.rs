use std::{collections::hash_map::Entry, iter};

use flux_common::{bug, dbg, index::IndexVec, iter::IterExt, tracked_span_bug};
use flux_config as config;
use flux_infer::{
    fixpoint_encoding::{self, KVarGen},
    infer::{ConstrReason, InferCtxt, InferCtxtRoot, SubtypeReason},
    refine_tree::{AssumeInvariants, RefineTree, Snapshot},
};
use flux_middle::{
    global_env::GlobalEnv,
    queries::QueryResult,
    query_bug,
    rty::{
        self,
        fold::{TypeFoldable, TypeFolder, TypeSuperFoldable},
        refining::Refiner,
        AdtDef, BaseTy, Binder, Bool, Clause, CoroutineObligPredicate, EarlyBinder, Expr, FnOutput,
        FnTraitPredicate, GenericArg, GenericArgs, GenericArgsExt as _, Int, IntTy, Mutability,
        Path, PolyFnSig, PtrKind, Ref, RefineArgs, RefineArgsExt,
        Region::ReStatic,
        Ty, TyKind, Uint, UintTy, VariantIdx,
    },
};
use flux_rustc_bridge::{
    self,
    mir::{
        self, AggregateKind, AssertKind, BasicBlock, Body, BorrowKind, CastKind, Constant,
        Location, NonDivergingIntrinsic, Operand, Place, Rvalue, Statement, StatementKind,
        Terminator, TerminatorKind, START_BLOCK,
    },
    ty::{self, GenericArgsExt as _},
};
use itertools::{izip, Itertools};
use rustc_data_structures::{graph::dominators::Dominators, unord::UnordMap};
use rustc_hash::{FxHashMap, FxHashSet};
use rustc_hir::{
    def_id::{DefId, LocalDefId},
    LangItem,
};
use rustc_index::bit_set::BitSet;
use rustc_infer::infer::TyCtxtInferExt;
use rustc_middle::{
    mir::{SourceInfo, SwitchTargets},
    ty::{TyCtxt, TypeSuperVisitable as _, TypeVisitable as _},
};
use rustc_span::{sym, Span};

use self::errors::{CheckerError, ResultExt};
use crate::{
    ghost_statements::{GhostStatement, GhostStatements, Point},
    primops,
    queue::WorkQueue,
    type_env::{BasicBlockEnv, BasicBlockEnvShape, PtrToRefBound, TypeEnv},
};

type Result<T = ()> = std::result::Result<T, CheckerError>;

#[derive(Clone, Copy, Debug)]
pub struct CheckerConfig {
    pub check_overflow: bool,
    pub scrape_quals: bool,
}

pub(crate) struct Checker<'ck, 'genv, 'tcx, M> {
    genv: GlobalEnv<'genv, 'tcx>,
    /// [`LocalDefId`] of the function-like item being checked.
    def_id: LocalDefId,
    inherited: Inherited<'ck, M>,
    body: &'ck Body<'tcx>,
    /// The type used for the `resume` argument if we are checking a generator.
    resume_ty: Option<Ty>,
    output: Binder<FnOutput>,
    /// A snapshot of the refinement context at the end of the basic block after applying the effects
    /// of the terminator.
    snapshots: IndexVec<BasicBlock, Option<Snapshot>>,
    visited: BitSet<BasicBlock>,
    queue: WorkQueue<'ck>,
}

/// Fields shared by the top-level function and its nested closure/generators
struct Inherited<'ck, M> {
    /// [`Expr`]s used to instantiate the early bound refinement parameters of the top-level function
    /// signature
    ghost_stmts: &'ck UnordMap<LocalDefId, GhostStatements>,
    mode: &'ck mut M,
    config: CheckerConfig,
}

impl<'ck, M: Mode> Inherited<'ck, M> {
    fn new(
        mode: &'ck mut M,
        ghost_stmts: &'ck UnordMap<LocalDefId, GhostStatements>,
        config: CheckerConfig,
    ) -> Result<Self> {
        Ok(Self { ghost_stmts, mode, config })
    }

    fn reborrow(&mut self) -> Inherited<M> {
        Inherited { ghost_stmts: self.ghost_stmts, mode: &mut *self.mode, config: self.config }
    }
}

pub(crate) trait Mode: Sized {
    const NAME: &str;

    fn enter_basic_block<'ck, 'genv, 'tcx>(
        ck: &mut Checker<'ck, 'genv, 'tcx, Self>,
        infcx: &mut InferCtxt<'_, 'genv, 'tcx>,
        bb: BasicBlock,
    ) -> TypeEnv<'ck>;

    fn check_goto_join_point<'genv, 'tcx>(
        ck: &mut Checker<'_, 'genv, 'tcx, Self>,
        infcx: InferCtxt<'_, 'genv, 'tcx>,
        env: TypeEnv,
        terminator_span: Span,
        target: BasicBlock,
    ) -> Result<bool>;

    fn clear(ck: &mut Checker<Self>, bb: BasicBlock);
}

pub(crate) struct ShapeMode {
    bb_envs: FxHashMap<LocalDefId, FxHashMap<BasicBlock, BasicBlockEnvShape>>,
}

pub(crate) struct RefineMode {
    bb_envs: FxHashMap<LocalDefId, FxHashMap<BasicBlock, BasicBlockEnv>>,
}

/// The result of running the shape phase.
pub(crate) struct ShapeResult(FxHashMap<LocalDefId, FxHashMap<BasicBlock, BasicBlockEnvShape>>);

/// A `Guard` describes extra "control" information that holds at the start of a successor basic block
#[derive(Debug)]
enum Guard {
    /// No extra information holds, e.g., for a plain goto.
    None,
    /// A predicate that can be assumed, e.g., in the branches of an if-then-else.
    Pred(Expr),
    /// The corresponding place was found to be of a particular variant.
    Match(Place, VariantIdx),
}

impl<'ck, 'genv, 'tcx> Checker<'ck, 'genv, 'tcx, ShapeMode> {
    pub(crate) fn run_in_shape_mode(
        genv: GlobalEnv<'genv, 'tcx>,
        def_id: LocalDefId,
        ghost_stmts: &'ck UnordMap<LocalDefId, GhostStatements>,
        config: CheckerConfig,
    ) -> Result<ShapeResult> {
        dbg::shape_mode_span!(genv.tcx(), def_id).in_scope(|| {
            let span = genv.tcx().def_span(def_id);
            let mut mode = ShapeMode { bb_envs: FxHashMap::default() };

            // In shape mode we don't care about kvars
            let kvars = KVarGen::dummy();
            let mut root_ctxt =
                InferCtxtRoot::new(genv, def_id.to_def_id(), kvars, None).with_span(span)?;

            let inherited = Inherited::new(&mut mode, ghost_stmts, config)?;

            let body = genv.mir(def_id).with_span(span)?;
            let infcx = root_ctxt.infcx(def_id.to_def_id(), &body.infcx);
            let poly_sig = genv
                .fn_sig(def_id)
                .with_span(span)?
                .instantiate_identity()
                .normalize_projections(infcx.genv, infcx.region_infcx, infcx.def_id)
                .with_span(span)?;
            Checker::run(infcx, def_id, inherited, poly_sig)?;

            Ok(ShapeResult(mode.bb_envs))
        })
    }
}

impl<'ck, 'genv, 'tcx> Checker<'ck, 'genv, 'tcx, RefineMode> {
    pub(crate) fn run_in_refine_mode(
        genv: GlobalEnv<'genv, 'tcx>,
        def_id: LocalDefId,
        ghost_stmts: &'ck UnordMap<LocalDefId, GhostStatements>,
        bb_env_shapes: ShapeResult,
        config: CheckerConfig,
    ) -> Result<(RefineTree, KVarGen)> {
        let span = genv.tcx().def_span(def_id);
        let mut kvars = fixpoint_encoding::KVarGen::new();
        let bb_envs = bb_env_shapes.into_bb_envs(&mut kvars);

        let mut root_ctxt =
            InferCtxtRoot::new(genv, def_id.to_def_id(), kvars, None).with_span(span)?;

        dbg::refine_mode_span!(genv.tcx(), def_id, bb_envs).in_scope(|| {
            // Check the body of the function def_id against its signature
            let mut mode = RefineMode { bb_envs };
            let inherited = Inherited::new(&mut mode, ghost_stmts, config)?;
            let body = genv.mir(def_id).with_span(span)?;
            let infcx = root_ctxt.infcx(def_id.to_def_id(), &body.infcx);
            let poly_sig = genv
                .fn_sig(def_id)
                .with_span(span)?
                .instantiate_identity()
                .normalize_projections(infcx.genv, infcx.region_infcx, infcx.def_id)
                .with_span(span)?;
            Checker::run(infcx, def_id, inherited, poly_sig)?;

            Ok(root_ctxt.split())
        })
    }
}

/// The function `check_fn_subtyping` does a function subtyping check between
/// the sub-type (T_f) corresponding to the type of `def_id` @ `args` and the
/// super-type (T_g) corresponding to the `oblig_sig`. This subtyping is handled
/// as akin to the code
///
///   T_f := (S1,...,Sn) -> S
///   T_g := (T1,...,Tn) -> T
///   T_f <: T_g
///
///  fn g(x1:T1,...,xn:Tn) -> T {
///      f(x1,...,xn)
///  }
#[expect(clippy::too_many_arguments)]
fn check_fn_subtyping(
    infcx: &mut InferCtxt,
    def_id: &DefId,
    sub_sig: EarlyBinder<rty::PolyFnSig>,
    sub_args: &[GenericArg],
    super_sig: EarlyBinder<rty::PolyFnSig>,
    super_args: Option<(&GenericArgs, &rty::RefineArgs)>,
    overflow_checking: bool,
    span: Span,
) -> Result {
    let mut infcx = infcx.branch();
    let mut infcx = infcx.at(span);
    let tcx = infcx.genv.tcx();

    let super_sig = if let Some((oblig_args, refine_args)) = super_args {
        super_sig.instantiate(tcx, oblig_args, refine_args)
    } else {
        super_sig.instantiate_identity()
    };
    let super_sig =
        super_sig.replace_bound_vars(|_| rty::ReErased, |sort, _| infcx.define_vars(sort));

    let super_sig = super_sig
        .normalize_projections(infcx.genv, infcx.region_infcx, *def_id)
        .with_span(span)?;

    // 1. Unpack `T_g` input types
    let actuals = super_sig
        .inputs()
        .iter()
        .map(|ty| infcx.unpack(ty))
        .collect_vec();

    let mut env = TypeEnv::empty();
    let actuals = unfold_local_ptrs(&mut infcx, &mut env, span, &sub_sig, &actuals)?;
    let actuals = infer_under_mut_ref_hack(&mut infcx, &actuals[..], sub_sig.as_ref());

    // 2. Fresh names for `T_f` refine-params / Instantiate fn_def_sig and normalize it
    infcx.push_scope();
    let refine_args = infcx.instantiate_refine_args(*def_id).with_span(span)?;
    let sub_sig = sub_sig.instantiate(tcx, sub_args, &refine_args);
    let sub_sig = sub_sig
        .replace_bound_vars(|_| rty::ReErased, |sort, mode| infcx.fresh_infer_var(sort, mode))
        .normalize_projections(infcx.genv, infcx.region_infcx, *def_id)
        .with_span(span)?;

    // 3. INPUT subtyping (g-input <: f-input)
    for requires in super_sig.requires() {
        infcx.assume_pred(requires);
    }
    for (actual, formal) in iter::zip(actuals, sub_sig.inputs()) {
        let reason = ConstrReason::Subtype(SubtypeReason::Input);
        infcx
            .fun_arg_subtyping(&mut env, &actual, formal, reason)
            .with_span(span)?;
    }
    // we check the requires AFTER the actual-formal subtyping as the above may unfold stuff in the actuals
    for requires in sub_sig.requires() {
        let reason = ConstrReason::Subtype(SubtypeReason::Requires);
        infcx.check_pred(requires, reason);
    }

    // 4. Plug in the EVAR solution / replace evars -- see [NOTE:INFCX-SCOPE]
    let evars_sol = infcx.pop_scope().with_span(span)?;
    infcx.replace_evars(&evars_sol);
    let output = sub_sig
        .output()
        .replace_evars(&evars_sol)
        .replace_bound_refts_with(|sort, _, _| infcx.define_vars(sort));

    // 5. OUTPUT subtyping (f_out <: g_out)
    // RJ: new `at` to avoid borrowing errors...!
    infcx.push_scope();
    let super_output = super_sig
        .output()
        .replace_bound_refts_with(|sort, mode, _| infcx.fresh_infer_var(sort, mode));
    let reason = ConstrReason::Subtype(SubtypeReason::Output);
    infcx
        .subtyping(&output.ret, &super_output.ret, reason)
        .with_span(span)?;
    let evars_sol = infcx.pop_scope().with_span(span)?;
    infcx.replace_evars(&evars_sol);

    // 6. Update state with Output "ensures" and check super ensures
    infcx.push_scope();
    env.update_ensures(&mut infcx, &output, overflow_checking);
    fold_local_ptrs(&mut infcx, &mut env, span)?;
    env.check_ensures(&mut infcx, &super_output, ConstrReason::Subtype(SubtypeReason::Ensures))
        .with_span(span)?;
    let evars_sol = infcx.pop_scope().with_span(span)?;
    infcx.replace_evars(&evars_sol);

    Ok(())
}

/// Trait subtyping check, which makes sure that the type for an impl method (def_id)
/// is a subtype of the corresponding trait method.
pub(crate) fn trait_impl_subtyping(
    genv: GlobalEnv,
    def_id: LocalDefId,
    overflow_checking: bool,
    span: Span,
) -> Result<Option<(RefineTree, KVarGen)>> {
    // Skip the check if this is not an impl method
    let Some((trait_ref, trait_method_id)) = find_trait_item(&genv, def_id).with_span(span)? else {
        return Ok(None);
    };
    // Skip the check if either the trait-method or the impl-method are marked as `trusted_impl`
    if genv.has_trusted_impl(trait_method_id) || genv.has_trusted_impl(def_id.to_def_id()) {
        return Ok(None);
    }
    let kvars = KVarGen::new();
    let bb_envs: FxHashMap<LocalDefId, FxHashMap<BasicBlock, BasicBlockEnv>> = FxHashMap::default();
    let mut root_ctxt =
        InferCtxtRoot::new(genv, trait_method_id, kvars, Some(&trait_ref.args)).with_span(span)?;

    dbg::refine_mode_span!(genv.tcx(), def_id, bb_envs).in_scope(|| {
        let rustc_infcx = genv.tcx().infer_ctxt().build();
        let mut infcx = root_ctxt.infcx(trait_method_id, &rustc_infcx);
        let trait_fn_sig = genv.fn_sig(trait_method_id).with_span(span)?;
        let tcx = genv.tcx();
        let impl_id = tcx.impl_of_method(def_id.to_def_id()).unwrap();
        let impl_args = GenericArg::identity_for_item(genv, def_id).with_span(span)?;
        let trait_args = impl_args.rebase_onto(&tcx, impl_id, &trait_ref.args);
        let trait_refine_args =
            RefineArgs::identity_for_item(&genv, trait_method_id).with_span(span)?;
        let impl_sig = genv.fn_sig(def_id).with_span(span)?;
        check_fn_subtyping(
            &mut infcx,
            &def_id.to_def_id(),
            impl_sig,
            &impl_args,
            trait_fn_sig,
            Some((&trait_args, &trait_refine_args)),
            overflow_checking,
            span,
        )?;
        Ok(())
    })?;
    Ok(Some(root_ctxt.split()))
}

fn find_trait_item(
    genv: &GlobalEnv<'_, '_>,
    def_id: LocalDefId,
) -> QueryResult<Option<(rty::TraitRef, DefId)>> {
    let tcx = genv.tcx();
    let def_id = def_id.to_def_id();
    if let Some(impl_id) = tcx.impl_of_method(def_id)
        && let Some(impl_trait_ref) = genv.impl_trait_ref(impl_id)?
    {
        let impl_trait_ref = impl_trait_ref.instantiate_identity();
        let trait_item_id = tcx.associated_item(def_id).trait_item_def_id.unwrap(); // this is always some because we've checked `impl_trait_ref` is `Some`
        return Ok(Some((impl_trait_ref, trait_item_id)));
    }
    Ok(None)
}

/// [NOTE:Unfold-Local-Pointers] temporarily (at a call-site) convert an &mut to an &strg
/// to allow for the call to be checked. This is done by unfolding the &mut into a local pointer
/// at the call-site and then folding the pointer back into the &mut upon return.
/// See [NOTE:Fold-Local-Pointers]
///
/// unpack(T) = T'
/// ---------------------------------------[local-unfold]
/// Γ ; &mut T => Γ, l:[<: T] T' ; ptr(l)

fn unfold_local_ptrs(
    infcx: &mut InferCtxt,
    env: &mut TypeEnv,
    span: Span,
    fn_sig: &EarlyBinder<PolyFnSig>,
    actuals: &[Ty],
) -> Result<Vec<Ty>> {
    // We *only* need to know whether each input is a &strg or not
    let fn_sig = fn_sig.skip_binder_ref().skip_binder_ref();
    let mut tys = vec![];
    for (actual, input) in izip!(actuals, fn_sig.inputs()) {
        let actual = if let (
            TyKind::Indexed(BaseTy::Ref(re, bound, Mutability::Mut), _),
            TyKind::StrgRef(_, _, _),
        ) = (actual.kind(), input.kind())
        {
            let loc = env.unfold_local_ptr(infcx, bound).with_span(span)?;
            let path1 = Path::new(loc, rty::List::empty());
            Ty::ptr(PtrKind::Mut(*re), path1)
        } else {
            actual.clone()
        };
        tys.push(actual);
    }
    Ok(tys)
}

/// [NOTE:Fold-Local-Pointers] Fold local pointers implements roughly a rule like this (for all the local pointers)
/// that converts the local pointers created via [NOTE:Unfold-Local-Pointers] back into &mut.
///
/// T1 <: T2
/// --------------------- [local-fold]
/// Γ, l:[<: T2] T1 => Γ
fn fold_local_ptrs(infcx: &mut InferCtxt, env: &mut TypeEnv, span: Span) -> Result {
    let mut at = infcx.at(span);
    env.fold_local_ptrs(&mut at).with_span(span)?;
    Ok(())
}

impl<'ck, 'genv, 'tcx, M: Mode> Checker<'ck, 'genv, 'tcx, M> {
    fn run(
        mut infcx: InferCtxt<'_, 'genv, 'tcx>,
        def_id: LocalDefId,
        inherited: Inherited<'ck, M>,
        poly_sig: PolyFnSig,
    ) -> Result {
        let genv = infcx.genv;
        let span = genv.tcx().def_span(def_id);

        let body = genv.mir(def_id).with_span(span)?;

        let fn_sig = poly_sig
            .replace_bound_vars(|_| rty::ReErased, |sort, _| infcx.define_vars(sort))
            .normalize_projections(infcx.genv, infcx.region_infcx, infcx.def_id)
            .with_span(span)?;

        let mut env = TypeEnv::new(&mut infcx, &body, &fn_sig, inherited.config.check_overflow);

        // (NOTE:YIELD) per https://doc.rust-lang.org/beta/nightly-rustc/rustc_middle/mir/enum.TerminatorKind.html#variant.Yield
        //   "execution of THIS function continues at the `resume` basic block, with THE SECOND ARGUMENT WRITTEN
        //    to the `resume_arg` place..."
        let resume_ty = if genv.tcx().is_coroutine(def_id.to_def_id()) {
            Some(fn_sig.inputs()[1].clone())
        } else {
            None
        };
        let mut ck = Checker {
            def_id,
            genv,
            inherited,
            body: &body,
            resume_ty,
            visited: BitSet::new_empty(body.basic_blocks.len()),
            output: fn_sig.output().clone(),
            snapshots: IndexVec::from_fn_n(|_| None, body.basic_blocks.len()),
            queue: WorkQueue::empty(body.basic_blocks.len(), body.dominators()),
        };
        ck.check_ghost_statements_at(&mut infcx, &mut env, Point::FunEntry, body.span())?;

        ck.check_goto(infcx.branch(), env, body.span(), START_BLOCK)?;

        while let Some(bb) = ck.queue.pop() {
            if ck.visited.contains(bb) {
                let snapshot = ck.snapshot_at_dominator(bb);
                infcx.clean_subtree(snapshot);
                M::clear(&mut ck, bb);
            }

            let snapshot = ck.snapshot_at_dominator(bb);
            let mut infcx = infcx.change_root(snapshot);
            let mut env = M::enter_basic_block(&mut ck, &mut infcx, bb);
            env.unpack(&mut infcx, ck.config().check_overflow);
            ck.check_basic_block(infcx, env, bb)?;
        }

        Ok(())
    }

    fn check_basic_block(
        &mut self,
        mut infcx: InferCtxt<'_, 'genv, 'tcx>,
        mut env: TypeEnv,
        bb: BasicBlock,
    ) -> Result {
        dbg::basic_block_start!(bb, infcx, env);

        self.visited.insert(bb);
        let data = &self.body.basic_blocks[bb];
        let mut last_stmt_span = None;
        let mut location = Location { block: bb, statement_index: 0 };
        for stmt in &data.statements {
            let span = stmt.source_info.span;
            self.check_ghost_statements_at(
                &mut infcx,
                &mut env,
                Point::BeforeLocation(location),
                span,
            )?;
            bug::track_span(span, || {
                dbg::statement!("start", stmt, infcx, env);
                self.check_statement(&mut infcx, &mut env, stmt)?;
                dbg::statement!("end", stmt, infcx, env);
                Ok(())
            })?;
            if !stmt.is_nop() {
                last_stmt_span = Some(span);
            }
            location = location.successor_within_block();
        }

        if let Some(terminator) = &data.terminator {
            let span = terminator.source_info.span;
            self.check_ghost_statements_at(
                &mut infcx,
                &mut env,
                Point::BeforeLocation(location),
                span,
            )?;

            bug::track_span(span, || {
                dbg::terminator!("start", terminator, infcx, env);

                let successors =
                    self.check_terminator(&mut infcx, &mut env, terminator, last_stmt_span)?;
                dbg::terminator!("end", terminator, infcx, env);

                self.snapshots[bb] = Some(infcx.snapshot());
                let term_span = last_stmt_span.unwrap_or(span);
                self.check_successors(infcx, env, bb, term_span, successors)
            })?;
        }
        Ok(())
    }

    fn check_assign_ty(
        &mut self,
        infcx: &mut InferCtxt,
        env: &mut TypeEnv,
        place: &Place,
        ty: Ty,
        source_info: SourceInfo,
    ) -> Result {
        let ty = infcx
            .hoister(AssumeInvariants::yes(self.check_overflow()))
            .hoist(&ty);
        env.assign(&mut infcx.at(source_info.span), place, ty)
            .with_src_info(source_info)
    }

    fn check_statement(
        &mut self,
        infcx: &mut InferCtxt<'_, 'genv, 'tcx>,
        env: &mut TypeEnv,
        stmt: &Statement,
    ) -> Result {
        let stmt_span = stmt.source_info.span;
        match &stmt.kind {
            StatementKind::Assign(place, rvalue) => {
                let ty = self.check_rvalue(infcx, env, stmt_span, rvalue)?;
                self.check_assign_ty(infcx, env, place, ty, stmt.source_info)?;
            }
            StatementKind::SetDiscriminant { .. } => {
                // TODO(nilehmann) double check here that the place is unfolded to
                // the correct variant. This should be guaranteed by rustc
            }
            StatementKind::FakeRead(_) => {
                // TODO(nilehmann) fake reads should be folding points
            }
            StatementKind::AscribeUserType(_, _) => {
                // User ascriptions affect nll, but no refinement type checking.
                // Maybe we can use this to associate refinement type to locals.
            }
            StatementKind::PlaceMention(_) => {
                // Place mentions are a no-op used to detect uses of unsafe that would
                // otherwise be optimized away.
            }
            StatementKind::Nop => {}
            StatementKind::Intrinsic(NonDivergingIntrinsic::Assume(op)) => {
                // Currently, we only have the `assume` intrinsic, which if we're to trust rustc should be a NOP.
                // TODO: There may be a use-case to actually "assume" the bool index associated with the operand,
                // i.e. to strengthen the `rcx` / `env` with the assumption that the bool-index is in fact `true`...
                let _ = self.check_operand(infcx, env, stmt_span, op)?;
            }
        }
        Ok(())
    }

    fn is_exit_block(&self, bb: BasicBlock) -> bool {
        let data = &self.body.basic_blocks[bb];
        let is_no_op = data.statements.iter().all(Statement::is_nop);
        let is_ret = match &data.terminator {
            None => false,
            Some(term) => term.is_return(),
        };
        is_no_op && is_ret
    }

    /// For `check_terminator`, the output `Vec<BasicBlock, Guard>` denotes,
    /// - `BasicBlock` "successors" of the current terminator, and
    /// - `Guard` are extra control information from, e.g. the `SwitchInt` (or `Assert`)
    ///    you can assume when checking the corresponding successor.
    fn check_terminator(
        &mut self,
        infcx: &mut InferCtxt<'_, 'genv, 'tcx>,
        env: &mut TypeEnv,
        terminator: &Terminator<'tcx>,
        last_stmt_span: Option<Span>,
    ) -> Result<Vec<(BasicBlock, Guard)>> {
        let source_info = terminator.source_info;
        let terminator_span = source_info.span;
        match &terminator.kind {
            TerminatorKind::Return => {
                self.check_ret(infcx, env, last_stmt_span.unwrap_or(terminator_span))?;
                Ok(vec![])
            }
            TerminatorKind::Unreachable => Ok(vec![]),
            TerminatorKind::CoroutineDrop => Ok(vec![]),
            TerminatorKind::Goto { target } => Ok(vec![(*target, Guard::None)]),
            TerminatorKind::Yield { resume, resume_arg, .. } => {
                if let Some(resume_ty) = self.resume_ty.clone() {
                    self.check_assign_ty(infcx, env, resume_arg, resume_ty, source_info)?;
                } else {
                    bug!("yield in non-generator function");
                }
                Ok(vec![(*resume, Guard::None)])
            }
            TerminatorKind::SwitchInt { discr, targets } => {
                let discr_ty = self.check_operand(infcx, env, terminator_span, discr)?;
                if discr_ty.is_integral() || discr_ty.is_bool() || discr_ty.is_char() {
                    Ok(Self::check_if(&discr_ty, targets))
                } else {
                    Ok(Self::check_match(&discr_ty, targets))
                }
            }
            TerminatorKind::Call { kind, args, destination, target, .. } => {
                let actuals = self.check_operands(infcx, env, terminator_span, args)?;
                let ret = match kind {
                    mir::CallKind::FnDef { resolved_id, resolved_args, .. } => {
                        let fn_sig = self
                            .genv
                            .fn_sig(*resolved_id)
                            .with_src_info(terminator.source_info)?;

                        let generic_args = instantiate_args_for_fun_call(
                            self.genv,
                            self.def_id.to_def_id(),
                            *resolved_id,
                            &resolved_args.lowered,
                        )
                        .with_src_info(terminator.source_info)?;
                        self.check_call(
                            infcx,
                            env,
                            terminator_span,
                            Some(*resolved_id),
                            fn_sig,
                            &generic_args,
                            &actuals,
                        )?
                    }
                    mir::CallKind::FnPtr { operand, .. } => {
                        let ty = self.check_operand(infcx, env, terminator_span, operand)?;
                        if let TyKind::Indexed(BaseTy::FnPtr(fn_sig), _) = infcx.unpack(&ty).kind()
                        {
                            self.check_call(
                                infcx,
                                env,
                                terminator_span,
                                None,
                                EarlyBinder(fn_sig.clone()),
                                &[],
                                &actuals,
                            )?
                        } else {
                            bug!("TODO: fnptr call {ty:?}")
                        }
                    }
                };

                let ret = infcx.unpack(&ret);
                infcx.assume_invariants(&ret, self.check_overflow());

                env.assign(&mut infcx.at(terminator_span), destination, ret)
                    .with_span(terminator_span)?;

                if let Some(target) = target {
                    Ok(vec![(*target, Guard::None)])
                } else {
                    Ok(vec![])
                }
            }
            TerminatorKind::Assert { cond, expected, target, msg } => {
                Ok(vec![(
                    *target,
                    self.check_assert(infcx, env, terminator_span, cond, *expected, msg)?,
                )])
            }
            TerminatorKind::Drop { place, target, .. } => {
                let _ = env.move_place(&mut infcx.at(terminator_span), place);
                Ok(vec![(*target, Guard::None)])
            }
            TerminatorKind::FalseEdge { real_target, .. } => Ok(vec![(*real_target, Guard::None)]),
            TerminatorKind::FalseUnwind { real_target, .. } => {
                Ok(vec![(*real_target, Guard::None)])
            }
            TerminatorKind::UnwindResume => bug!("TODO: implement checking of cleanup code"),
        }
    }

    fn check_ret(
        &mut self,
        infcx: &mut InferCtxt<'_, 'genv, 'tcx>,
        env: &mut TypeEnv,
        span: Span,
    ) -> Result {
        infcx.push_scope();

        let mut at = infcx.at(span);

        let ret_place_ty = env.lookup_place(&mut at, Place::RETURN).with_span(span)?;

        let output = self
            .output
            .replace_bound_refts_with(|sort, mode, _| at.fresh_infer_var(sort, mode));

        let obligations = at
            .subtyping(&ret_place_ty, &output.ret, ConstrReason::Ret)
            .with_span(span)?;

        env.check_ensures(&mut at, &output, ConstrReason::Ret)
            .with_span(span)?;

        let evars_sol = infcx.pop_scope().with_span(span)?;
        infcx.replace_evars(&evars_sol);

        self.check_coroutine_obligations(infcx, obligations)
    }

    #[expect(clippy::too_many_arguments)]
    fn check_call(
        &mut self,
        infcx: &mut InferCtxt<'_, 'genv, 'tcx>,
        env: &mut TypeEnv,
        span: Span,
        callee_def_id: Option<DefId>,
        fn_sig: EarlyBinder<PolyFnSig>,
        generic_args: &[GenericArg],
        actuals: &[Ty],
    ) -> Result<Ty> {
        let genv = self.genv;
        let tcx = genv.tcx();

        let actuals = unfold_local_ptrs(infcx, env, span, &fn_sig, actuals)?;
        let actuals = infer_under_mut_ref_hack(infcx, &actuals, fn_sig.as_ref());
        infcx.push_scope();

        // Replace holes in generic arguments with fresh inference variables
        let generic_args = infcx.instantiate_generic_args(generic_args);

        // Generate fresh inference variables for refinement arguments
        let refine_args = match callee_def_id {
            Some(callee_def_id) => {
                infcx
                    .instantiate_refine_args(callee_def_id)
                    .with_span(span)?
            }
            None => {
                vec![]
            }
        };

        let clauses = match callee_def_id {
            Some(callee_def_id) => {
                genv.predicates_of(callee_def_id)
                    .with_span(span)?
                    .predicates()
                    .instantiate(tcx, &generic_args, &refine_args)
            }
            None => crate::rty::List::empty(),
        };

        let (clauses, fn_clauses) = Clause::split_off_fn_trait_clauses(self.genv, &clauses);
        infcx
            .at(span)
            .check_non_closure_clauses(&clauses, ConstrReason::Call)
            .with_span(span)?;
        self.check_closure_clauses(infcx, &fn_clauses, span)?;

        // Instantiate function signature and normalize it
        let fn_sig = fn_sig
            .instantiate(tcx, &generic_args, &refine_args)
            .replace_bound_vars(|_| rty::ReErased, |sort, mode| infcx.fresh_infer_var(sort, mode))
            .normalize_projections(genv, infcx.region_infcx, infcx.def_id)
            .with_span(span)?;

        let mut at = infcx.at(span);

        // Check requires predicates
        for requires in fn_sig.requires() {
            at.check_pred(requires, ConstrReason::Call);
        }

        // Check arguments
        for (actual, formal) in iter::zip(actuals, fn_sig.inputs()) {
            at.fun_arg_subtyping(env, &actual, formal, ConstrReason::Call)
                .with_span(span)?;
        }
        // Replace evars
        let evars_sol = infcx.pop_scope().unwrap(); // with_span(span)?;
        env.replace_evars(&evars_sol);
        infcx.replace_evars(&evars_sol);

        let output = fn_sig
            .output()
            .replace_evars(&evars_sol)
            .replace_bound_refts_with(|sort, _, _| infcx.define_vars(sort));

        env.update_ensures(infcx, &output, self.check_overflow());

        fold_local_ptrs(infcx, env, span)?;

        Ok(output.ret)
    }

    fn check_coroutine_obligations(
        &mut self,
        infcx: &mut InferCtxt<'_, 'genv, 'tcx>,
        obligs: Vec<Binder<CoroutineObligPredicate>>,
    ) -> Result {
        for oblig in obligs {
            // FIXME(nilehmann) we shouldn't be skipping this binder
            let oblig = oblig.skip_binder();

            #[expect(clippy::disallowed_methods, reason = "coroutines cannot be extern speced")]
            let def_id = oblig.def_id.expect_local();
            let span = self.genv.tcx().def_span(def_id);
            let body = self.genv.mir(def_id).with_span(span)?;
            Checker::run(
                infcx.change_item(def_id, &body.infcx),
                def_id,
                self.inherited.reborrow(),
                oblig.to_poly_fn_sig(),
            )?;
        }
        Ok(())
    }

    fn check_fn_trait_clause(
        &mut self,
        infcx: &mut InferCtxt<'_, 'genv, 'tcx>,
        fn_trait_pred: &FnTraitPredicate,
        span: Span,
    ) -> Result {
        let self_ty = fn_trait_pred.self_ty.as_bty_skipping_existentials();
        match self_ty {
            Some(BaseTy::Closure(closure_id, tys, args)) => {
                #[expect(clippy::disallowed_methods, reason = "closures cannot be extern speced")]
                let local_closure_id = closure_id.expect_local();
                let span = self.genv.tcx().def_span(local_closure_id);
                let body = self.genv.mir(local_closure_id).with_span(span)?;
                Checker::run(
                    infcx.change_item(local_closure_id, &body.infcx),
                    local_closure_id,
                    self.inherited.reborrow(),
                    fn_trait_pred.to_poly_fn_sig(*closure_id, tys.clone(), args),
                )?;
            }
            Some(BaseTy::FnDef(def_id, args)) => {
                // Generates "function subtyping" obligations between the (super-type) `oblig_sig` in the `fn_trait_pred`
                // and the (sub-type) corresponding to the signature of `def_id + args`.
                // See `tests/neg/surface/fndef00.rs`
                let sub_sig = self.genv.fn_sig(def_id).with_span(span)?;
                let oblig_sig = fn_trait_pred.fndef_poly_sig();
                check_fn_subtyping(
                    infcx,
                    def_id,
                    sub_sig,
                    args,
                    oblig_sig,
                    None,
                    self.check_overflow(),
                    span,
                )?;
            }
            _ => {
                // TODO: When we allow refining closure/fn at the surface level, we would need to do some function subtyping here,
                // but for now, we can skip as all the relevant types are unrefined.
                // See issue-767.rs
            }
        }
        Ok(())
    }

    fn check_closure_clauses(
        &mut self,
        infcx: &mut InferCtxt<'_, 'genv, 'tcx>,
        clauses: &[Binder<FnTraitPredicate>],
        span: Span,
    ) -> Result {
        for clause in clauses {
            // FIXME(nilehmann) we shouldn't be skipping this binder
            let clause = clause.skip_binder_ref();

            self.check_fn_trait_clause(infcx, clause, span)?;
        }
        Ok(())
    }

    fn check_assert(
        &mut self,
        infcx: &mut InferCtxt,
        env: &mut TypeEnv,
        terminator_span: Span,
        cond: &Operand,
        expected: bool,
        msg: &AssertKind,
    ) -> Result<Guard> {
        let ty = self.check_operand(infcx, env, terminator_span, cond)?;
        let TyKind::Indexed(BaseTy::Bool, idx) = ty.kind() else {
            tracked_span_bug!("unexpected ty `{ty:?}`");
        };
        let pred = if expected { idx.clone() } else { idx.not() };

        let msg = match msg {
            AssertKind::DivisionByZero => "possible division by zero",
            AssertKind::BoundsCheck => "possible out-of-bounds access",
            AssertKind::RemainderByZero => "possible remainder with a divisor of zero",
            AssertKind::Overflow(mir::BinOp::Div) => "possible division with overflow",
            AssertKind::Overflow(mir::BinOp::Rem) => "possible reminder with overflow",
            AssertKind::Overflow(_) => return Ok(Guard::Pred(pred)),
        };
        infcx
            .at(terminator_span)
            .check_pred(&pred, ConstrReason::Assert(msg));
        Ok(Guard::Pred(pred))
    }

    /// Checks conditional branching as in a `match` statement. [`SwitchTargets`] (https://doc.rust-lang.org/nightly/nightly-rustc/stable_mir/mir/struct.SwitchTargets.html) contains a list of branches - the exact bit value which is being compared and the block to jump to. Using the conditionals, each branch can be checked using the new control flow information.
    /// See https://github.com/flux-rs/flux/pull/840#discussion_r1786543174
    fn check_if(discr_ty: &Ty, targets: &SwitchTargets) -> Vec<(BasicBlock, Guard)> {
        let mk = |bits| {
            match discr_ty.kind() {
                TyKind::Indexed(BaseTy::Bool, idx) => {
                    if bits == 0 {
                        idx.not()
                    } else {
                        idx.clone()
                    }
                }
                TyKind::Indexed(bty @ (BaseTy::Int(_) | BaseTy::Uint(_) | BaseTy::Char), idx) => {
                    Expr::eq(idx.clone(), Expr::from_bits(bty, bits))
                }
                _ => tracked_span_bug!("unexpected discr_ty {:?}", discr_ty),
            }
        };

        let mut successors = vec![];

        for (bits, bb) in targets.iter() {
            successors.push((bb, Guard::Pred(mk(bits))));
        }
        let otherwise = Expr::and_from_iter(targets.iter().map(|(bits, _)| mk(bits).not()));
        successors.push((targets.otherwise(), Guard::Pred(otherwise)));

        successors
    }

    fn check_match(discr_ty: &Ty, targets: &SwitchTargets) -> Vec<(BasicBlock, Guard)> {
        let (adt_def, place) = discr_ty.expect_discr();

        let mut successors = vec![];
        let mut remaining: FxHashMap<u128, VariantIdx> = adt_def
            .discriminants()
            .map(|(idx, discr)| (discr, idx))
            .collect();
        for (bits, bb) in targets.iter() {
            let variant_idx = remaining
                .remove(&bits)
                .expect("value doesn't correspond to any variant");
            successors.push((bb, Guard::Match(place.clone(), variant_idx)));
        }

        if remaining.len() == 1 {
            let (_, variant_idx) = remaining
                .into_iter()
                .next()
                .unwrap_or_else(|| tracked_span_bug!());
            successors.push((targets.otherwise(), Guard::Match(place.clone(), variant_idx)));
        } else {
            successors.push((targets.otherwise(), Guard::None));
        }

        successors
    }

    fn check_successors(
        &mut self,
        mut infcx: InferCtxt<'_, 'genv, 'tcx>,
        env: TypeEnv,
        from: BasicBlock,
        terminator_span: Span,
        successors: Vec<(BasicBlock, Guard)>,
    ) -> Result {
        for (target, guard) in successors {
            let mut infcx = infcx.branch();
            let mut env = env.clone();
            match guard {
                Guard::None => {}
                Guard::Pred(expr) => {
                    infcx.assume_pred(&expr);
                }
                Guard::Match(place, variant_idx) => {
                    env.downcast(
                        &mut infcx.at(terminator_span),
                        &place,
                        variant_idx,
                        self.config(),
                    )
                    .with_span(terminator_span)?;
                }
            }
            self.check_ghost_statements_at(
                &mut infcx,
                &mut env,
                Point::Edge(from, target),
                terminator_span,
            )?;
            self.check_goto(infcx, env, terminator_span, target)?;
        }
        Ok(())
    }

    fn check_goto(
        &mut self,
        mut infcx: InferCtxt<'_, 'genv, 'tcx>,
        mut env: TypeEnv,
        span: Span,
        target: BasicBlock,
    ) -> Result {
        if self.is_exit_block(target) {
            let location = self.body.terminator_loc(target);
            self.check_ghost_statements_at(
                &mut infcx,
                &mut env,
                Point::BeforeLocation(location),
                span,
            )?;
            self.check_ret(&mut infcx, &mut env, span)
        } else if self.body.is_join_point(target) {
            if M::check_goto_join_point(self, infcx, env, span, target)? {
                self.queue.insert(target);
            }
            Ok(())
        } else {
            self.check_basic_block(infcx, env, target)
        }
    }

    fn check_rvalue(
        &mut self,
        infcx: &mut InferCtxt<'_, 'genv, 'tcx>,
        env: &mut TypeEnv,
        stmt_span: Span,
        rvalue: &Rvalue,
    ) -> Result<Ty> {
        let genv = self.genv;
        match rvalue {
            Rvalue::Use(operand) => self.check_operand(infcx, env, stmt_span, operand),
            Rvalue::Repeat(operand, c) => {
                let ty = self.check_operand(infcx, env, stmt_span, operand)?;
                Ok(Ty::array(ty, c.clone()))
            }
            Rvalue::Ref(r, BorrowKind::Mut { .. }, place) => {
                env.borrow(&mut infcx.at(stmt_span), *r, Mutability::Mut, place)
                    .with_span(stmt_span)
            }
            Rvalue::Ref(r, BorrowKind::Shared | BorrowKind::Fake(..), place) => {
                env.borrow(&mut infcx.at(stmt_span), *r, Mutability::Not, place)
                    .with_span(stmt_span)
            }
            Rvalue::RawPtr(mutbl, place) => {
                // ignore any refinements on the type stored at place
                let ty = self
                    .refine_default(&env.lookup_rust_ty(genv, place).with_span(stmt_span)?)
                    .with_span(stmt_span)?;
                Ok(BaseTy::RawPtr(ty, *mutbl).to_ty())
            }
            Rvalue::Len(place) => self.check_len(infcx, env, stmt_span, place),
            Rvalue::Cast(kind, op, to) => {
                let from = self.check_operand(infcx, env, stmt_span, op)?;
                self.check_cast(infcx, env, stmt_span, *kind, &from, to)
            }
            Rvalue::BinaryOp(bin_op, op1, op2) => {
                self.check_binary_op(infcx, env, stmt_span, *bin_op, op1, op2)
            }
            Rvalue::NullaryOp(null_op, ty) => Ok(self.check_nullary_op(*null_op, ty)),
            Rvalue::UnaryOp(un_op, op) => self.check_unary_op(infcx, env, stmt_span, *un_op, op),
            Rvalue::Discriminant(place) => {
                let ty = env
                    .lookup_place(&mut infcx.at(stmt_span), place)
                    .with_span(stmt_span)?;
                // HACK(nilehmann, mut-ref-unfolding) place should be unfolded here.
                let (adt_def, ..) = ty
                    .as_bty_skipping_existentials()
                    .unwrap_or_else(|| tracked_span_bug!())
                    .expect_adt();
                Ok(Ty::discr(adt_def.clone(), place.clone()))
            }
            Rvalue::Aggregate(
                AggregateKind::Adt(def_id, variant_idx, args, _, field_idx),
                operands,
            ) => {
                let actuals = self.check_operands(infcx, env, stmt_span, operands)?;
                let sig = genv
                    .variant_sig(*def_id, *variant_idx)
                    .with_span(stmt_span)?
                    .ok_or_else(|| CheckerError::opaque_struct(*def_id, stmt_span))?
                    .to_poly_fn_sig(*field_idx);

                let args =
                    instantiate_args_for_constructor(genv, self.def_id.to_def_id(), *def_id, args)
                        .with_span(stmt_span)?;
                self.check_call(infcx, env, stmt_span, Some(*def_id), sig, &args, &actuals)
            }
            Rvalue::Aggregate(AggregateKind::Array(arr_ty), operands) => {
                let args = self.check_operands(infcx, env, stmt_span, operands)?;
                let arr_ty = self.refine_with_holes(arr_ty).with_span(stmt_span)?;
                self.check_mk_array(infcx, env, stmt_span, &args, arr_ty)
            }
            Rvalue::Aggregate(AggregateKind::Tuple, args) => {
                let tys = self.check_operands(infcx, env, stmt_span, args)?;
                Ok(Ty::tuple(tys))
            }
            Rvalue::Aggregate(AggregateKind::Closure(did, args), operands) => {
                let upvar_tys = self
                    .check_operands(infcx, env, stmt_span, operands)?
                    .into_iter()
                    .map(|ty| {
                        if let TyKind::Ptr(PtrKind::Mut(re), path) = ty.kind() {
                            env.ptr_to_ref(
                                &mut infcx.at(stmt_span),
                                ConstrReason::Other,
                                *re,
                                path,
                                PtrToRefBound::Infer,
                            )
                        } else {
                            Ok(ty.clone())
                        }
                    })
                    .try_collect_vec()
                    .with_span(stmt_span)?;

                Ok(Ty::closure(*did, upvar_tys, args))
            }
            Rvalue::Aggregate(AggregateKind::Coroutine(did, args), ops) => {
                let args = args.as_coroutine();
                let resume_ty = self.refine_default(args.resume_ty()).with_span(stmt_span)?;
                let upvar_tys = self.check_operands(infcx, env, stmt_span, ops)?;
                Ok(Ty::coroutine(*did, resume_ty, upvar_tys.into()))
            }
            Rvalue::ShallowInitBox(operand, _) => {
                self.check_operand(infcx, env, stmt_span, operand)?;
                Ty::mk_box_with_default_alloc(self.genv, Ty::uninit()).with_span(stmt_span)
            }
        }
    }

    fn check_len(
        &mut self,
        infcx: &mut InferCtxt,
        env: &mut TypeEnv,
        stmt_span: Span,
        place: &Place,
    ) -> Result<Ty> {
        let ty = env
            .lookup_place(&mut infcx.at(stmt_span), place)
            .with_span(stmt_span)?;

        let idx = match ty.kind() {
            TyKind::Indexed(BaseTy::Array(_, len), _) => Expr::from_const(self.genv.tcx(), len),
            TyKind::Indexed(BaseTy::Slice(_), idx) => idx.clone(),
            _ => tracked_span_bug!("expected array or slice type"),
        };

        Ok(Ty::indexed(BaseTy::Uint(UintTy::Usize), idx))
    }

    fn check_binary_op(
        &mut self,
        infcx: &mut InferCtxt,
        env: &mut TypeEnv,
        stmt_span: Span,
        bin_op: mir::BinOp,
        op1: &Operand,
        op2: &Operand,
    ) -> Result<Ty> {
        let check_overflow = self.check_overflow();
        let ty1 = self.check_operand(infcx, env, stmt_span, op1)?;
        let ty2 = self.check_operand(infcx, env, stmt_span, op2)?;

        match (ty1.kind(), ty2.kind()) {
            (TyKind::Indexed(bty1, idx1), TyKind::Indexed(bty2, idx2)) => {
                let rule = primops::match_bin_op(bin_op, bty1, idx1, bty2, idx2, check_overflow);
                if let Some(pre) = rule.precondition {
                    infcx.at(stmt_span).check_pred(pre.pred, pre.reason);
                }

                Ok(rule.output_type)
            }
            _ => tracked_span_bug!("incompatible types: `{ty1:?}` `{ty2:?}`"),
        }
    }

    fn check_nullary_op(&self, null_op: mir::NullOp, _ty: &ty::Ty) -> Ty {
        match null_op {
            mir::NullOp::SizeOf | mir::NullOp::AlignOf => {
                // We could try to get the layout of type to index this with the actual value, but
                // this enough for now. Revisit if we ever need the precision.
                Ty::uint(UintTy::Usize)
            }
        }
    }

    fn check_unary_op(
        &mut self,
        infcx: &mut InferCtxt<'_, 'genv, 'tcx>,
        env: &mut TypeEnv,
        stmt_span: Span,
        un_op: mir::UnOp,
        op: &Operand,
    ) -> Result<Ty> {
        let ty = self.check_operand(infcx, env, stmt_span, op)?;
        match ty.kind() {
            TyKind::Indexed(bty, idx) => {
                let rule = primops::match_un_op(un_op, bty, idx, self.check_overflow());
                if let Some(pre) = rule.precondition {
                    infcx.at(stmt_span).check_pred(pre.pred, pre.reason);
                }
                Ok(rule.output_type)
            }
            _ => tracked_span_bug!("invalid type for unary operator `{un_op:?}` `{ty:?}`"),
        }
    }

    fn check_mk_array(
        &mut self,
        infcx: &mut InferCtxt<'_, 'genv, 'tcx>,
        env: &mut TypeEnv,
        stmt_span: Span,
        args: &[Ty],
        arr_ty: Ty,
    ) -> Result<Ty> {
        infcx.push_scope();
        let arr_ty =
            arr_ty.replace_holes(|binders, kind| infcx.fresh_infer_var_for_hole(binders, kind));

        let (arr_ty, pred) = arr_ty.unconstr();
        let mut at = infcx.at(stmt_span);
        at.check_pred(&pred, ConstrReason::Other);
        for ty in args {
            // TODO(nilehmann) We should share this logic with `check_call`
            match (ty.kind(), arr_ty.kind()) {
                (TyKind::Ptr(PtrKind::Mut(re), path), Ref!(_, bound, Mutability::Mut)) => {
                    env.ptr_to_ref(
                        &mut at,
                        ConstrReason::Other,
                        *re,
                        path,
                        PtrToRefBound::Ty(bound.clone()),
                    )
                    .with_span(stmt_span)?;
                }
                _ => {
                    at.subtyping(ty, &arr_ty, ConstrReason::Other)
                        .with_span(stmt_span)?;
                }
            }
        }
        let evars = &infcx.pop_scope().with_span(stmt_span)?;
        infcx.replace_evars(evars);

        Ok(Ty::array(arr_ty, rty::Const::from_usize(self.genv.tcx(), args.len())))
    }

    fn check_cast(
        &self,
        infcx: &mut InferCtxt<'_, 'genv, 'tcx>,
        env: &mut TypeEnv,
        stmt_span: Span,
        kind: CastKind,
        from: &Ty,
        to: &ty::Ty,
    ) -> Result<Ty> {
        use ty::TyKind as RustTy;
        let ty = match kind {
            CastKind::PointerExposeProvenance => {
                match to.kind() {
                    RustTy::Int(int_ty) => Ty::int(*int_ty),
                    RustTy::Uint(uint_ty) => Ty::uint(*uint_ty),
                    _ => tracked_span_bug!("unsupported PointerExposeProvenance cast"),
                }
            }
            CastKind::IntToInt => {
                match (from.kind(), to.kind()) {
                    (Bool!(idx), RustTy::Int(int_ty)) => bool_int_cast(idx, *int_ty),
                    (Bool!(idx), RustTy::Uint(uint_ty)) => bool_uint_cast(idx, *uint_ty),
                    (Int!(int_ty1, idx), RustTy::Int(int_ty2)) => {
                        int_int_cast(idx, *int_ty1, *int_ty2)
                    }
                    (Uint!(uint_ty1, idx), RustTy::Uint(uint_ty2)) => {
                        uint_uint_cast(idx, *uint_ty1, *uint_ty2)
                    }
                    (Uint!(uint_ty, idx), RustTy::Int(int_ty)) => {
                        uint_int_cast(idx, *uint_ty, *int_ty)
                    }
                    (Int!(_, _), RustTy::Uint(uint_ty)) => Ty::uint(*uint_ty),
                    (TyKind::Discr(adt_def, _), RustTy::Int(int_ty)) => {
                        Self::discr_to_int_cast(adt_def, BaseTy::Int(*int_ty))
                    }
                    (TyKind::Discr(adt_def, _place), RustTy::Uint(uint_ty)) => {
                        Self::discr_to_int_cast(adt_def, BaseTy::Uint(*uint_ty))
                    }
                    _ => {
                        tracked_span_bug!("invalid int to int cast {from:?} --> {to:?}")
                    }
                }
            }
            CastKind::Pointer(mir::PointerCast::Unsize) => {
                self.check_unsize_cast(infcx, env, stmt_span, from, to)?
            }
            CastKind::FloatToInt
            | CastKind::IntToFloat
            | CastKind::PtrToPtr
            | CastKind::Pointer(mir::PointerCast::MutToConstPointer)
            | CastKind::Pointer(mir::PointerCast::ClosureFnPointer)
            | CastKind::PointerWithExposedProvenance => {
                self.refine_default(to).with_span(self.body.span())?
            }
            CastKind::Pointer(mir::PointerCast::ReifyFnPointer) => {
                let to = self.refine_default(to).with_span(self.body.span())?;
                if let TyKind::Indexed(rty::BaseTy::FnDef(def_id, args), _) = from.kind()
                    && let TyKind::Indexed(BaseTy::FnPtr(super_sig), _) = to.kind()
                {
                    let current_did = infcx.def_id;
                    let sub_sig = infcx.genv.fn_sig(*def_id).with_span(stmt_span)?;
                    // // TODO(RJ) dicey maneuver? assumes that sig_b is unrefined?
                    let super_sig = EarlyBinder(super_sig.clone());
                    check_fn_subtyping(
                        infcx,
                        &current_did,
                        sub_sig,
                        args,
                        super_sig,
                        None,
                        self.check_overflow(),
                        stmt_span,
                    )?;
                    to
                } else {
                    tracked_span_bug!("invalid cast from `{from:?}` to `{to:?}`")
                }
            }
        };
        Ok(ty)
    }

    fn discr_to_int_cast(adt_def: &AdtDef, bty: BaseTy) -> Ty {
        // TODO: This could be a giant disjunction, maybe better (if less precise) to use the interval?
        let vals = adt_def
            .discriminants()
            .map(|(_, idx)| Expr::eq(Expr::nu(), Expr::from_bits(&bty, idx)))
            .collect_vec();
        Ty::exists_with_constr(bty, Expr::or_from_iter(vals))
    }

    fn check_unsize_cast(
        &self,
        infcx: &mut InferCtxt<'_, 'genv, 'tcx>,
        env: &mut TypeEnv,
        span: Span,
        src: &Ty,
        dst: &ty::Ty,
    ) -> Result<Ty> {
        // Convert `ptr` to `&mut`
        let src = if let TyKind::Ptr(PtrKind::Mut(re), path) = src.kind() {
            env.ptr_to_ref(
                &mut infcx.at(span),
                ConstrReason::Other,
                *re,
                path,
                PtrToRefBound::Identity,
            )
            .with_span(span)?
        } else {
            src.clone()
        };

        if let ty::TyKind::Ref(_, deref_ty, _) = dst.kind()
            && let ty::TyKind::Dynamic(..) = deref_ty.kind()
        {
            return self.refine_default(dst).with_span(self.body.span());
        }

        // `&mut [T; n] -> &mut [T]` or `&[T; n] -> &[T]`
        if let TyKind::Indexed(BaseTy::Ref(_, deref_ty, _), _) = src.kind()
            && let TyKind::Indexed(BaseTy::Array(arr_ty, arr_len), _) = deref_ty.kind()
            && let ty::TyKind::Ref(re, _, mutbl) = dst.kind()
        {
            let idx = Expr::from_const(self.genv.tcx(), arr_len);
            Ok(Ty::mk_ref(*re, Ty::indexed(BaseTy::Slice(arr_ty.clone()), idx), *mutbl))

        // `Box<[T; n]> -> Box<[T]>`
        } else if let TyKind::Indexed(BaseTy::Adt(adt_def, args), _) = src.kind()
            && adt_def.is_box()
            && let (deref_ty, alloc_ty) = args.box_args()
            && let TyKind::Indexed(BaseTy::Array(arr_ty, arr_len), _) = deref_ty.kind()
        {
            let idx = Expr::from_const(self.genv.tcx(), arr_len);
            Ty::mk_box(self.genv, Ty::indexed(BaseTy::Slice(arr_ty.clone()), idx), alloc_ty.clone())
                .with_span(span)
        } else {
            Err(query_bug!("unsupported unsize cast from `{src:?}` to `{dst:?}`")).with_span(span)
        }
    }

    fn check_operands(
        &mut self,
        infcx: &mut InferCtxt<'_, 'genv, 'tcx>,
        env: &mut TypeEnv,
        source_span: Span,
        operands: &[Operand],
    ) -> Result<Vec<Ty>> {
        operands
            .iter()
            .map(|op| self.check_operand(infcx, env, source_span, op))
            .try_collect()
    }

    fn check_operand(
        &mut self,
        infcx: &mut InferCtxt,
        env: &mut TypeEnv,
        source_span: Span,
        operand: &Operand,
    ) -> Result<Ty> {
        let ty = match operand {
            Operand::Copy(p) => {
                env.lookup_place(&mut infcx.at(source_span), p)
                    .with_span(source_span)?
            }
            Operand::Move(p) => {
                env.move_place(&mut infcx.at(source_span), p)
                    .with_span(source_span)?
            }
            Operand::Constant(c) => self.check_constant(c)?,
        };
        Ok(infcx
            .hoister(AssumeInvariants::yes(self.check_overflow()))
            .hoist(&ty))
    }

    fn check_constant(&mut self, c: &Constant) -> Result<Ty> {
        match c {
            Constant::Int(n, int_ty) => {
                let idx = Expr::constant(rty::Constant::from(*n));
                Ok(Ty::indexed(BaseTy::Int(*int_ty), idx))
            }
            Constant::Uint(n, uint_ty) => {
                let idx = Expr::constant(rty::Constant::from(*n));
                Ok(Ty::indexed(BaseTy::Uint(*uint_ty), idx))
            }
            Constant::Bool(b) => {
                let idx = Expr::constant(rty::Constant::from(*b));
                Ok(Ty::indexed(BaseTy::Bool, idx))
            }
            Constant::Float(_, float_ty) => Ok(Ty::float(*float_ty)),
            Constant::Unit => Ok(Ty::unit()),
            Constant::Str(s) => {
                let idx = Expr::constant(rty::Constant::from(*s));
                Ok(Ty::mk_ref(ReStatic, Ty::indexed(BaseTy::Str, idx), Mutability::Not))
            }
            Constant::Char(c) => {
                let idx = Expr::constant(rty::Constant::from(*c));
                Ok(Ty::indexed(BaseTy::Char, idx))
            }
            Constant::Param(param_const, ty) => {
                let idx = Expr::const_generic(*param_const);
                let ctor = self
                    .default_refiner()
                    .with_span(self.body.span())?
                    .refine_ty_or_base(ty)
                    .with_span(self.body.span())?
                    .expect_base();
                Ok(ctor.replace_bound_reft(&idx).to_ty())
            }
            Constant::Opaque(ty) => self.refine_default(ty).with_span(self.body.span()),
        }
    }

    fn check_ghost_statements_at(
        &mut self,
        infcx: &mut InferCtxt<'_, 'genv, 'tcx>,
        env: &mut TypeEnv,
        point: Point,
        span: Span,
    ) -> Result {
        bug::track_span(span, || {
            for stmt in self.ghost_stmts().statements_at(point) {
                self.check_ghost_statement(infcx, env, stmt, span)?;
            }
            Ok(())
        })
    }

    fn check_ghost_statement(
        &mut self,
        infcx: &mut InferCtxt<'_, 'genv, 'tcx>,
        env: &mut TypeEnv,
        stmt: &GhostStatement,
        span: Span,
    ) -> Result {
        dbg::statement!("start", stmt, infcx, env);
        match stmt {
            GhostStatement::Fold(place) => {
                env.fold(&mut infcx.at(span), place).with_span(span)?;
            }
            GhostStatement::Unfold(place) => {
                env.unfold(&mut infcx.at(span), place, self.config())
                    .with_span(span)?;
            }
            GhostStatement::Unblock(place) => env.unblock(infcx, place, self.check_overflow()),
            GhostStatement::PtrToRef(place) => {
                env.ptr_to_ref_at_place(&mut infcx.at(span), place)
                    .with_span(span)?;
            }
        }
        dbg::statement!("end", stmt, infcx, env);
        Ok(())
    }

    #[track_caller]
    fn snapshot_at_dominator(&self, bb: BasicBlock) -> &Snapshot {
        snapshot_at_dominator(self.body, &self.snapshots, bb)
    }

    fn dominators(&self) -> &'ck Dominators<BasicBlock> {
        self.body.dominators()
    }

    fn ghost_stmts(&self) -> &'ck GhostStatements {
        &self.inherited.ghost_stmts[&self.def_id]
    }

    fn config(&self) -> CheckerConfig {
        self.inherited.config
    }

    fn check_overflow(&self) -> bool {
        self.config().check_overflow
    }

    fn default_refiner(&self) -> QueryResult<Refiner<'genv, 'tcx>> {
        Refiner::default(self.genv, self.def_id.to_def_id())
    }

    fn refine_default(&self, ty: &ty::Ty) -> QueryResult<Ty> {
        self.default_refiner()?.refine_ty(ty)
    }

    fn refine_with_holes(&self, ty: &ty::Ty) -> QueryResult<Ty> {
        Refiner::with_holes(self.genv, self.def_id.to_def_id())?.refine_ty(ty)
    }
}

fn instantiate_args_for_fun_call(
    genv: GlobalEnv,
    caller_id: DefId,
    callee_id: DefId,
    args: &ty::GenericArgs,
) -> QueryResult<Vec<rty::GenericArg>> {
    let params_in_clauses = collect_params_in_clauses(genv, callee_id);

    let hole_refiner = Refiner::new(genv, caller_id, |bty| {
        let sort = bty.sort();
        let bty = bty.shift_in_escaping(1);
        let constr = if !sort.is_unit() {
            rty::SubsetTy::new(bty, Expr::nu(), Expr::hole(rty::HoleKind::Pred))
        } else {
            rty::SubsetTy::trivial(bty, Expr::nu())
        };
        Binder::bind_with_sort(constr, sort)
    })?;
    let default_refiner = Refiner::default(genv, caller_id)?;

    let callee_generics = genv.generics_of(callee_id)?;
    args.iter()
        .enumerate()
        .map(|(idx, arg)| {
            let param = callee_generics.param_at(idx, genv)?;
            let refiner =
                if params_in_clauses.contains(&idx) { &default_refiner } else { &hole_refiner };
            refiner.refine_generic_arg(&param, arg)
        })
        .collect()
}

fn instantiate_args_for_constructor(
    genv: GlobalEnv,
    caller_id: DefId,
    adt_id: DefId,
    args: &ty::GenericArgs,
) -> QueryResult<Vec<rty::GenericArg>> {
    let params_in_clauses = collect_params_in_clauses(genv, adt_id);

    let adt_generics = genv.generics_of(adt_id)?;
    let hole_refiner = Refiner::with_holes(genv, caller_id)?;
    let default_refiner = Refiner::default(genv, caller_id)?;
    args.iter()
        .enumerate()
        .map(|(idx, arg)| {
            let param = adt_generics.param_at(idx, genv)?;
            let refiner =
                if params_in_clauses.contains(&idx) { &default_refiner } else { &hole_refiner };
            refiner.refine_generic_arg(&param, arg)
        })
        .collect()
}

fn collect_params_in_clauses(genv: GlobalEnv, def_id: DefId) -> FxHashSet<usize> {
    let tcx = genv.tcx();
    struct Collector {
        params: FxHashSet<usize>,
    }

    impl<'tcx> rustc_middle::ty::TypeVisitor<TyCtxt<'tcx>> for Collector {
        fn visit_ty(&mut self, t: rustc_middle::ty::Ty) {
            if let rustc_middle::ty::Param(param_ty) = t.kind() {
                self.params.insert(param_ty.index as usize);
            }
            t.super_visit_with(self);
        }
    }
    let mut vis = Collector { params: Default::default() };

    for (clause, _) in all_predicates_of(tcx, def_id) {
        if let Some(trait_pred) = clause.as_trait_clause() {
            let trait_id = trait_pred.def_id();
            if tcx.require_lang_item(LangItem::Sized, None) == trait_id {
                continue;
            }
            if tcx.require_lang_item(LangItem::Copy, None) == trait_id {
                continue;
            }
            if tcx.fn_trait_kind_from_def_id(trait_id).is_some() {
                continue;
            }
            if tcx.get_diagnostic_item(sym::Hash) == Some(trait_id) {
                continue;
            }
            if tcx.get_diagnostic_item(sym::Eq) == Some(trait_id) {
                continue;
            }
        }
        if let Some(proj_pred) = clause.as_projection_clause() {
            let assoc_id = proj_pred.projection_def_id();
            if genv.is_fn_once_output(assoc_id) {
                continue;
            }
        }
        if let Some(outlives_pred) = clause.as_type_outlives_clause() {
            // We skip outlives bounds if they are not 'static. A 'static bound means the type
            // implements `Any` which makes it unsound to instantiate the argument with refinements.
            if outlives_pred.skip_binder().1 != tcx.lifetimes.re_static {
                continue;
            }
        }
        clause.visit_with(&mut vis);
    }
    vis.params
}

fn all_predicates_of(
    tcx: TyCtxt<'_>,
    id: DefId,
) -> impl Iterator<Item = &(rustc_middle::ty::Clause<'_>, Span)> {
    let mut next_id = Some(id);
    iter::from_fn(move || {
        next_id.take().map(|id| {
            let preds = tcx.predicates_of(id);
            next_id = preds.parent;
            preds.predicates.iter()
        })
    })
    .flatten()
}

struct SkipConstr;

impl TypeFolder for SkipConstr {
    fn fold_ty(&mut self, ty: &rty::Ty) -> rty::Ty {
        if let rty::TyKind::Constr(_, inner_ty) = ty.kind() {
            inner_ty.fold_with(self)
        } else {
            ty.super_fold_with(self)
        }
    }
}

fn is_indexed_mut_skipping_constr(ty: &Ty) -> bool {
    let ty = SkipConstr.fold_ty(ty);
    if let rty::Ref!(_, inner_ty, Mutability::Mut) = ty.kind()
        && let TyKind::Indexed(..) = inner_ty.kind()
    {
        true
    } else {
        false
    }
}

/// HACK(nilehmann) This let us infer parameters under mutable references for the simple case
/// where the formal argument is of the form `&mut B[@n]`, e.g., the type of the first argument
/// to `RVec::get_mut` is `&mut RVec<T>[@n]`. We should remove this after we implement opening of
/// mutable references.
fn infer_under_mut_ref_hack(
    rcx: &mut InferCtxt,
    actuals: &[Ty],
    fn_sig: EarlyBinder<&PolyFnSig>,
) -> Vec<Ty> {
<<<<<<< HEAD
    iter::zip(
        actuals,
        fn_sig
            .as_ref()
            .skip_binder()
            .as_ref()
            .skip_binder()
            .inputs(),
    )
    .map(|(actual, formal)| {
        if let rty::Ref!(.., Mutability::Mut) = actual.kind()
            && is_indexed_mut_skipping_constr(formal)
        {
            rcx.hoister(AssumeInvariants::No)
                .hoist_inside_mut_refs(true)
                .hoist(actual)
        } else {
            actual.clone()
        }
    })
    .collect()
=======
    iter::zip(actuals, fn_sig.skip_binder_ref().skip_binder_ref().inputs())
        .map(|(actual, formal)| {
            if let rty::Ref!(.., Mutability::Mut) = actual.kind()
                && let rty::Ref!(_, ty, Mutability::Mut) = formal.kind()
                && let TyKind::Indexed(..) = ty.kind()
            {
                rcx.hoister(AssumeInvariants::No)
                    .hoist_inside_mut_refs(true)
                    .hoist(actual)
            } else {
                actual.clone()
            }
        })
        .collect()
>>>>>>> cfaf7ebe
}

impl Mode for ShapeMode {
    const NAME: &str = "shape";

    fn enter_basic_block<'ck, 'genv, 'tcx>(
        ck: &mut Checker<'ck, 'genv, 'tcx, ShapeMode>,
        _infcx: &mut InferCtxt<'_, 'genv, 'tcx>,
        bb: BasicBlock,
    ) -> TypeEnv<'ck> {
        ck.inherited.mode.bb_envs[&ck.def_id][&bb].enter(&ck.body.local_decls)
    }

    fn check_goto_join_point<'genv, 'tcx>(
        ck: &mut Checker<'_, 'genv, 'tcx, ShapeMode>,
        _: InferCtxt<'_, 'genv, 'tcx>,
        env: TypeEnv,
        terminator_span: Span,
        target: BasicBlock,
    ) -> Result<bool> {
        let bb_envs = &mut ck.inherited.mode.bb_envs;
        let target_bb_env = bb_envs.entry(ck.def_id).or_default().get(&target);
        dbg::shape_goto_enter!(target, env, target_bb_env);

        let modified = match bb_envs.entry(ck.def_id).or_default().entry(target) {
            Entry::Occupied(mut entry) => entry.get_mut().join(env).with_span(terminator_span)?,
            Entry::Vacant(entry) => {
                let scope = snapshot_at_dominator(ck.body, &ck.snapshots, target)
                    .scope()
                    .unwrap_or_else(|| tracked_span_bug!());
                entry.insert(env.into_infer(scope).with_span(terminator_span)?);
                true
            }
        };

        dbg::shape_goto_exit!(target, bb_envs[&ck.def_id].get(&target));
        Ok(modified)
    }

    fn clear(ck: &mut Checker<ShapeMode>, root: BasicBlock) {
        ck.visited.remove(root);
        for bb in ck.body.basic_blocks.indices() {
            if bb != root && ck.dominators().dominates(root, bb) {
                ck.inherited
                    .mode
                    .bb_envs
                    .entry(ck.def_id)
                    .or_default()
                    .remove(&bb);
                ck.visited.remove(bb);
            }
        }
    }
}

impl Mode for RefineMode {
    const NAME: &str = "refine";

    fn enter_basic_block<'ck, 'genv, 'tcx>(
        ck: &mut Checker<'ck, 'genv, 'tcx, RefineMode>,
        infcx: &mut InferCtxt<'_, 'genv, 'tcx>,
        bb: BasicBlock,
    ) -> TypeEnv<'ck> {
        ck.inherited.mode.bb_envs[&ck.def_id][&bb].enter(infcx, &ck.body.local_decls)
    }

    fn check_goto_join_point(
        ck: &mut Checker<RefineMode>,
        mut infcx: InferCtxt,
        env: TypeEnv,
        terminator_span: Span,
        target: BasicBlock,
    ) -> Result<bool> {
        let bb_env = &ck.inherited.mode.bb_envs[&ck.def_id][&target];
        debug_assert_eq!(
            &ck.snapshot_at_dominator(target)
                .scope()
                .unwrap_or_else(|| tracked_span_bug!()),
            bb_env.scope()
        );

        dbg::refine_goto!(target, infcx, env, bb_env);

        env.check_goto(&mut infcx.at(terminator_span), bb_env, target)
            .with_span(terminator_span)?;

        Ok(!ck.visited.contains(target))
    }

    fn clear(_ck: &mut Checker<RefineMode>, _bb: BasicBlock) {
        bug!();
    }
}

fn bool_int_cast(b: &Expr, int_ty: IntTy) -> Ty {
    let idx = Expr::ite(b, 1, 0);
    Ty::indexed(BaseTy::Int(int_ty), idx)
}

fn bool_uint_cast(b: &Expr, uint_ty: UintTy) -> Ty {
    let idx = Expr::ite(b, 1, 0);
    Ty::indexed(BaseTy::Uint(uint_ty), idx)
}

fn int_int_cast(idx: &Expr, int_ty1: IntTy, int_ty2: IntTy) -> Ty {
    if int_bit_width(int_ty1) <= int_bit_width(int_ty2) {
        Ty::indexed(BaseTy::Int(int_ty2), idx.clone())
    } else {
        Ty::int(int_ty2)
    }
}

fn uint_int_cast(idx: &Expr, uint_ty: UintTy, int_ty: IntTy) -> Ty {
    if uint_bit_width(uint_ty) < int_bit_width(int_ty) {
        Ty::indexed(BaseTy::Int(int_ty), idx.clone())
    } else {
        Ty::int(int_ty)
    }
}

fn uint_uint_cast(idx: &Expr, uint_ty1: UintTy, uint_ty2: UintTy) -> Ty {
    if uint_bit_width(uint_ty1) <= uint_bit_width(uint_ty2) {
        Ty::indexed(BaseTy::Uint(uint_ty2), idx.clone())
    } else {
        Ty::uint(uint_ty2)
    }
}

fn uint_bit_width(uint_ty: UintTy) -> u64 {
    uint_ty
        .bit_width()
        .unwrap_or(config::pointer_width().bits())
}

fn int_bit_width(int_ty: IntTy) -> u64 {
    int_ty.bit_width().unwrap_or(config::pointer_width().bits())
}

impl ShapeResult {
    fn into_bb_envs(
        self,
        kvar_gen: &mut KVarGen,
    ) -> FxHashMap<LocalDefId, FxHashMap<BasicBlock, BasicBlockEnv>> {
        self.0
            .into_iter()
            .map(|(def_id, shapes)| {
                let bb_envs = shapes
                    .into_iter()
                    .map(|(bb, shape)| (bb, shape.into_bb_env(kvar_gen)))
                    .collect();
                (def_id, bb_envs)
            })
            .collect()
    }
}

fn snapshot_at_dominator<'a>(
    body: &Body,
    snapshots: &'a IndexVec<BasicBlock, Option<Snapshot>>,
    bb: BasicBlock,
) -> &'a Snapshot {
    let dominator = body
        .dominators()
        .immediate_dominator(bb)
        .unwrap_or_else(|| tracked_span_bug!());
    snapshots[dominator]
        .as_ref()
        .unwrap_or_else(|| tracked_span_bug!())
}

pub(crate) mod errors {
    use flux_errors::{ErrorGuaranteed, E0999};
    use flux_infer::infer::InferErr;
    use flux_middle::{def_id_to_string, global_env::GlobalEnv, queries::QueryErr, MaybeExternId};
    use rustc_errors::Diagnostic;
    use rustc_hir::def_id::DefId;
    use rustc_middle::mir::SourceInfo;
    use rustc_span::Span;

    use crate::fluent_generated as fluent;

    #[derive(Debug)]
    pub struct CheckerError {
        kind: CheckerErrKind,
        span: Span,
    }

    impl CheckerError {
        pub fn opaque_struct(def_id: DefId, span: Span) -> Self {
            Self { kind: CheckerErrKind::OpaqueStruct(def_id), span }
        }

        pub fn emit_err(self, genv: &GlobalEnv, fn_def_id: MaybeExternId) -> ErrorGuaranteed {
            let dcx = genv.sess().dcx().handle();
            match self.kind {
                CheckerErrKind::Inference => {
                    let mut diag =
                        dcx.struct_span_err(self.span, fluent::refineck_param_inference_error);
                    diag.code(E0999);
                    diag.emit()
                }
                CheckerErrKind::OpaqueStruct(def_id) => {
                    let mut diag =
                        dcx.struct_span_err(self.span, fluent::refineck_opaque_struct_error);
                    let fn_span = genv.tcx().def_span(fn_def_id);
                    diag.span_help(fn_span, fluent::refineck_opaque_struct_help);
                    diag.note(fluent::refineck_opaque_struct_note);
                    diag.arg("struct", def_id_to_string(def_id));
                    diag.code(E0999);
                    diag.emit()
                }
                CheckerErrKind::Query(err) => {
                    let level = rustc_errors::Level::Error;
                    err.at(self.span).into_diag(dcx, level).emit()
                }
            }
        }
    }

    #[derive(Debug)]
    pub enum CheckerErrKind {
        Inference,
        OpaqueStruct(DefId),
        Query(QueryErr),
    }

    impl CheckerErrKind {
        pub fn at(self, span: Span) -> CheckerError {
            CheckerError { kind: self, span }
        }
    }

    impl From<QueryErr> for CheckerErrKind {
        fn from(err: QueryErr) -> Self {
            CheckerErrKind::Query(err)
        }
    }

    impl From<InferErr> for CheckerErrKind {
        fn from(err: InferErr) -> Self {
            match err {
                InferErr::UnsolvedEvar(_) => CheckerErrKind::Inference,
                InferErr::Query(err) => CheckerErrKind::Query(err),
            }
        }
    }

    pub trait ResultExt<T> {
        fn with_span(self, span: Span) -> Result<T, CheckerError>;
        fn with_src_info(self, src_info: SourceInfo) -> Result<T, CheckerError>;
    }

    impl<T, E> ResultExt<T> for Result<T, E>
    where
        E: Into<CheckerErrKind>,
    {
        fn with_span(self, span: Span) -> Result<T, CheckerError> {
            self.map_err(|kind| kind.into().at(span))
        }

        fn with_src_info(self, src_info: SourceInfo) -> Result<T, CheckerError> {
            self.map_err(|kind| kind.into().at(src_info.span))
        }
    }
}<|MERGE_RESOLUTION|>--- conflicted
+++ resolved
@@ -1739,34 +1739,12 @@
     actuals: &[Ty],
     fn_sig: EarlyBinder<&PolyFnSig>,
 ) -> Vec<Ty> {
-<<<<<<< HEAD
-    iter::zip(
-        actuals,
-        fn_sig
-            .as_ref()
-            .skip_binder()
-            .as_ref()
-            .skip_binder()
-            .inputs(),
-    )
-    .map(|(actual, formal)| {
-        if let rty::Ref!(.., Mutability::Mut) = actual.kind()
-            && is_indexed_mut_skipping_constr(formal)
-        {
-            rcx.hoister(AssumeInvariants::No)
-                .hoist_inside_mut_refs(true)
-                .hoist(actual)
-        } else {
-            actual.clone()
-        }
-    })
-    .collect()
-=======
     iter::zip(actuals, fn_sig.skip_binder_ref().skip_binder_ref().inputs())
         .map(|(actual, formal)| {
             if let rty::Ref!(.., Mutability::Mut) = actual.kind()
-                && let rty::Ref!(_, ty, Mutability::Mut) = formal.kind()
-                && let TyKind::Indexed(..) = ty.kind()
+                && is_indexed_mut_skipping_constr(formal)
+            // && let rty::Ref!(_, ty, Mutability::Mut) = formal.kind()
+            // && let TyKind::Indexed(..) = ty.kind()
             {
                 rcx.hoister(AssumeInvariants::No)
                     .hoist_inside_mut_refs(true)
@@ -1776,7 +1754,6 @@
             }
         })
         .collect()
->>>>>>> cfaf7ebe
 }
 
 impl Mode for ShapeMode {
