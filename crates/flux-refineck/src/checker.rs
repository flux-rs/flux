--- conflicted
+++ resolved
@@ -1491,14 +1491,10 @@
                 let ctor = self.default_refiner.refine_ty_or_base(ty)?.expect_base();
                 Ok(ctor.replace_bound_reft(&idx).to_ty())
             }
-<<<<<<< HEAD
-            Constant::Opaque(ty) => self.refine_default(ty).with_span(self.body.span()),
+            Constant::Opaque(ty) => self.refine_default(ty),
             Constant::Unevaluated(ty, def_id) => {
-                let ty = self.refine_default(ty).with_span(self.body.span())?;
-                let info = self
-                    .genv
-                    .constant_info(def_id)
-                    .with_span(self.body.span())?;
+                let ty = self.refine_default(ty)?;
+                let info = self.genv.constant_info(def_id)?;
                 if let Some(bty) = ty.as_bty_skipping_existentials()
                     && let rty::ConstantInfo::Interpreted(idx) = info
                 {
@@ -1507,9 +1503,6 @@
                     Ok(ty)
                 }
             }
-=======
-            Constant::Opaque(ty) => self.refine_default(ty),
->>>>>>> 744fa248
         }
     }
 
