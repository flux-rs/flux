use std::{collections::hash_map::Entry, iter, vec};

use flux_common::{
    bug, dbg, dbg::SpanTrace, index::IndexVec, iter::IterExt, span_bug, tracked_span_bug,
    tracked_span_dbg_assert_eq,
};
use flux_config::{self as config, InferOpts};
use flux_infer::{
    infer::{
        ConstrReason, GlobalEnvExt as _, InferCtxt, InferCtxtRoot, InferResult, SubtypeReason,
    },
    projections::NormalizeExt as _,
    refine_tree::{Marker, RefineCtxtTrace},
};
use flux_middle::{
    global_env::GlobalEnv,
    pretty::PrettyCx,
    queries::{QueryResult, try_query},
    query_bug,
    rty::{
        self, AdtDef, BaseTy, Binder, Bool, Clause, Constant, CoroutineObligPredicate, EarlyBinder,
        Expr, FnOutput, FnSig, FnTraitPredicate, GenericArg, GenericArgsExt as _, Int, IntTy,
        Mutability, Path, PolyFnSig, PtrKind, RefineArgs, RefineArgsExt,
        Region::ReErased,
        Ty, TyKind, Uint, UintTy, VariantIdx,
        fold::{TypeFoldable, TypeFolder, TypeSuperFoldable},
        refining::{Refine, Refiner},
    },
};
use flux_rustc_bridge::{
    self, ToRustc,
    mir::{
        self, AggregateKind, AssertKind, BasicBlock, Body, BodyRoot, BorrowKind, CastKind,
        ConstOperand, Location, NonDivergingIntrinsic, Operand, Place, Rvalue, START_BLOCK,
        Statement, StatementKind, Terminator, TerminatorKind, UnOp,
    },
    ty::{self, GenericArgsExt as _},
};
use itertools::{Itertools, izip};
use rustc_data_structures::{graph::dominators::Dominators, unord::UnordMap};
use rustc_hash::{FxHashMap, FxHashSet};
use rustc_hir::{
    LangItem,
    def_id::{DefId, LocalDefId},
};
use rustc_index::{IndexSlice, bit_set::DenseBitSet};
use rustc_infer::infer::TyCtxtInferExt;
use rustc_middle::{
    mir::{Promoted, SwitchTargets},
    ty::{TyCtxt, TypeSuperVisitable as _, TypeVisitable as _, TypingMode},
};
use rustc_span::{
    Span, Symbol,
    sym::{self},
};

use self::errors::{CheckerError, ResultExt};
use crate::{
    ghost_statements::{CheckerId, GhostStatement, GhostStatements, Point},
    primops,
    queue::WorkQueue,
    rty::Char,
    type_env::{BasicBlockEnv, BasicBlockEnvShape, PtrToRefBound, TypeEnv, TypeEnvTrace},
};

type Result<T = ()> = std::result::Result<T, CheckerError>;

pub(crate) struct Checker<'ck, 'genv, 'tcx, M> {
    genv: GlobalEnv<'genv, 'tcx>,
    /// [`CheckerId`] of the function-like item being checked.
    checker_id: CheckerId,
    inherited: Inherited<'ck, M>,
    body: &'ck Body<'tcx>,
    /// The type used for the `resume` argument if we are checking a generator.
    resume_ty: Option<Ty>,
    output: Binder<FnOutput>,
    /// A marker to the node in the refinement tree at the end of the basic block after applying
    /// the effects of the terminator.
    markers: IndexVec<BasicBlock, Option<Marker>>,
    visited: DenseBitSet<BasicBlock>,
    queue: WorkQueue<'ck>,
    default_refiner: Refiner<'genv, 'tcx>,
    /// The templates for the promoted bodies of the current function
    promoted: &'ck IndexSlice<Promoted, Ty>,
}

/// Fields shared by the top-level function and its nested closure/generators
struct Inherited<'ck, M> {
    /// [`Expr`]s used to instantiate the early bound refinement parameters of the top-level function
    /// signature
    ghost_stmts: &'ck UnordMap<CheckerId, GhostStatements>,
    mode: &'ck mut M,

    /// This map has the "templates" generated for the closures constructed (in [`Checker::check_rvalue_closure`]).
    /// The [`PolyFnSig`] can have free variables (inside the scope of kvars), so we need to be
    /// careful and only use it in the correct scope.
    closures: &'ck mut UnordMap<DefId, PolyFnSig>,
}

#[derive(Debug)]
struct ResolvedCall {
    output: Ty,
    /// The refine arguments given to the call
    _early_args: Vec<Expr>,
    /// The refine arguments given to the call
    _late_args: Vec<Expr>,
}

impl<'ck, M: Mode> Inherited<'ck, M> {
    fn new(
        mode: &'ck mut M,
        ghost_stmts: &'ck UnordMap<CheckerId, GhostStatements>,
        closures: &'ck mut UnordMap<DefId, PolyFnSig>,
    ) -> Self {
        Self { ghost_stmts, mode, closures }
    }

    fn reborrow(&mut self) -> Inherited<'_, M> {
        Inherited { ghost_stmts: self.ghost_stmts, mode: self.mode, closures: self.closures }
    }
}

pub(crate) trait Mode: Sized {
    const NAME: &str;

    fn enter_basic_block<'ck, 'genv, 'tcx>(
        ck: &mut Checker<'ck, 'genv, 'tcx, Self>,
        infcx: &mut InferCtxt<'_, 'genv, 'tcx>,
        bb: BasicBlock,
    ) -> TypeEnv<'ck>;

    fn check_goto_join_point<'genv, 'tcx>(
        ck: &mut Checker<'_, 'genv, 'tcx, Self>,
        infcx: InferCtxt<'_, 'genv, 'tcx>,
        env: TypeEnv,
        terminator_span: Span,
        target: BasicBlock,
    ) -> Result<bool>;

    fn clear(ck: &mut Checker<Self>, bb: BasicBlock);
}

pub(crate) struct ShapeMode {
    bb_envs: FxHashMap<CheckerId, FxHashMap<BasicBlock, BasicBlockEnvShape>>,
}

pub(crate) struct RefineMode {
    bb_envs: FxHashMap<CheckerId, FxHashMap<BasicBlock, BasicBlockEnv>>,
}

/// The result of running the shape phase.
pub(crate) struct ShapeResult(FxHashMap<CheckerId, FxHashMap<BasicBlock, BasicBlockEnvShape>>);

/// A `Guard` describes extra "control" information that holds at the start of a successor basic block
#[derive(Debug)]
enum Guard {
    /// No extra information holds, e.g., for a plain goto.
    None,
    /// A predicate that can be assumed, e.g., in the branches of an if-then-else.
    Pred(Expr),
    /// The corresponding place was found to be of a particular variant.
    Match(Place, VariantIdx),
}

impl<'genv, 'tcx> Checker<'_, 'genv, 'tcx, ShapeMode> {
    pub(crate) fn run_in_shape_mode<'ck>(
        genv: GlobalEnv<'genv, 'tcx>,
        local_id: LocalDefId,
        ghost_stmts: &'ck UnordMap<CheckerId, GhostStatements>,
        closures: &'ck mut UnordMap<DefId, PolyFnSig>,
        opts: InferOpts,
        poly_sig: &PolyFnSig,
    ) -> Result<ShapeResult> {
        let def_id = local_id.to_def_id();
        dbg::shape_mode_span!(genv.tcx(), local_id).in_scope(|| {
            let span = genv.tcx().def_span(local_id);
            let mut mode = ShapeMode { bb_envs: FxHashMap::default() };

            let body = genv.mir(local_id).with_span(span)?;

            // In shape mode we don't care about kvars
            let mut root_ctxt = try_query(|| {
                genv.infcx_root(&body.infcx, opts)
                    .with_dummy_kvars()
                    .identity_for_item(def_id)?
                    .build()
            })
            .with_span(span)?;

            let inherited = Inherited::new(&mut mode, ghost_stmts, closures);

            let infcx = root_ctxt.infcx(def_id, &body.infcx);
            Checker::run(infcx, local_id, inherited, poly_sig.clone())?;

            Ok(ShapeResult(mode.bb_envs))
        })
    }
}

impl<'genv, 'tcx> Checker<'_, 'genv, 'tcx, RefineMode> {
    pub(crate) fn run_in_refine_mode<'ck>(
        genv: GlobalEnv<'genv, 'tcx>,
        local_id: LocalDefId,
        ghost_stmts: &'ck UnordMap<CheckerId, GhostStatements>,
        closures: &'ck mut UnordMap<DefId, PolyFnSig>,
        bb_env_shapes: ShapeResult,
        opts: InferOpts,
        poly_sig: &PolyFnSig,
    ) -> Result<InferCtxtRoot<'genv, 'tcx>> {
        let def_id = local_id.to_def_id();
        let span = genv.tcx().def_span(def_id);

        let body = genv.mir(local_id).with_span(span)?;
        let mut root_ctxt = try_query(|| {
            genv.infcx_root(&body.infcx, opts)
                .identity_for_item(def_id)?
                .build()
        })
        .with_span(span)?;
        let bb_envs = bb_env_shapes.into_bb_envs(&mut root_ctxt, &body.body);

        dbg::refine_mode_span!(genv.tcx(), def_id, bb_envs).in_scope(|| {
            // Check the body of the function def_id against its signature
            let mut mode = RefineMode { bb_envs };
            let inherited = Inherited::new(&mut mode, ghost_stmts, closures);
            let infcx = root_ctxt.infcx(def_id, &body.infcx);
            Checker::run(infcx, local_id, inherited, poly_sig.clone())?;

            Ok(root_ctxt)
        })
    }
}

/// `SubFn` lets us reuse _most_ of the same code for `check_fn_subtyping` for both the case where
/// we have an early-bound function signature (e.g., for a trait method???) and versions without,
/// e.g. a plain closure against its FnTraitPredicate obligation.
#[derive(Debug)]
pub enum SubFn {
    Poly(DefId, EarlyBinder<rty::PolyFnSig>, rty::GenericArgs),
    Mono(rty::PolyFnSig),
}

impl SubFn {
    pub fn as_ref(&self) -> &rty::PolyFnSig {
        match self {
            SubFn::Poly(_, sig, _) => sig.skip_binder_ref(),
            SubFn::Mono(sig) => sig,
        }
    }
}

/// The function `check_fn_subtyping` does a function subtyping check between
/// the sub-type (T_f) corresponding to the type of `def_id` @ `args` and the
/// super-type (T_g) corresponding to the `oblig_sig`. This subtyping is handled
/// as akin to the code
///
///   T_f := (S1,...,Sn) -> S
///   T_g := (T1,...,Tn) -> T
///   T_f <: T_g
///
///  fn g(x1:T1,...,xn:Tn) -> T {
///      f(x1,...,xn)
///  }
fn check_fn_subtyping(
    infcx: &mut InferCtxt,
    sub_sig: SubFn,
    super_sig: &rty::PolyFnSig,
    span: Span,
) -> InferResult {
    let mut infcx = infcx.branch();
    let mut infcx = infcx.at(span);
    let tcx = infcx.genv.tcx();

    let super_sig = super_sig
        .replace_bound_vars(
            |_| rty::ReErased,
            |sort, _, kind| Expr::fvar(infcx.define_bound_reft_var(sort, kind)),
        )
        .deeply_normalize(&mut infcx)?;

    // 1. Unpack `T_g` input types
    let actuals = super_sig
        .inputs()
        .iter()
        .map(|ty| infcx.unpack(ty))
        .collect_vec();

    let mut env = TypeEnv::empty();
    let actuals = unfold_local_ptrs(&mut infcx, &mut env, sub_sig.as_ref(), &actuals)?;
    let actuals = infer_under_mut_ref_hack(&mut infcx, &actuals[..], sub_sig.as_ref());

    let output = infcx.ensure_resolved_evars(|infcx| {
        // 2. Fresh names for `T_f` refine-params / Instantiate fn_def_sig and normalize it
        // in subtyping_mono, skip next two steps...
        let sub_sig = match sub_sig {
            SubFn::Poly(def_id, early_sig, sub_args) => {
                let refine_args = infcx.instantiate_refine_args(def_id, &sub_args)?;
                early_sig.instantiate(tcx, &sub_args, &refine_args)
            }
            SubFn::Mono(sig) => sig,
        };
        // ... jump right here.
        let sub_sig = sub_sig
            .replace_bound_vars(
                |_| rty::ReErased,
                |sort, mode, _| infcx.fresh_infer_var(sort, mode),
            )
            .deeply_normalize(infcx)?;

        // 3. INPUT subtyping (g-input <: f-input)
        for requires in super_sig.requires() {
            infcx.assume_pred(requires);
        }
        for (actual, formal) in iter::zip(actuals, sub_sig.inputs()) {
            let reason = ConstrReason::Subtype(SubtypeReason::Input);
            infcx.subtyping_with_env(&mut env, &actual, formal, reason)?;
        }
        // we check the requires AFTER the actual-formal subtyping as the above may unfold stuff in
        // the actuals
        for requires in sub_sig.requires() {
            let reason = ConstrReason::Subtype(SubtypeReason::Requires);
            infcx.check_pred(requires, reason);
        }

        Ok(sub_sig.output())
    })?;

    let output = infcx
        .fully_resolve_evars(&output)
        .replace_bound_refts_with(|sort, _, kind| {
            Expr::fvar(infcx.define_bound_reft_var(sort, kind))
        });

    // 4. OUTPUT subtyping (f_out <: g_out)
    infcx.ensure_resolved_evars(|infcx| {
        let super_output = super_sig
            .output()
            .replace_bound_refts_with(|sort, mode, _| infcx.fresh_infer_var(sort, mode));
        let reason = ConstrReason::Subtype(SubtypeReason::Output);
        infcx.subtyping(&output.ret, &super_output.ret, reason)?;

        // 6. Update state with Output "ensures" and check super ensures
        env.assume_ensures(infcx, &output.ensures, span);
        fold_local_ptrs(infcx, &mut env, span)?;
        env.check_ensures(
            infcx,
            &super_output.ensures,
            ConstrReason::Subtype(SubtypeReason::Ensures),
        )
    })
}

/// Trait subtyping check, which makes sure that the type for an impl method (def_id)
/// is a subtype of the corresponding trait method.
pub(crate) fn trait_impl_subtyping<'genv, 'tcx>(
    genv: GlobalEnv<'genv, 'tcx>,
    def_id: LocalDefId,
    opts: InferOpts,
    span: Span,
) -> InferResult<Option<InferCtxtRoot<'genv, 'tcx>>> {
    let tcx = genv.tcx();

    // Skip the check if this is not an impl method
    let Some((impl_trait_ref, trait_method_id)) = find_trait_item(genv, def_id)? else {
        return Ok(None);
    };
    let impl_method_id = def_id.to_def_id();
    // Skip the check if either the trait-method or the impl-method are marked as `trusted_impl`
    if genv.has_trusted_impl(trait_method_id) || genv.has_trusted_impl(impl_method_id) {
        return Ok(None);
    }

    let impl_id = tcx.impl_of_assoc(impl_method_id).unwrap();
    let impl_method_args = GenericArg::identity_for_item(genv, impl_method_id)?;
    let trait_method_args = impl_method_args.rebase_onto(&tcx, impl_id, &impl_trait_ref.args);
    let trait_refine_args = RefineArgs::identity_for_item(genv, trait_method_id)?;

    let rustc_infcx = genv
        .tcx()
        .infer_ctxt()
        .with_next_trait_solver(true)
        .build(TypingMode::non_body_analysis());

    let mut root_ctxt = genv
        .infcx_root(&rustc_infcx, opts)
        .with_const_generics(impl_id)?
        .with_refinement_generics(trait_method_id, &trait_method_args)?
        .build()?;

    let mut infcx = root_ctxt.infcx(impl_method_id, &rustc_infcx);

    let trait_fn_sig =
        genv.fn_sig(trait_method_id)?
            .instantiate(tcx, &trait_method_args, &trait_refine_args);
    let impl_sig = genv.fn_sig(impl_method_id)?;
    let sub_sig = SubFn::Poly(impl_method_id, impl_sig, impl_method_args);

    check_fn_subtyping(&mut infcx, sub_sig, &trait_fn_sig, span)?;
    Ok(Some(root_ctxt))
}

fn find_trait_item(
    genv: GlobalEnv<'_, '_>,
    def_id: LocalDefId,
) -> QueryResult<Option<(rty::TraitRef, DefId)>> {
    let tcx = genv.tcx();
    let def_id = def_id.to_def_id();
    if let Some(impl_id) = tcx.impl_of_assoc(def_id)
        && let Some(impl_trait_ref) = genv.impl_trait_ref(impl_id)?
    {
        let impl_trait_ref = impl_trait_ref.instantiate_identity();
        let trait_item_id = tcx.associated_item(def_id).trait_item_def_id().unwrap();
        return Ok(Some((impl_trait_ref, trait_item_id)));
    }
    Ok(None)
}

/// Temporarily (around a function call) convert an `&mut` to an `&strg` to allow for the call to be
/// checked. This is done by unfolding the `&mut` into a local pointer at the call-site and then
/// folding the pointer back into the `&mut` upon return.
/// See also [`fold_local_ptrs`].
///
/// ```text
///             unpack(T) = T'
/// ---------------------------------------[local-unfold]
/// Γ ; &mut T => Γ, l:[<: T] T' ; ptr(l)
/// ```
fn unfold_local_ptrs(
    infcx: &mut InferCtxt,
    env: &mut TypeEnv,
    fn_sig: &PolyFnSig,
    actuals: &[Ty],
) -> InferResult<Vec<Ty>> {
    // We *only* need to know whether each input is a &strg or not
    let fn_sig = fn_sig.skip_binder_ref();
    let mut tys = vec![];
    for (actual, input) in izip!(actuals, fn_sig.inputs()) {
        let actual = if let (
            TyKind::Indexed(BaseTy::Ref(re, bound, Mutability::Mut), _),
            TyKind::StrgRef(_, _, _),
        ) = (actual.kind(), input.kind())
        {
            let loc = env.unfold_local_ptr(infcx, bound)?;
            let path1 = Path::new(loc, rty::List::empty());
            Ty::ptr(PtrKind::Mut(*re), path1)
        } else {
            actual.clone()
        };
        tys.push(actual);
    }
    Ok(tys)
}

/// Fold local pointers implements roughly a rule like the following (for all local pointers)
/// that converts the local pointers created via [`unfold_local_ptrs`] back into `&mut`.
///
/// ```text
///       T1 <: T2
/// --------------------- [local-fold]
/// Γ, l:[<: T2] T1 => Γ
/// ```
fn fold_local_ptrs(infcx: &mut InferCtxt, env: &mut TypeEnv, span: Span) -> InferResult {
    let mut at = infcx.at(span);
    env.fold_local_ptrs(&mut at)
}

fn promoted_fn_sig(ty: &Ty) -> PolyFnSig {
    let safety = rustc_hir::Safety::Safe;
    let abi = rustc_abi::ExternAbi::Rust;
    let requires = rty::List::empty();
    let inputs = rty::List::empty();
    let output =
        Binder::bind_with_vars(FnOutput::new(ty.clone(), rty::List::empty()), rty::List::empty());
    let fn_sig = crate::rty::FnSig::new(safety, abi, requires, inputs, output, false);
    PolyFnSig::bind_with_vars(fn_sig, crate::rty::List::empty())
}

impl<'ck, 'genv, 'tcx, M: Mode> Checker<'ck, 'genv, 'tcx, M> {
    fn new(
        genv: GlobalEnv<'genv, 'tcx>,
        checker_id: CheckerId,
        inherited: Inherited<'ck, M>,
        body: &'ck Body<'tcx>,
        fn_sig: FnSig,
        promoted: &'ck IndexSlice<Promoted, Ty>,
    ) -> QueryResult<Self> {
        let root_id = checker_id.root_id();

        let resume_ty = if let CheckerId::DefId(def_id) = checker_id
            && genv.tcx().is_coroutine(def_id.to_def_id())
        {
            Some(fn_sig.inputs()[1].clone())
        } else {
            None
        };

        let bb_len = body.basic_blocks.len();
        Ok(Self {
            checker_id,
            genv,
            inherited,
            body,
            resume_ty,
            visited: DenseBitSet::new_empty(bb_len),
            output: fn_sig.output().clone(),
            markers: IndexVec::from_fn_n(|_| None, bb_len),
            queue: WorkQueue::empty(bb_len, &body.dominator_order_rank),
            default_refiner: Refiner::default_for_item(genv, root_id.to_def_id())?,
            promoted,
        })
    }

    fn check_body(
        infcx: &mut InferCtxt<'_, 'genv, 'tcx>,
        checker_id: CheckerId,
        inherited: Inherited<'ck, M>,
        body: &'ck Body<'tcx>,
        poly_sig: PolyFnSig,
        promoted: &'ck IndexSlice<Promoted, Ty>,
    ) -> Result {
        let span = body.span();

        let fn_sig = poly_sig
            .replace_bound_vars(
                |_| rty::ReErased,
                |sort, _, kind| {
                    let name = infcx.define_bound_reft_var(sort, kind);
                    Expr::fvar(name)
                },
            )
            .deeply_normalize(&mut infcx.at(span))
            .with_span(span)?;
        let mut env = TypeEnv::new(infcx, body, &fn_sig);

        let mut ck = Checker::new(infcx.genv, checker_id, inherited, body, fn_sig, promoted)
            .with_span(span)?;
        ck.check_ghost_statements_at(infcx, &mut env, Point::FunEntry, span)?;

        ck.check_goto(infcx.branch(), env, body.span(), START_BLOCK)?;

        while let Some(bb) = ck.queue.pop() {
            let visited = ck.visited.contains(bb);

            if visited {
                M::clear(&mut ck, bb);
            }

            let marker = ck.marker_at_dominator(bb);
            let mut infcx = infcx.move_to(marker, visited);
            let mut env = M::enter_basic_block(&mut ck, &mut infcx, bb);
            env.unpack(&mut infcx);
            ck.check_basic_block(infcx, env, bb)?;
        }
        Ok(())
    }

    /// Assign a template with fresh kvars to each promoted constant in `body_root`.
    fn promoted_tys(
        infcx: &mut InferCtxt<'_, 'genv, 'tcx>,
        def_id: LocalDefId,
        body_root: &BodyRoot<'tcx>,
    ) -> QueryResult<IndexVec<Promoted, Ty>> {
        let hole_refiner = Refiner::with_holes(infcx.genv, def_id.into())?;

        body_root
            .promoted
            .iter()
            .map(|body| {
                Ok(body
                    .return_ty()
                    .refine(&hole_refiner)?
                    .replace_holes(|binders, kind| infcx.fresh_infer_var_for_hole(binders, kind)))
            })
            .collect()
    }

    fn run(
        mut infcx: InferCtxt<'_, 'genv, 'tcx>,
        def_id: LocalDefId,
        mut inherited: Inherited<'_, M>,
        poly_sig: PolyFnSig,
    ) -> Result {
        let genv = infcx.genv;
        let span = genv.tcx().def_span(def_id);
        let body_root = genv.mir(def_id).with_span(span)?;

        // 1. Generate templates for promoted consts
        let promoted_tys = Self::promoted_tys(&mut infcx, def_id, &body_root).with_span(span)?;

        // 2. Check the body of all promoted
        for (promoted, ty) in promoted_tys.iter_enumerated() {
            let body = &body_root.promoted[promoted];
            let poly_sig = promoted_fn_sig(ty);
            Checker::check_body(
                &mut infcx,
                CheckerId::Promoted(def_id, promoted),
                inherited.reborrow(),
                body,
                poly_sig,
                &promoted_tys,
            )?;
        }

        // 3. Check the main body
        Checker::check_body(
            &mut infcx,
            CheckerId::DefId(def_id),
            inherited,
            &body_root.body,
            poly_sig,
            &promoted_tys,
        )
    }

    fn check_basic_block(
        &mut self,
        mut infcx: InferCtxt<'_, 'genv, 'tcx>,
        mut env: TypeEnv,
        bb: BasicBlock,
    ) -> Result {
        dbg::basic_block_start!(bb, infcx, env);

        self.visited.insert(bb);
        let data = &self.body.basic_blocks[bb];
        let mut last_stmt_span = None;
        let mut location = Location { block: bb, statement_index: 0 };
        for stmt in &data.statements {
            let span = stmt.source_info.span;
            self.check_ghost_statements_at(
                &mut infcx,
                &mut env,
                Point::BeforeLocation(location),
                span,
            )?;
            bug::track_span(span, || {
                dbg::statement!("start", stmt, &infcx, &env, span, &self);
                self.check_statement(&mut infcx, &mut env, stmt)?;
                dbg::statement!("end", stmt, &infcx, &env, span, &self);
                Ok(())
            })?;
            if !stmt.is_nop() {
                last_stmt_span = Some(span);
            }
            location = location.successor_within_block();
        }

        if let Some(terminator) = &data.terminator {
            let span = terminator.source_info.span;
            self.check_ghost_statements_at(
                &mut infcx,
                &mut env,
                Point::BeforeLocation(location),
                span,
            )?;

            bug::track_span(span, || {
                dbg::terminator!("start", terminator, infcx, env);

                let successors =
                    self.check_terminator(&mut infcx, &mut env, terminator, last_stmt_span)?;
                dbg::terminator!("end", terminator, infcx, env);

                self.markers[bb] = Some(infcx.marker());
                let term_span = last_stmt_span.unwrap_or(span);
                self.check_successors(infcx, env, bb, term_span, successors)
            })?;
        }
        Ok(())
    }

    fn check_assign_ty(
        &mut self,
        infcx: &mut InferCtxt,
        env: &mut TypeEnv,
        place: &Place,
        ty: Ty,
        span: Span,
    ) -> InferResult {
        let ty = infcx.hoister(true).hoist(&ty);
        env.assign(&mut infcx.at(span), place, ty)
    }

    fn check_statement(
        &mut self,
        infcx: &mut InferCtxt<'_, 'genv, 'tcx>,
        env: &mut TypeEnv,
        stmt: &Statement<'tcx>,
    ) -> Result {
        let stmt_span = stmt.source_info.span;
        match &stmt.kind {
            StatementKind::Assign(place, rvalue) => {
                let ty = self.check_rvalue(infcx, env, stmt_span, rvalue)?;
                self.check_assign_ty(infcx, env, place, ty, stmt_span)
                    .with_span(stmt_span)?;
            }
            StatementKind::SetDiscriminant { .. } => {
                // TODO(nilehmann) double check here that the place is unfolded to
                // the correct variant. This should be guaranteed by rustc
            }
            StatementKind::FakeRead(_) => {
                // TODO(nilehmann) fake reads should be folding points
            }
            StatementKind::AscribeUserType(_, _) => {
                // User ascriptions affect nll, but no refinement type checking.
                // Maybe we can use this to associate refinement type to locals.
            }
            StatementKind::PlaceMention(_) => {
                // Place mentions are a no-op used to detect uses of unsafe that would
                // otherwise be optimized away.
            }
            StatementKind::Nop => {}
            StatementKind::Intrinsic(NonDivergingIntrinsic::Assume(op)) => {
                // Currently, we only have the `assume` intrinsic, which if we're to trust rustc should be a NOP.
                // TODO: There may be a use-case to actually "assume" the bool index associated with the operand,
                // i.e. to strengthen the `rcx` / `env` with the assumption that the bool-index is in fact `true`...
                let _ = self
                    .check_operand(infcx, env, stmt_span, op)
                    .with_span(stmt_span)?;
            }
        }
        Ok(())
    }

    fn is_exit_block(&self, bb: BasicBlock) -> bool {
        let data = &self.body.basic_blocks[bb];
        let is_no_op = data.statements.iter().all(Statement::is_nop);
        let is_ret = match &data.terminator {
            None => false,
            Some(term) => term.is_return(),
        };
        is_no_op && is_ret
    }

    /// For `check_terminator`, the output `Vec<BasicBlock, Guard>` denotes,
    /// - `BasicBlock` "successors" of the current terminator, and
    /// - `Guard` are extra control information from, e.g. the `SwitchInt` (or `Assert`) you can assume when checking the corresponding successor.
    fn check_terminator(
        &mut self,
        infcx: &mut InferCtxt<'_, 'genv, 'tcx>,
        env: &mut TypeEnv,
        terminator: &Terminator<'tcx>,
        last_stmt_span: Option<Span>,
    ) -> Result<Vec<(BasicBlock, Guard)>> {
        let source_info = terminator.source_info;
        let terminator_span = source_info.span;
        match &terminator.kind {
            TerminatorKind::Return => {
                self.check_ret(infcx, env, last_stmt_span.unwrap_or(terminator_span))?;
                Ok(vec![])
            }
            TerminatorKind::Unreachable => Ok(vec![]),
            TerminatorKind::CoroutineDrop => Ok(vec![]),
            TerminatorKind::Goto { target } => Ok(vec![(*target, Guard::None)]),
            TerminatorKind::Yield { resume, resume_arg, .. } => {
                if let Some(resume_ty) = self.resume_ty.clone() {
                    self.check_assign_ty(infcx, env, resume_arg, resume_ty, terminator_span)
                        .with_span(terminator_span)?;
                } else {
                    bug!("yield in non-generator function");
                }
                Ok(vec![(*resume, Guard::None)])
            }
            TerminatorKind::SwitchInt { discr, targets } => {
                let discr_ty = self
                    .check_operand(infcx, env, terminator_span, discr)
                    .with_span(terminator_span)?;
                if discr_ty.is_integral() || discr_ty.is_bool() || discr_ty.is_char() {
                    Ok(Self::check_if(&discr_ty, targets))
                } else {
                    Ok(Self::check_match(infcx, env, &discr_ty, targets, terminator_span))
                }
            }
            TerminatorKind::Call { kind, args, destination, target, .. } => {
                let actuals = self
                    .check_operands(infcx, env, terminator_span, args)
                    .with_span(terminator_span)?;
                let ret = match kind {
                    mir::CallKind::FnDef { resolved_id, resolved_args, .. } => {
                        let fn_sig = self.genv.fn_sig(*resolved_id).with_span(terminator_span)?;
                        let generic_args = instantiate_args_for_fun_call(
                            self.genv,
                            self.checker_id.root_id().to_def_id(),
                            *resolved_id,
                            &resolved_args.lowered,
                        )
                        .with_span(terminator_span)?;
                        self.check_call(
                            infcx,
                            env,
                            terminator_span,
                            Some(*resolved_id),
                            fn_sig,
                            &generic_args,
                            &actuals,
                        )?
                        .output
                    }
                    mir::CallKind::FnPtr { operand, .. } => {
                        let ty = self
                            .check_operand(infcx, env, terminator_span, operand)
                            .with_span(terminator_span)?;
                        if let TyKind::Indexed(BaseTy::FnPtr(fn_sig), _) = infcx.unpack(&ty).kind()
                        {
                            self.check_call(
                                infcx,
                                env,
                                terminator_span,
                                None,
                                EarlyBinder(fn_sig.clone()),
                                &[],
                                &actuals,
                            )?
                            .output
                        } else {
                            bug!("TODO: fnptr call {ty:?}")
                        }
                    }
                };

                let name = destination.name(&self.body.local_names);
                let ret = infcx.unpack_at_name(name, &ret);
                infcx.assume_invariants(&ret);

                env.assign(&mut infcx.at(terminator_span), destination, ret)
                    .with_span(terminator_span)?;

                if let Some(target) = target {
                    Ok(vec![(*target, Guard::None)])
                } else {
                    Ok(vec![])
                }
            }
            TerminatorKind::Assert { cond, expected, target, msg } => {
                Ok(vec![(
                    *target,
                    self.check_assert(infcx, env, terminator_span, cond, *expected, msg)
                        .with_span(terminator_span)?,
                )])
            }
            TerminatorKind::Drop { place, target, .. } => {
                let _ = env.move_place(&mut infcx.at(terminator_span), place);
                Ok(vec![(*target, Guard::None)])
            }
            TerminatorKind::FalseEdge { real_target, .. } => Ok(vec![(*real_target, Guard::None)]),
            TerminatorKind::FalseUnwind { real_target, .. } => {
                Ok(vec![(*real_target, Guard::None)])
            }
            TerminatorKind::UnwindResume => bug!("TODO: implement checking of cleanup code"),
        }
    }

    fn check_ret(
        &mut self,
        infcx: &mut InferCtxt<'_, 'genv, 'tcx>,
        env: &mut TypeEnv,
        span: Span,
    ) -> Result {
        let obligations = infcx
            .at(span)
            .ensure_resolved_evars(|infcx| {
                let ret_place_ty = env.lookup_place(infcx, Place::RETURN)?;
                let output = self
                    .output
                    .replace_bound_refts_with(|sort, mode, _| infcx.fresh_infer_var(sort, mode));
                let obligations = infcx.subtyping(&ret_place_ty, &output.ret, ConstrReason::Ret)?;

                env.check_ensures(infcx, &output.ensures, ConstrReason::Ret)?;

                Ok(obligations)
            })
            .with_span(span)?;

        self.check_coroutine_obligations(infcx, obligations)
    }

    #[expect(clippy::too_many_arguments)]
    fn check_call(
        &mut self,
        infcx: &mut InferCtxt<'_, 'genv, 'tcx>,
        env: &mut TypeEnv,
        span: Span,
        callee_def_id: Option<DefId>,
        fn_sig: EarlyBinder<PolyFnSig>,
        generic_args: &[GenericArg],
        actuals: &[Ty],
    ) -> Result<ResolvedCall> {
        let genv = self.genv;
        let tcx = genv.tcx();

        if M::NAME == "refine" {
            let no_panic = genv.no_panic(self.checker_id.root_id());

            if no_panic
                && let Some(callee_def_id) = callee_def_id
                && genv.def_kind(callee_def_id).is_fn_like()
            {
                let callee_no_panic = genv.no_panic(callee_def_id);
                if !callee_no_panic {
                    let callee_name = tcx.def_path_str(callee_def_id);
                    genv.sess()
                        .emit_err(errors::PanicError { span, callee: callee_name });
                }
            }
        }

        let actuals =
            unfold_local_ptrs(infcx, env, fn_sig.skip_binder_ref(), actuals).with_span(span)?;
        let actuals = infer_under_mut_ref_hack(infcx, &actuals, fn_sig.skip_binder_ref());
        infcx.push_evar_scope();

        // Replace holes in generic arguments with fresh inference variables
        let generic_args = infcx.instantiate_generic_args(generic_args);

        // Generate fresh inference variables for refinement arguments
        let early_refine_args = match callee_def_id {
            Some(callee_def_id) => {
                infcx
                    .instantiate_refine_args(callee_def_id, &generic_args)
                    .with_span(span)?
            }
            None => rty::List::empty(),
        };

        let clauses = match callee_def_id {
            Some(callee_def_id) => {
                genv.predicates_of(callee_def_id)
                    .with_span(span)?
                    .predicates()
                    .instantiate(tcx, &generic_args, &early_refine_args)
            }
            None => crate::rty::List::empty(),
        };

        let (clauses, fn_clauses) = Clause::split_off_fn_trait_clauses(self.genv, &clauses);
        infcx
            .at(span)
            .check_non_closure_clauses(&clauses, ConstrReason::Call)
            .with_span(span)?;

        for fn_trait_pred in fn_clauses {
            self.check_fn_trait_clause(infcx, &fn_trait_pred, span)?;
        }

        // Instantiate function signature and normalize it
        let late_refine_args = vec![];
        let fn_sig = fn_sig.instantiate(tcx, &generic_args, &early_refine_args);
        let fn_sig = fn_sig
<<<<<<< HEAD
            .instantiate(tcx, &generic_args, &early_refine_args)
            .replace_bound_vars(
                |_| rty::ReErased,
                |sort, mode, _| infcx.fresh_infer_var(sort, mode),
            );
=======
            .replace_bound_vars(|_| rty::ReErased, |sort, mode| infcx.fresh_infer_var(sort, mode));
>>>>>>> 2df77ed9

        let fn_sig = fn_sig
            .deeply_normalize(&mut infcx.at(span))
            .with_span(span)?;

        let mut at = infcx.at(span);

        // Check requires predicates
        for requires in fn_sig.requires() {
            at.check_pred(requires, ConstrReason::Call);
        }

        // Check arguments
        for (actual, formal) in iter::zip(actuals, fn_sig.inputs()) {
            at.subtyping_with_env(env, &actual, formal, ConstrReason::Call)
                .with_span(span)?;
        }

        infcx.pop_evar_scope().with_span(span)?;
        env.fully_resolve_evars(infcx);

        let output = infcx
            .fully_resolve_evars(&fn_sig.output)
            .replace_bound_refts_with(|sort, _, kind| {
                Expr::fvar(infcx.define_bound_reft_var(sort, kind))
            });

        env.assume_ensures(infcx, &output.ensures, span);
        fold_local_ptrs(infcx, env, span).with_span(span)?;

        Ok(ResolvedCall {
            output: output.ret,
            _early_args: early_refine_args
                .into_iter()
                .map(|arg| infcx.fully_resolve_evars(arg))
                .collect(),
            _late_args: late_refine_args
                .into_iter()
                .map(|arg| infcx.fully_resolve_evars(&arg))
                .collect(),
        })
    }

    fn check_coroutine_obligations(
        &mut self,
        infcx: &mut InferCtxt<'_, 'genv, 'tcx>,
        obligs: Vec<Binder<CoroutineObligPredicate>>,
    ) -> Result {
        for oblig in obligs {
            // FIXME(nilehmann) we shouldn't be skipping this binder
            let oblig = oblig.skip_binder();

            #[expect(clippy::disallowed_methods, reason = "coroutines cannot be extern speced")]
            let def_id = oblig.def_id.expect_local();
            let span = self.genv.tcx().def_span(def_id);
            let body = self.genv.mir(def_id).with_span(span)?;
            Checker::run(
                infcx.change_item(def_id, &body.infcx),
                def_id,
                self.inherited.reborrow(),
                oblig.to_poly_fn_sig(),
            )?;
        }
        Ok(())
    }

    fn find_self_ty_fn_sig(
        &self,
        self_ty: rustc_middle::ty::Ty<'tcx>,
        span: Span,
    ) -> Result<PolyFnSig> {
        let tcx = self.genv.tcx();
        let mut def_id = Some(self.checker_id.root_id().to_def_id());
        while let Some(did) = def_id {
            let generic_predicates = self
                .genv
                .predicates_of(did)
                .with_span(span)?
                .instantiate_identity();
            let predicates = generic_predicates.predicates;

            for poly_fn_trait_pred in Clause::split_off_fn_trait_clauses(self.genv, &predicates).1 {
                if poly_fn_trait_pred.skip_binder_ref().self_ty.to_rustc(tcx) == self_ty {
                    return Ok(poly_fn_trait_pred.map(|fn_trait_pred| fn_trait_pred.fndef_sig()));
                }
            }
            // Continue to the parent if we didn't find a match
            def_id = generic_predicates.parent;
        }

        span_bug!(
            span,
            "cannot find self_ty_fn_sig for {:?} with self_ty = {self_ty:?}",
            self.checker_id
        );
    }

    fn check_fn_trait_clause(
        &mut self,
        infcx: &mut InferCtxt<'_, 'genv, 'tcx>,
        poly_fn_trait_pred: &Binder<FnTraitPredicate>,
        span: Span,
    ) -> Result {
        let self_ty = poly_fn_trait_pred
            .skip_binder_ref()
            .self_ty
            .as_bty_skipping_existentials();
        let oblig_sig = poly_fn_trait_pred.map_ref(|fn_trait_pred| fn_trait_pred.fndef_sig());
        match self_ty {
            Some(BaseTy::Closure(def_id, _, _)) => {
                let Some(poly_sig) = self.inherited.closures.get(def_id).cloned() else {
                    span_bug!(span, "missing template for closure {def_id:?}");
                };
                check_fn_subtyping(infcx, SubFn::Mono(poly_sig.clone()), &oblig_sig, span)
                    .with_span(span)?;
            }
            Some(BaseTy::FnDef(def_id, args)) => {
                // Generates "function subtyping" obligations between the (super-type) `oblig_sig` in the `fn_trait_pred`
                // and the (sub-type) corresponding to the signature of `def_id + args`.
                // See `tests/neg/surface/fndef00.rs`
                let sub_sig = self.genv.fn_sig(def_id).with_span(span)?;
                check_fn_subtyping(
                    infcx,
                    SubFn::Poly(*def_id, sub_sig, args.clone()),
                    &oblig_sig,
                    span,
                )
                .with_span(span)?;
            }
            Some(BaseTy::FnPtr(sub_sig)) => {
                check_fn_subtyping(infcx, SubFn::Mono(sub_sig.clone()), &oblig_sig, span)
                    .with_span(span)?;
            }

            // Some(self_ty) => {
            Some(self_ty @ BaseTy::Param(_)) => {
                // Step 1. Find matching clause and turn it into a FnSig
                let tcx = self.genv.tcx();
                let self_ty = self_ty.to_rustc(tcx);
                let sub_sig = self.find_self_ty_fn_sig(self_ty, span)?;
                // Step 2. Issue the subtyping
                check_fn_subtyping(infcx, SubFn::Mono(sub_sig), &oblig_sig, span)
                    .with_span(span)?;
            }
            _ => {}
        }
        Ok(())
    }

    fn check_assert(
        &mut self,
        infcx: &mut InferCtxt<'_, 'genv, 'tcx>,
        env: &mut TypeEnv,
        terminator_span: Span,
        cond: &Operand<'tcx>,
        expected: bool,
        msg: &AssertKind,
    ) -> InferResult<Guard> {
        let ty = self.check_operand(infcx, env, terminator_span, cond)?;
        let TyKind::Indexed(BaseTy::Bool, idx) = ty.kind() else {
            tracked_span_bug!("unexpected ty `{ty:?}`");
        };
        let pred = if expected { idx.clone() } else { idx.not() };

        let msg = match msg {
            AssertKind::DivisionByZero => "possible division by zero",
            AssertKind::BoundsCheck => "possible out-of-bounds access",
            AssertKind::RemainderByZero => "possible remainder with a divisor of zero",
            AssertKind::Overflow(mir::BinOp::Div) => "possible division with overflow",
            AssertKind::Overflow(mir::BinOp::Rem) => "possible reminder with overflow",
            AssertKind::Overflow(_) => return Ok(Guard::Pred(pred)),
        };
        infcx
            .at(terminator_span)
            .check_pred(&pred, ConstrReason::Assert(msg));
        Ok(Guard::Pred(pred))
    }

    /// Checks conditional branching as in a `match` statement. [`SwitchTargets`](https://doc.rust-lang.org/nightly/nightly-rustc/stable_mir/mir/struct.SwitchTargets.html) contains a list of branches - the exact bit value which is being compared and the block to jump to. Using the conditionals, each branch can be checked using the new control flow information.
    /// See <https://github.com/flux-rs/flux/pull/840#discussion_r1786543174>
    fn check_if(discr_ty: &Ty, targets: &SwitchTargets) -> Vec<(BasicBlock, Guard)> {
        let mk = |bits| {
            match discr_ty.kind() {
                TyKind::Indexed(BaseTy::Bool, idx) => {
                    if bits == 0 {
                        idx.not()
                    } else {
                        idx.clone()
                    }
                }
                TyKind::Indexed(bty @ (BaseTy::Int(_) | BaseTy::Uint(_) | BaseTy::Char), idx) => {
                    Expr::eq(idx.clone(), Expr::from_bits(bty, bits))
                }
                _ => tracked_span_bug!("unexpected discr_ty {:?}", discr_ty),
            }
        };

        let mut successors = vec![];

        for (bits, bb) in targets.iter() {
            successors.push((bb, Guard::Pred(mk(bits))));
        }
        let otherwise = Expr::and_from_iter(targets.iter().map(|(bits, _)| mk(bits).not()));
        successors.push((targets.otherwise(), Guard::Pred(otherwise)));

        successors
    }

    fn check_match(
        infcx: &mut InferCtxt<'_, 'genv, 'tcx>,
        env: &mut TypeEnv,
        discr_ty: &Ty,
        targets: &SwitchTargets,
        span: Span,
    ) -> Vec<(BasicBlock, Guard)> {
        let (adt_def, place) = discr_ty.expect_discr();
        let idx = if let Ok(ty) = env.lookup_place(&mut infcx.at(span), place)
            && let TyKind::Indexed(_, idx) = ty.kind()
        {
            Some(idx.clone())
        } else {
            None
        };

        let mut successors = vec![];
        let mut remaining: FxHashMap<u128, VariantIdx> = adt_def
            .discriminants()
            .map(|(idx, discr)| (discr, idx))
            .collect();
        for (bits, bb) in targets.iter() {
            let variant_idx = remaining
                .remove(&bits)
                .expect("value doesn't correspond to any variant");
            successors.push((bb, Guard::Match(place.clone(), variant_idx)));
        }
        let guard = if remaining.len() == 1 {
            // If there's only one variant left, we know for sure that this is the one, so can force an unfold
            let (_, variant_idx) = remaining
                .into_iter()
                .next()
                .unwrap_or_else(|| tracked_span_bug!());
            Guard::Match(place.clone(), variant_idx)
        } else if adt_def.sort_def().is_reflected()
            && let Some(idx) = idx
        {
            // If there's more than one variant left, we can only assume the `is_ctor` holds for one of them
            let mut cases = vec![];
            for (_, variant_idx) in remaining {
                let did = adt_def.did();
                cases.push(rty::Expr::is_ctor(did, variant_idx, idx.clone()));
            }
            Guard::Pred(Expr::or_from_iter(cases))
        } else {
            Guard::None
        };
        successors.push((targets.otherwise(), guard));

        successors
    }

    fn check_successors(
        &mut self,
        mut infcx: InferCtxt<'_, 'genv, 'tcx>,
        env: TypeEnv,
        from: BasicBlock,
        terminator_span: Span,
        successors: Vec<(BasicBlock, Guard)>,
    ) -> Result {
        for (target, guard) in successors {
            let mut infcx = infcx.branch();
            let mut env = env.clone();
            match guard {
                Guard::None => {}
                Guard::Pred(expr) => {
                    infcx.assume_pred(&expr);
                }
                Guard::Match(place, variant_idx) => {
                    env.downcast(&mut infcx.at(terminator_span), &place, variant_idx)
                        .with_span(terminator_span)?;
                }
            }
            self.check_ghost_statements_at(
                &mut infcx,
                &mut env,
                Point::Edge(from, target),
                terminator_span,
            )?;
            self.check_goto(infcx, env, terminator_span, target)?;
        }
        Ok(())
    }

    fn check_goto(
        &mut self,
        mut infcx: InferCtxt<'_, 'genv, 'tcx>,
        mut env: TypeEnv,
        span: Span,
        target: BasicBlock,
    ) -> Result {
        if self.is_exit_block(target) {
            let location = self.body.terminator_loc(target);
            self.check_ghost_statements_at(
                &mut infcx,
                &mut env,
                Point::BeforeLocation(location),
                span,
            )?;
            self.check_ret(&mut infcx, &mut env, span)
        } else if self.body.is_join_point(target) {
            if M::check_goto_join_point(self, infcx, env, span, target)? {
                self.queue.insert(target);
            }
            Ok(())
        } else {
            self.check_basic_block(infcx, env, target)
        }
    }

    fn closure_template(
        &mut self,
        infcx: &mut InferCtxt<'_, 'genv, 'tcx>,
        env: &mut TypeEnv,
        stmt_span: Span,
        args: &flux_rustc_bridge::ty::GenericArgs,
        operands: &[Operand<'tcx>],
    ) -> InferResult<(Vec<Ty>, PolyFnSig)> {
        let upvar_tys = self
            .check_operands(infcx, env, stmt_span, operands)?
            .into_iter()
            .map(|ty| {
                if let TyKind::Ptr(PtrKind::Mut(re), path) = ty.kind() {
                    env.ptr_to_ref(
                        &mut infcx.at(stmt_span),
                        ConstrReason::Other,
                        *re,
                        path,
                        PtrToRefBound::Infer,
                    )
                } else {
                    Ok(ty.clone())
                }
            })
            .try_collect_vec()?;

        let closure_args = args.as_closure();
        let ty = closure_args.sig_as_fn_ptr_ty();

        if let flux_rustc_bridge::ty::TyKind::FnPtr(poly_sig) = ty.kind() {
            let poly_sig = poly_sig.unpack_closure_sig();
            let poly_sig = self.refine_with_holes(&poly_sig)?;
            let poly_sig = poly_sig.hoist_input_binders();
            let poly_sig = poly_sig
                .replace_holes(|binders, kind| infcx.fresh_infer_var_for_hole(binders, kind));

            Ok((upvar_tys, poly_sig))
        } else {
            bug!("check_rvalue: closure: expected fn_ptr ty, found {ty:?} in {args:?}");
        }
    }

    fn check_closure_body(
        &mut self,
        infcx: &mut InferCtxt<'_, 'genv, 'tcx>,
        did: &DefId,
        upvar_tys: &[Ty],
        args: &flux_rustc_bridge::ty::GenericArgs,
        poly_sig: &PolyFnSig,
    ) -> Result {
        let genv = self.genv;
        let tcx = genv.tcx();
        #[expect(clippy::disallowed_methods, reason = "closures cannot be extern speced")]
        let closure_id = did.expect_local();
        let span = tcx.def_span(closure_id);
        let body = genv.mir(closure_id).with_span(span)?;
        let closure_sig = rty::to_closure_sig(tcx, closure_id, upvar_tys, args, poly_sig);
        Checker::run(
            infcx.change_item(closure_id, &body.infcx),
            closure_id,
            self.inherited.reborrow(),
            closure_sig,
        )
    }

    fn check_rvalue_closure(
        &mut self,
        infcx: &mut InferCtxt<'_, 'genv, 'tcx>,
        env: &mut TypeEnv,
        stmt_span: Span,
        did: &DefId,
        args: &flux_rustc_bridge::ty::GenericArgs,
        operands: &[Operand<'tcx>],
    ) -> Result<Ty> {
        // (1) Create the closure template
        let (upvar_tys, poly_sig) = self
            .closure_template(infcx, env, stmt_span, args, operands)
            .with_span(stmt_span)?;
        // (2) Check the closure body against the template
        self.check_closure_body(infcx, did, &upvar_tys, args, &poly_sig)?;
        // (3) "Save" the closure type in the `closures` map
        self.inherited.closures.insert(*did, poly_sig);
        // (4) Return the closure type
        Ok(Ty::closure(*did, upvar_tys, args))
    }

    fn check_rvalue(
        &mut self,
        infcx: &mut InferCtxt<'_, 'genv, 'tcx>,
        env: &mut TypeEnv,
        stmt_span: Span,
        rvalue: &Rvalue<'tcx>,
    ) -> Result<Ty> {
        let genv = self.genv;
        match rvalue {
            Rvalue::Use(operand) => {
                self.check_operand(infcx, env, stmt_span, operand)
                    .with_span(stmt_span)
            }
            Rvalue::Repeat(operand, c) => {
                let ty = self
                    .check_operand(infcx, env, stmt_span, operand)
                    .with_span(stmt_span)?;
                Ok(Ty::array(ty, c.clone()))
            }
            Rvalue::Ref(r, BorrowKind::Mut { .. }, place) => {
                env.borrow(&mut infcx.at(stmt_span), *r, Mutability::Mut, place)
                    .with_span(stmt_span)
            }
            Rvalue::Ref(r, BorrowKind::Shared | BorrowKind::Fake(..), place) => {
                env.borrow(&mut infcx.at(stmt_span), *r, Mutability::Not, place)
                    .with_span(stmt_span)
            }

            Rvalue::RawPtr(mir::RawPtrKind::FakeForPtrMetadata, place) => {
                // see tests/tests/neg/surface/slice02.rs for what happens without unfolding here.
                env.unfold(infcx, place, stmt_span).with_span(stmt_span)?;
                let ty = env
                    .lookup_place(&mut infcx.at(stmt_span), place)
                    .with_span(stmt_span)?;
                let ty = BaseTy::RawPtrMetadata(ty).to_ty();
                Ok(ty)
            }
            Rvalue::RawPtr(kind, place) => {
                // ignore any refinements on the type stored at place
                let ty = &env.lookup_rust_ty(genv, place).with_span(stmt_span)?;
                let ty = self.refine_default(ty).with_span(stmt_span)?;
                let ty = BaseTy::RawPtr(ty, kind.to_mutbl_lossy()).to_ty();
                Ok(ty)
            }
            Rvalue::Cast(kind, op, to) => {
                let from = self
                    .check_operand(infcx, env, stmt_span, op)
                    .with_span(stmt_span)?;
                self.check_cast(infcx, env, stmt_span, *kind, &from, to)
                    .with_span(stmt_span)
            }
            Rvalue::BinaryOp(bin_op, op1, op2) => {
                self.check_binary_op(infcx, env, stmt_span, *bin_op, op1, op2)
                    .with_span(stmt_span)
            }
            Rvalue::NullaryOp(null_op, ty) => Ok(self.check_nullary_op(*null_op, ty)),
            Rvalue::UnaryOp(UnOp::PtrMetadata, Operand::Copy(place))
            | Rvalue::UnaryOp(UnOp::PtrMetadata, Operand::Move(place)) => {
                self.check_raw_ptr_metadata(infcx, env, stmt_span, place)
            }
            Rvalue::UnaryOp(un_op, op) => {
                self.check_unary_op(infcx, env, stmt_span, *un_op, op)
                    .with_span(stmt_span)
            }
            Rvalue::Discriminant(place) => {
                let ty = env
                    .lookup_place(&mut infcx.at(stmt_span), place)
                    .with_span(stmt_span)?;
                // HACK(nilehmann, mut-ref-unfolding) place should be unfolded here.
                let (adt_def, ..) = ty
                    .as_bty_skipping_existentials()
                    .unwrap_or_else(|| tracked_span_bug!())
                    .expect_adt();
                Ok(Ty::discr(adt_def.clone(), place.clone()))
            }
            Rvalue::Aggregate(
                AggregateKind::Adt(def_id, variant_idx, args, _, field_idx),
                operands,
            ) => {
                let actuals = self
                    .check_operands(infcx, env, stmt_span, operands)
                    .with_span(stmt_span)?;
                let sig = genv
                    .variant_sig(*def_id, *variant_idx)
                    .with_span(stmt_span)?
                    .ok_or_query_err(*def_id)
                    .with_span(stmt_span)?
                    .to_poly_fn_sig(*field_idx);

                let args = instantiate_args_for_constructor(
                    genv,
                    self.checker_id.root_id().to_def_id(),
                    *def_id,
                    args,
                )
                .with_span(stmt_span)?;
                self.check_call(infcx, env, stmt_span, Some(*def_id), sig, &args, &actuals)
                    .map(|resolved_call| resolved_call.output)
            }
            Rvalue::Aggregate(AggregateKind::Array(arr_ty), operands) => {
                let args = self
                    .check_operands(infcx, env, stmt_span, operands)
                    .with_span(stmt_span)?;
                let arr_ty = self.refine_with_holes(arr_ty).with_span(stmt_span)?;
                self.check_mk_array(infcx, env, stmt_span, &args, arr_ty)
                    .with_span(stmt_span)
            }
            Rvalue::Aggregate(AggregateKind::Tuple, args) => {
                let tys = self
                    .check_operands(infcx, env, stmt_span, args)
                    .with_span(stmt_span)?;
                Ok(Ty::tuple(tys))
            }
            Rvalue::Aggregate(AggregateKind::Closure(did, args), operands) => {
                self.check_rvalue_closure(infcx, env, stmt_span, did, args, operands)
            }
            Rvalue::Aggregate(AggregateKind::Coroutine(did, args), ops) => {
                let args = args.as_coroutine();
                let resume_ty = self.refine_default(args.resume_ty()).with_span(stmt_span)?;
                let upvar_tys = self
                    .check_operands(infcx, env, stmt_span, ops)
                    .with_span(stmt_span)?;
                Ok(Ty::coroutine(*did, resume_ty, upvar_tys.into()))
            }
            Rvalue::ShallowInitBox(operand, _) => {
                self.check_operand(infcx, env, stmt_span, operand)
                    .with_span(stmt_span)?;
                Ty::mk_box_with_default_alloc(self.genv, Ty::uninit()).with_span(stmt_span)
            }
        }
    }

    fn check_raw_ptr_metadata(
        &mut self,
        infcx: &mut InferCtxt,
        env: &mut TypeEnv,
        stmt_span: Span,
        place: &Place,
    ) -> Result<Ty> {
        let ty = env
            .lookup_place(&mut infcx.at(stmt_span), place)
            .with_span(stmt_span)?;
        let ty = match ty.kind() {
            TyKind::Indexed(BaseTy::RawPtrMetadata(ty), _)
            | TyKind::Indexed(BaseTy::Ref(_, ty, _), _) => ty,
            _ => tracked_span_bug!("check_metadata: bug! unexpected type `{ty:?}`"),
        };
        match ty.kind() {
            TyKind::Indexed(BaseTy::Array(_, len), _) => {
                let idx = Expr::from_const(self.genv.tcx(), len);
                Ok(Ty::indexed(BaseTy::Uint(UintTy::Usize), idx))
            }
            TyKind::Indexed(BaseTy::Slice(_), len) => {
                Ok(Ty::indexed(BaseTy::Uint(UintTy::Usize), len.clone()))
            }
            _ => Ok(Ty::unit()),
        }
    }

    fn check_binary_op(
        &mut self,
        infcx: &mut InferCtxt<'_, 'genv, 'tcx>,
        env: &mut TypeEnv,
        stmt_span: Span,
        bin_op: mir::BinOp,
        op1: &Operand<'tcx>,
        op2: &Operand<'tcx>,
    ) -> InferResult<Ty> {
        let ty1 = self.check_operand(infcx, env, stmt_span, op1)?;
        let ty2 = self.check_operand(infcx, env, stmt_span, op2)?;

        match (ty1.kind(), ty2.kind()) {
            (TyKind::Indexed(bty1, idx1), TyKind::Indexed(bty2, idx2)) => {
                let rule =
                    primops::match_bin_op(bin_op, bty1, idx1, bty2, idx2, infcx.check_overflow);
                if let Some(pre) = rule.precondition {
                    infcx.at(stmt_span).check_pred(pre.pred, pre.reason);
                }

                Ok(rule.output_type)
            }
            _ => tracked_span_bug!("incompatible types: `{ty1:?}` `{ty2:?}`"),
        }
    }

    fn check_nullary_op(&self, null_op: mir::NullOp, _ty: &ty::Ty) -> Ty {
        match null_op {
            mir::NullOp::SizeOf | mir::NullOp::AlignOf => {
                // We could try to get the layout of type to index this with the actual value, but
                // this enough for now. Revisit if we ever need the precision.
                Ty::uint(UintTy::Usize)
            }
        }
    }

    fn check_unary_op(
        &mut self,
        infcx: &mut InferCtxt<'_, 'genv, 'tcx>,
        env: &mut TypeEnv,
        stmt_span: Span,
        un_op: mir::UnOp,
        op: &Operand<'tcx>,
    ) -> InferResult<Ty> {
        let ty = self.check_operand(infcx, env, stmt_span, op)?;
        match ty.kind() {
            TyKind::Indexed(bty, idx) => {
                let rule = primops::match_un_op(un_op, bty, idx, infcx.check_overflow);
                if let Some(pre) = rule.precondition {
                    infcx.at(stmt_span).check_pred(pre.pred, pre.reason);
                }
                Ok(rule.output_type)
            }
            _ => tracked_span_bug!("invalid type for unary operator `{un_op:?}` `{ty:?}`"),
        }
    }

    fn check_mk_array(
        &mut self,
        infcx: &mut InferCtxt<'_, 'genv, 'tcx>,
        env: &mut TypeEnv,
        stmt_span: Span,
        args: &[Ty],
        arr_ty: Ty,
    ) -> InferResult<Ty> {
        let arr_ty = infcx.ensure_resolved_evars(|infcx| {
            let arr_ty =
                arr_ty.replace_holes(|binders, kind| infcx.fresh_infer_var_for_hole(binders, kind));

            let (arr_ty, pred) = arr_ty.unconstr();
            let mut at = infcx.at(stmt_span);
            at.check_pred(&pred, ConstrReason::Other);
            for ty in args {
                at.subtyping_with_env(env, ty, &arr_ty, ConstrReason::Other)?;
            }
            Ok(arr_ty)
        })?;
        let arr_ty = infcx.fully_resolve_evars(&arr_ty);

        Ok(Ty::array(arr_ty, rty::Const::from_usize(self.genv.tcx(), args.len())))
    }

    fn check_cast(
        &self,
        infcx: &mut InferCtxt<'_, 'genv, 'tcx>,
        env: &mut TypeEnv,
        stmt_span: Span,
        kind: CastKind,
        from: &Ty,
        to: &ty::Ty,
    ) -> InferResult<Ty> {
        use ty::TyKind as RustTy;
        let ty = match kind {
            CastKind::PointerExposeProvenance => {
                match to.kind() {
                    RustTy::Int(int_ty) => Ty::int(*int_ty),
                    RustTy::Uint(uint_ty) => Ty::uint(*uint_ty),
                    _ => tracked_span_bug!("unsupported PointerExposeProvenance cast"),
                }
            }
            CastKind::IntToInt => {
                match (from.kind(), to.kind()) {
                    (Bool!(idx), RustTy::Int(int_ty)) => bool_int_cast(idx, *int_ty),
                    (Bool!(idx), RustTy::Uint(uint_ty)) => bool_uint_cast(idx, *uint_ty),
                    (Int!(int_ty1, idx), RustTy::Int(int_ty2)) => {
                        int_int_cast(idx, *int_ty1, *int_ty2)
                    }
                    (Uint!(uint_ty1, idx), RustTy::Uint(uint_ty2)) => {
                        uint_uint_cast(idx, *uint_ty1, *uint_ty2)
                    }
                    (Uint!(uint_ty, idx), RustTy::Int(int_ty)) => {
                        uint_int_cast(idx, *uint_ty, *int_ty)
                    }
                    (Int!(_, _), RustTy::Uint(uint_ty)) => Ty::uint(*uint_ty),
                    (TyKind::Discr(adt_def, _), RustTy::Int(int_ty)) => {
                        Self::discr_to_int_cast(adt_def, BaseTy::Int(*int_ty))
                    }
                    (TyKind::Discr(adt_def, _place), RustTy::Uint(uint_ty)) => {
                        Self::discr_to_int_cast(adt_def, BaseTy::Uint(*uint_ty))
                    }
                    (Char!(idx), RustTy::Uint(uint_ty)) => char_uint_cast(idx, *uint_ty),
                    (Uint!(_, idx), RustTy::Char) => uint_char_cast(idx),
                    _ => {
                        tracked_span_bug!("invalid int to int cast {from:?} --> {to:?}")
                    }
                }
            }
            CastKind::PointerCoercion(mir::PointerCast::Unsize) => {
                self.check_unsize_cast(infcx, env, stmt_span, from, to)?
            }
            CastKind::FloatToInt
            | CastKind::IntToFloat
            | CastKind::PtrToPtr
            | CastKind::PointerCoercion(mir::PointerCast::MutToConstPointer)
            | CastKind::PointerCoercion(mir::PointerCast::ClosureFnPointer)
            | CastKind::PointerWithExposedProvenance => self.refine_default(to)?,
            CastKind::PointerCoercion(mir::PointerCast::ReifyFnPointer) => {
                let to = self.refine_default(to)?;
                if let TyKind::Indexed(rty::BaseTy::FnDef(def_id, args), _) = from.kind()
                    && let TyKind::Indexed(BaseTy::FnPtr(super_sig), _) = to.kind()
                {
                    let current_did = infcx.def_id;
                    let sub_sig =
                        SubFn::Poly(current_did, infcx.genv.fn_sig(*def_id)?, args.clone());
                    // TODO:CLOSURE:2 TODO(RJ) dicey maneuver? assumes that sig_b is unrefined?
                    check_fn_subtyping(infcx, sub_sig, super_sig, stmt_span)?;
                    to
                } else {
                    tracked_span_bug!("invalid cast from `{from:?}` to `{to:?}`")
                }
            }
        };
        Ok(ty)
    }

    fn discr_to_int_cast(adt_def: &AdtDef, bty: BaseTy) -> Ty {
        // TODO: This could be a giant disjunction, maybe better (if less precise) to use the interval?
        let vals = adt_def
            .discriminants()
            .map(|(_, idx)| Expr::eq(Expr::nu(), Expr::from_bits(&bty, idx)))
            .collect_vec();
        Ty::exists_with_constr(bty, Expr::or_from_iter(vals))
    }

    fn check_unsize_cast(
        &self,
        infcx: &mut InferCtxt<'_, 'genv, 'tcx>,
        env: &mut TypeEnv,
        span: Span,
        src: &Ty,
        dst: &ty::Ty,
    ) -> InferResult<Ty> {
        // Convert `ptr` to `&mut`
        let src = if let TyKind::Ptr(PtrKind::Mut(re), path) = src.kind() {
            env.ptr_to_ref(
                &mut infcx.at(span),
                ConstrReason::Other,
                *re,
                path,
                PtrToRefBound::Identity,
            )?
        } else {
            src.clone()
        };

        if let ty::TyKind::Ref(_, deref_ty, _) = dst.kind()
            && let ty::TyKind::Dynamic(..) = deref_ty.kind()
        {
            return Ok(self.refine_default(dst)?);
        }

        // `&mut [T; n] -> &mut [T]` or `&[T; n] -> &[T]`
        if let TyKind::Indexed(BaseTy::Ref(_, deref_ty, _), _) = src.kind()
            && let TyKind::Indexed(BaseTy::Array(arr_ty, arr_len), _) = deref_ty.kind()
            && let ty::TyKind::Ref(re, _, mutbl) = dst.kind()
        {
            let idx = Expr::from_const(self.genv.tcx(), arr_len);
            Ok(Ty::mk_ref(*re, Ty::indexed(BaseTy::Slice(arr_ty.clone()), idx), *mutbl))

        // `Box<[T; n]> -> Box<[T]>`
        } else if let TyKind::Indexed(BaseTy::Adt(adt_def, args), _) = src.kind()
            && adt_def.is_box()
            && let (deref_ty, alloc_ty) = args.box_args()
            && let TyKind::Indexed(BaseTy::Array(arr_ty, arr_len), _) = deref_ty.kind()
        {
            let idx = Expr::from_const(self.genv.tcx(), arr_len);
            Ok(Ty::mk_box(
                self.genv,
                Ty::indexed(BaseTy::Slice(arr_ty.clone()), idx),
                alloc_ty.clone(),
            )?)
        } else {
            Err(query_bug!("unsupported unsize cast from `{src:?}` to `{dst:?}`"))?
        }
    }

    fn check_operands(
        &mut self,
        infcx: &mut InferCtxt<'_, 'genv, 'tcx>,
        env: &mut TypeEnv,
        span: Span,
        operands: &[Operand<'tcx>],
    ) -> InferResult<Vec<Ty>> {
        operands
            .iter()
            .map(|op| self.check_operand(infcx, env, span, op))
            .try_collect()
    }

    fn check_operand(
        &mut self,
        infcx: &mut InferCtxt<'_, 'genv, 'tcx>,
        env: &mut TypeEnv,
        span: Span,
        operand: &Operand<'tcx>,
    ) -> InferResult<Ty> {
        let ty = match operand {
            Operand::Copy(p) => env.lookup_place(&mut infcx.at(span), p)?,
            Operand::Move(p) => env.move_place(&mut infcx.at(span), p)?,
            Operand::Constant(c) => self.check_constant(infcx, c)?,
        };
        Ok(infcx.hoister(true).hoist(&ty))
    }

    fn check_constant(
        &mut self,
        infcx: &InferCtxt<'_, 'genv, 'tcx>,
        constant: &ConstOperand<'tcx>,
    ) -> QueryResult<Ty> {
        use rustc_middle::mir::Const;
        match constant.const_ {
            Const::Ty(ty, cst) => self.check_ty_const(constant, cst, ty)?,
            Const::Val(val, ty) => self.check_const_val(val, ty),
            Const::Unevaluated(uneval, ty) => {
                self.check_uneval_const(infcx, constant, uneval, ty)?
            }
        }
        .map_or_else(|| self.refine_default(&constant.ty), Ok)
    }

    fn check_ty_const(
        &mut self,
        constant: &ConstOperand<'tcx>,
        cst: rustc_middle::ty::Const<'tcx>,
        ty: rustc_middle::ty::Ty<'tcx>,
    ) -> QueryResult<Option<Ty>> {
        use rustc_middle::ty::ConstKind;
        match cst.kind() {
            ConstKind::Param(param) => {
                let idx = Expr::const_generic(param);
                let ctor = self
                    .default_refiner
                    .refine_ty_or_base(&constant.ty)?
                    .expect_base();
                Ok(Some(ctor.replace_bound_reft(&idx).to_ty()))
            }
            ConstKind::Value(val_tree) => {
                let val = self.genv.tcx().valtree_to_const_val(val_tree);
                Ok(self.check_const_val(val, ty))
            }
            _ => Ok(None),
        }
    }

    fn check_const_val(
        &mut self,
        val: rustc_middle::mir::ConstValue,
        ty: rustc_middle::ty::Ty<'tcx>,
    ) -> Option<Ty> {
        use rustc_middle::{mir::ConstValue, ty};
        match val {
            ConstValue::Scalar(scalar) => self.check_scalar(scalar, ty),
            ConstValue::ZeroSized if ty.is_unit() => Some(Ty::unit()),
            ConstValue::Slice { .. } => {
                if let ty::Ref(_, ref_ty, Mutability::Not) = ty.kind()
                    && ref_ty.is_str()
                    && let Some(data) = val.try_get_slice_bytes_for_diagnostics(self.genv.tcx())
                {
                    let str = String::from_utf8_lossy(data);
                    let idx = Expr::constant(Constant::Str(Symbol::intern(&str)));
                    Some(Ty::mk_ref(ReErased, Ty::indexed(BaseTy::Str, idx), Mutability::Not))
                } else {
                    None
                }
            }
            _ => None,
        }
    }

    fn check_uneval_const(
        &mut self,
        infcx: &InferCtxt<'_, 'genv, 'tcx>,
        constant: &ConstOperand<'tcx>,
        uneval: rustc_middle::mir::UnevaluatedConst<'tcx>,
        ty: rustc_middle::ty::Ty<'tcx>,
    ) -> QueryResult<Option<Ty>> {
        // 1. Use template for promoted constants, if applicable
        if let Some(promoted) = uneval.promoted
            && let Some(ty) = self.promoted.get(promoted)
        {
            return Ok(Some(ty.clone()));
        }

        // 2. `Genv::constant_info` cannot handle constants with generics, so, we evaluate
        //    them here. These mostly come from inline consts, e.g., `const { 1 + 1 }`, because
        //    the generic_const_items feature is unstable.
        if !uneval.args.is_empty() {
            let tcx = self.genv.tcx();
            let param_env = tcx.param_env(self.checker_id.root_id());
            let typing_env = infcx.region_infcx.typing_env(param_env);
            if let Ok(val) = tcx.const_eval_resolve(typing_env, uneval, constant.span) {
                return Ok(self.check_const_val(val, ty));
            } else {
                return Ok(None);
            }
        }

        // 3. Try to see if we have `consant_info` for it.
        if let rty::TyOrBase::Base(ctor) = self.default_refiner.refine_ty_or_base(&constant.ty)?
            && let rty::ConstantInfo::Interpreted(idx, _) = self.genv.constant_info(uneval.def)?
        {
            return Ok(Some(ctor.replace_bound_reft(&idx).to_ty()));
        }

        Ok(None)
    }

    fn check_scalar(
        &mut self,
        scalar: rustc_middle::mir::interpret::Scalar,
        ty: rustc_middle::ty::Ty<'tcx>,
    ) -> Option<Ty> {
        use rustc_middle::mir::interpret::Scalar;
        match scalar {
            Scalar::Int(scalar_int) => self.check_scalar_int(scalar_int, ty),
            Scalar::Ptr(..) => None,
        }
    }

    fn check_scalar_int(
        &mut self,
        scalar: rustc_middle::ty::ScalarInt,
        ty: rustc_middle::ty::Ty<'tcx>,
    ) -> Option<Ty> {
        use flux_rustc_bridge::const_eval::{scalar_to_int, scalar_to_uint};
        use rustc_middle::ty;

        let tcx = self.genv.tcx();

        match ty.kind() {
            ty::Int(int_ty) => {
                let idx = Expr::constant(Constant::from(scalar_to_int(tcx, scalar, *int_ty)));
                Some(Ty::indexed(BaseTy::Int(*int_ty), idx))
            }
            ty::Uint(uint_ty) => {
                let idx = Expr::constant(Constant::from(scalar_to_uint(tcx, scalar, *uint_ty)));
                Some(Ty::indexed(BaseTy::Uint(*uint_ty), idx))
            }
            ty::Float(float_ty) => Some(Ty::float(*float_ty)),
            ty::Char => {
                let idx = Expr::constant(Constant::Char(scalar.try_into().unwrap()));
                Some(Ty::indexed(BaseTy::Char, idx))
            }
            ty::Bool => {
                let idx = Expr::constant(Constant::Bool(scalar.try_to_bool().unwrap()));
                Some(Ty::indexed(BaseTy::Bool, idx))
            }
            // ty::Tuple(tys) if tys.is_empty() => Constant::Unit,
            _ => None,
        }
    }

    fn check_ghost_statements_at(
        &mut self,
        infcx: &mut InferCtxt<'_, 'genv, 'tcx>,
        env: &mut TypeEnv,
        point: Point,
        span: Span,
    ) -> Result {
        bug::track_span(span, || {
            for stmt in self.ghost_stmts().statements_at(point) {
                self.check_ghost_statement(infcx, env, stmt, span)
                    .with_span(span)?;
            }
            Ok(())
        })
    }

    fn check_ghost_statement(
        &mut self,
        infcx: &mut InferCtxt<'_, 'genv, 'tcx>,
        env: &mut TypeEnv,
        stmt: &GhostStatement,
        span: Span,
    ) -> InferResult {
        dbg::statement!("start", stmt, infcx, env, span, &self);
        match stmt {
            GhostStatement::Fold(place) => {
                env.fold(&mut infcx.at(span), place)?;
            }
            GhostStatement::Unfold(place) => {
                env.unfold(infcx, place, span)?;
            }
            GhostStatement::Unblock(place) => env.unblock(infcx, place),
            GhostStatement::PtrToRef(place) => {
                env.ptr_to_ref_at_place(&mut infcx.at(span), place)?;
            }
        }
        dbg::statement!("end", stmt, infcx, env, span, &self);
        Ok(())
    }

    #[track_caller]
    fn marker_at_dominator(&self, bb: BasicBlock) -> &Marker {
        marker_at_dominator(self.body, &self.markers, bb)
    }

    fn dominators(&self) -> &'ck Dominators<BasicBlock> {
        self.body.dominators()
    }

    fn ghost_stmts(&self) -> &'ck GhostStatements {
        &self.inherited.ghost_stmts[&self.checker_id]
    }

    fn refine_default<T: Refine>(&self, ty: &T) -> QueryResult<T::Output> {
        ty.refine(&self.default_refiner)
    }

    fn refine_with_holes<T: Refine>(&self, ty: &T) -> QueryResult<<T as Refine>::Output> {
        ty.refine(&Refiner::with_holes(self.genv, self.checker_id.root_id().to_def_id())?)
    }
}

fn instantiate_args_for_fun_call(
    genv: GlobalEnv,
    caller_id: DefId,
    callee_id: DefId,
    args: &ty::GenericArgs,
) -> QueryResult<Vec<rty::GenericArg>> {
    let params_in_clauses = collect_params_in_clauses(genv, callee_id);

    let hole_refiner = Refiner::new_for_item(genv, caller_id, |bty| {
        let sort = bty.sort();
        let bty = bty.shift_in_escaping(1);
        let constr = if !sort.is_unit() {
            rty::SubsetTy::new(bty, Expr::nu(), Expr::hole(rty::HoleKind::Pred))
        } else {
            rty::SubsetTy::trivial(bty, Expr::nu())
        };
        Binder::bind_with_sort(constr, sort)
    })?;
    let default_refiner = Refiner::default_for_item(genv, caller_id)?;

    let callee_generics = genv.generics_of(callee_id)?;
    args.iter()
        .enumerate()
        .map(|(idx, arg)| {
            let param = callee_generics.param_at(idx, genv)?;
            let refiner =
                if params_in_clauses.contains(&idx) { &default_refiner } else { &hole_refiner };
            refiner.refine_generic_arg(&param, arg)
        })
        .collect()
}

fn instantiate_args_for_constructor(
    genv: GlobalEnv,
    caller_id: DefId,
    adt_id: DefId,
    args: &ty::GenericArgs,
) -> QueryResult<Vec<rty::GenericArg>> {
    let params_in_clauses = collect_params_in_clauses(genv, adt_id);

    let adt_generics = genv.generics_of(adt_id)?;
    let hole_refiner = Refiner::with_holes(genv, caller_id)?;
    let default_refiner = Refiner::default_for_item(genv, caller_id)?;
    args.iter()
        .enumerate()
        .map(|(idx, arg)| {
            let param = adt_generics.param_at(idx, genv)?;
            let refiner =
                if params_in_clauses.contains(&idx) { &default_refiner } else { &hole_refiner };
            refiner.refine_generic_arg(&param, arg)
        })
        .collect()
}

fn collect_params_in_clauses(genv: GlobalEnv, def_id: DefId) -> FxHashSet<usize> {
    let tcx = genv.tcx();
    struct Collector {
        params: FxHashSet<usize>,
    }

    impl rustc_middle::ty::TypeVisitor<TyCtxt<'_>> for Collector {
        fn visit_ty(&mut self, t: rustc_middle::ty::Ty) {
            if let rustc_middle::ty::Param(param_ty) = t.kind() {
                self.params.insert(param_ty.index as usize);
            }
            t.super_visit_with(self);
        }
    }
    let mut vis = Collector { params: Default::default() };

    let span = genv.tcx().def_span(def_id);
    for (clause, _) in all_predicates_of(tcx, def_id) {
        if let Some(trait_pred) = clause.as_trait_clause() {
            let trait_id = trait_pred.def_id();
            let ignore = [
                LangItem::MetaSized,
                LangItem::Sized,
                LangItem::Tuple,
                LangItem::Copy,
                LangItem::Destruct,
            ];
            if ignore
                .iter()
                .any(|lang_item| tcx.require_lang_item(*lang_item, span) == trait_id)
            {
                continue;
            }

            if tcx.fn_trait_kind_from_def_id(trait_id).is_some() {
                continue;
            }
            if tcx.get_diagnostic_item(sym::Hash) == Some(trait_id) {
                continue;
            }
            if tcx.get_diagnostic_item(sym::Eq) == Some(trait_id) {
                continue;
            }
        }
        if let Some(proj_pred) = clause.as_projection_clause() {
            let assoc_id = proj_pred.item_def_id();
            if genv.is_fn_output(assoc_id) {
                continue;
            }
        }
        if let Some(outlives_pred) = clause.as_type_outlives_clause() {
            // We skip outlives bounds if they are not 'static. A 'static bound means the type
            // implements `Any` which makes it unsound to instantiate the argument with refinements.
            if outlives_pred.skip_binder().1 != tcx.lifetimes.re_static {
                continue;
            }
        }
        clause.visit_with(&mut vis);
    }
    vis.params
}

fn all_predicates_of(
    tcx: TyCtxt<'_>,
    id: DefId,
) -> impl Iterator<Item = &(rustc_middle::ty::Clause<'_>, Span)> {
    let mut next_id = Some(id);
    iter::from_fn(move || {
        next_id.take().map(|id| {
            let preds = tcx.predicates_of(id);
            next_id = preds.parent;
            preds.predicates.iter()
        })
    })
    .flatten()
}

struct SkipConstr;

impl TypeFolder for SkipConstr {
    fn fold_ty(&mut self, ty: &rty::Ty) -> rty::Ty {
        if let rty::TyKind::Constr(_, inner_ty) = ty.kind() {
            inner_ty.fold_with(self)
        } else {
            ty.super_fold_with(self)
        }
    }
}

fn is_indexed_mut_skipping_constr(ty: &Ty) -> bool {
    let ty = SkipConstr.fold_ty(ty);
    if let rty::Ref!(_, inner_ty, Mutability::Mut) = ty.kind()
        && let TyKind::Indexed(..) = inner_ty.kind()
    {
        true
    } else {
        false
    }
}

/// HACK(nilehmann) This let us infer parameters under mutable references for the simple case
/// where the formal argument is of the form `&mut B[@n]`, e.g., the type of the first argument
/// to `RVec::get_mut` is `&mut RVec<T>[@n]`. We should remove this after we implement opening of
/// mutable references.
fn infer_under_mut_ref_hack(rcx: &mut InferCtxt, actuals: &[Ty], fn_sig: &PolyFnSig) -> Vec<Ty> {
    iter::zip(actuals, fn_sig.skip_binder_ref().inputs())
        .map(|(actual, formal)| {
            if let rty::Ref!(re, deref_ty, Mutability::Mut) = actual.kind()
                && is_indexed_mut_skipping_constr(formal)
            {
                rty::Ty::mk_ref(*re, rcx.unpack(deref_ty), Mutability::Mut)
            } else {
                actual.clone()
            }
        })
        .collect()
}

impl Mode for ShapeMode {
    const NAME: &str = "shape";

    fn enter_basic_block<'ck, 'genv, 'tcx>(
        ck: &mut Checker<'ck, 'genv, 'tcx, ShapeMode>,
        _infcx: &mut InferCtxt<'_, 'genv, 'tcx>,
        bb: BasicBlock,
    ) -> TypeEnv<'ck> {
        ck.inherited.mode.bb_envs[&ck.checker_id][&bb].enter(&ck.body.local_decls)
    }

    fn check_goto_join_point<'genv, 'tcx>(
        ck: &mut Checker<'_, 'genv, 'tcx, ShapeMode>,
        _: InferCtxt<'_, 'genv, 'tcx>,
        env: TypeEnv,
        span: Span,
        target: BasicBlock,
    ) -> Result<bool> {
        let bb_envs = &mut ck.inherited.mode.bb_envs;
        let target_bb_env = bb_envs.entry(ck.checker_id).or_default().get(&target);
        dbg::shape_goto_enter!(target, env, target_bb_env);

        let modified = match bb_envs.entry(ck.checker_id).or_default().entry(target) {
            Entry::Occupied(mut entry) => entry.get_mut().join(env, span),
            Entry::Vacant(entry) => {
                let scope = marker_at_dominator(ck.body, &ck.markers, target)
                    .scope()
                    .unwrap_or_else(|| tracked_span_bug!());
                entry.insert(env.into_infer(scope));
                true
            }
        };

        dbg::shape_goto_exit!(target, bb_envs[&ck.checker_id].get(&target));
        Ok(modified)
    }

    fn clear(ck: &mut Checker<ShapeMode>, root: BasicBlock) {
        ck.visited.remove(root);
        for bb in ck.body.basic_blocks.indices() {
            if bb != root && ck.dominators().dominates(root, bb) {
                ck.inherited
                    .mode
                    .bb_envs
                    .entry(ck.checker_id)
                    .or_default()
                    .remove(&bb);
                ck.visited.remove(bb);
            }
        }
    }
}

impl Mode for RefineMode {
    const NAME: &str = "refine";

    fn enter_basic_block<'ck, 'genv, 'tcx>(
        ck: &mut Checker<'ck, 'genv, 'tcx, RefineMode>,
        infcx: &mut InferCtxt<'_, 'genv, 'tcx>,
        bb: BasicBlock,
    ) -> TypeEnv<'ck> {
        ck.inherited.mode.bb_envs[&ck.checker_id][&bb].enter(infcx, &ck.body.local_decls)
    }

    fn check_goto_join_point(
        ck: &mut Checker<RefineMode>,
        mut infcx: InferCtxt,
        env: TypeEnv,
        terminator_span: Span,
        target: BasicBlock,
    ) -> Result<bool> {
        let bb_env = &ck.inherited.mode.bb_envs[&ck.checker_id][&target];
        tracked_span_dbg_assert_eq!(
            &ck.marker_at_dominator(target)
                .scope()
                .unwrap_or_else(|| tracked_span_bug!()),
            bb_env.scope()
        );

        dbg::refine_goto!(target, infcx, env, bb_env);

        env.check_goto(&mut infcx.at(terminator_span), bb_env, target)
            .with_span(terminator_span)?;

        Ok(!ck.visited.contains(target))
    }

    fn clear(_ck: &mut Checker<RefineMode>, _bb: BasicBlock) {
        bug!();
    }
}

fn bool_int_cast(b: &Expr, int_ty: IntTy) -> Ty {
    let idx = Expr::ite(b, 1, 0);
    Ty::indexed(BaseTy::Int(int_ty), idx)
}

/// Unlike [`char_uint_cast`] rust only allows `u8` to `char` casts, which are
/// non-lossy, so we can use indexed type directly.
fn uint_char_cast(idx: &Expr) -> Ty {
    let idx = Expr::cast(rty::Sort::Int, rty::Sort::Char, idx.clone());
    Ty::indexed(BaseTy::Char, idx)
}

fn char_uint_cast(idx: &Expr, uint_ty: UintTy) -> Ty {
    let idx = Expr::cast(rty::Sort::Char, rty::Sort::Int, idx.clone());
    if uint_bit_width(uint_ty) >= 32 {
        // non-lossy cast: uint[cast(idx)]
        Ty::indexed(BaseTy::Uint(uint_ty), idx)
    } else {
        // lossy-cast: uint{v: cast(idx) <= max_value => v == cast(idx) }
        guarded_uint_ty(&idx, uint_ty)
    }
}

fn bool_uint_cast(b: &Expr, uint_ty: UintTy) -> Ty {
    let idx = Expr::ite(b, 1, 0);
    Ty::indexed(BaseTy::Uint(uint_ty), idx)
}

fn int_int_cast(idx: &Expr, int_ty1: IntTy, int_ty2: IntTy) -> Ty {
    if int_bit_width(int_ty1) <= int_bit_width(int_ty2) {
        Ty::indexed(BaseTy::Int(int_ty2), idx.clone())
    } else {
        Ty::int(int_ty2)
    }
}

fn uint_int_cast(idx: &Expr, uint_ty: UintTy, int_ty: IntTy) -> Ty {
    if uint_bit_width(uint_ty) < int_bit_width(int_ty) {
        Ty::indexed(BaseTy::Int(int_ty), idx.clone())
    } else {
        Ty::int(int_ty)
    }
}

fn guarded_uint_ty(idx: &Expr, uint_ty: UintTy) -> Ty {
    // uint_ty2{v: idx <= max_value => v == idx }
    let max_value = Expr::uint_max(uint_ty);
    let guard = Expr::le(idx.clone(), max_value);
    let eq = Expr::eq(Expr::nu(), idx.clone());
    Ty::exists_with_constr(BaseTy::Uint(uint_ty), Expr::implies(guard, eq))
}

fn uint_uint_cast(idx: &Expr, uint_ty1: UintTy, uint_ty2: UintTy) -> Ty {
    if uint_bit_width(uint_ty1) <= uint_bit_width(uint_ty2) {
        Ty::indexed(BaseTy::Uint(uint_ty2), idx.clone())
    } else {
        guarded_uint_ty(idx, uint_ty2)
    }
}

fn uint_bit_width(uint_ty: UintTy) -> u64 {
    uint_ty
        .bit_width()
        .unwrap_or(config::pointer_width().bits())
}

fn int_bit_width(int_ty: IntTy) -> u64 {
    int_ty.bit_width().unwrap_or(config::pointer_width().bits())
}

impl ShapeResult {
    fn into_bb_envs(
        self,
        infcx: &mut InferCtxtRoot,
        body: &Body,
    ) -> FxHashMap<CheckerId, FxHashMap<BasicBlock, BasicBlockEnv>> {
        self.0
            .into_iter()
            .map(|(checker_id, shapes)| {
                let bb_envs = shapes
                    .into_iter()
                    .map(|(bb, shape)| (bb, shape.into_bb_env(infcx, body)))
                    .collect();
                (checker_id, bb_envs)
            })
            .collect()
    }
}

fn marker_at_dominator<'a>(
    body: &Body,
    markers: &'a IndexVec<BasicBlock, Option<Marker>>,
    bb: BasicBlock,
) -> &'a Marker {
    let dominator = body
        .dominators()
        .immediate_dominator(bb)
        .unwrap_or_else(|| tracked_span_bug!());
    markers[dominator]
        .as_ref()
        .unwrap_or_else(|| tracked_span_bug!())
}

pub(crate) mod errors {
    use flux_errors::{E0999, ErrorGuaranteed};
    use flux_infer::infer::InferErr;
    use flux_macros::Diagnostic;
    use flux_middle::{global_env::GlobalEnv, queries::ErrCtxt};
    use rustc_errors::Diagnostic;
    use rustc_hir::def_id::LocalDefId;
    use rustc_span::Span;

    use crate::fluent_generated as fluent;

    #[derive(Diagnostic)]
    #[diag(refineck_panic_error, code = E0999)]
    pub(super) struct PanicError {
        #[primary_span]
        pub(super) span: Span,
        pub(super) callee: String,
    }

    #[derive(Debug)]
    pub struct CheckerError {
        kind: InferErr,
        span: Span,
    }

    impl CheckerError {
        pub fn emit(self, genv: GlobalEnv, fn_def_id: LocalDefId) -> ErrorGuaranteed {
            let dcx = genv.sess().dcx().handle();
            match self.kind {
                InferErr::UnsolvedEvar(_) => {
                    let mut diag =
                        dcx.struct_span_err(self.span, fluent::refineck_param_inference_error);
                    diag.code(E0999);
                    diag.emit()
                }
                InferErr::Query(err) => {
                    let level = rustc_errors::Level::Error;
                    err.at(ErrCtxt::FnCheck(self.span, fn_def_id))
                        .into_diag(dcx, level)
                        .emit()
                }
            }
        }
    }

    pub trait ResultExt<T> {
        fn with_span(self, span: Span) -> Result<T, CheckerError>;
    }

    impl<T, E> ResultExt<T> for Result<T, E>
    where
        E: Into<InferErr>,
    {
        fn with_span(self, span: Span) -> Result<T, CheckerError> {
            self.map_err(|err| CheckerError { kind: err.into(), span })
        }
    }
}<|MERGE_RESOLUTION|>--- conflicted
+++ resolved
@@ -945,15 +945,11 @@
         let late_refine_args = vec![];
         let fn_sig = fn_sig.instantiate(tcx, &generic_args, &early_refine_args);
         let fn_sig = fn_sig
-<<<<<<< HEAD
             .instantiate(tcx, &generic_args, &early_refine_args)
             .replace_bound_vars(
                 |_| rty::ReErased,
                 |sort, mode, _| infcx.fresh_infer_var(sort, mode),
             );
-=======
-            .replace_bound_vars(|_| rty::ReErased, |sort, mode| infcx.fresh_infer_var(sort, mode));
->>>>>>> 2df77ed9
 
         let fn_sig = fn_sig
             .deeply_normalize(&mut infcx.at(span))
