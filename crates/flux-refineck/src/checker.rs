use std::{collections::hash_map::Entry, iter};

use flux_common::{bug, dbg, index::IndexVec, iter::IterExt, span_bug, tracked_span_bug};
use flux_config as config;
use flux_infer::{
    fixpoint_encoding::{self, KVarGen},
    infer::{ConstrReason, InferCtxt, InferCtxtRoot},
    refine_tree::{AssumeInvariants, RefineTree, Snapshot},
};
use flux_middle::{
    global_env::GlobalEnv,
    queries::QueryResult,
    query_bug,
    rty::{
<<<<<<< HEAD
        self, canonicalize::CanonicalTy, fold::TypeFoldable, refining::Refiner, AdtDef, BaseTy,
        Binder, Bool, Clause, CoroutineObligPredicate, EarlyBinder, Ensures, Expr, FnOutput,
        FnTraitPredicate, GenericArg, GenericArgsExt as _, Generics, Int, IntTy, Mutability,
        PolyFnSig, PtrKind, Ref, Region::ReStatic, Ty, TyKind, Uint, UintTy, VariantIdx,
=======
        self, fold::TypeFoldable, refining::Refiner, AdtDef, BaseTy, Binder, Bool, Clause,
        CoroutineObligPredicate, EarlyBinder, Ensures, Expr, FnOutput, FnTraitPredicate,
        GenericArg, GenericArgs, GenericArgsExt as _, Generics, Int, IntTy, Mutability, PolyFnSig,
        PtrKind, Ref, RefineArgs, RefineArgsExt, Region::ReStatic, Ty, TyKind, Uint, UintTy,
        VariantIdx,
>>>>>>> 689fed1c
    },
};
use flux_rustc_bridge::{
    self,
    mir::{
        self, AggregateKind, AssertKind, BasicBlock, Body, BorrowKind, CastKind, Constant,
        Location, NonDivergingIntrinsic, Operand, Place, Rvalue, Statement, StatementKind,
        Terminator, TerminatorKind, START_BLOCK,
    },
    ty::{self, GenericArgsExt as _},
};
use itertools::Itertools;
use rustc_data_structures::{graph::dominators::Dominators, unord::UnordMap};
use rustc_hash::{FxHashMap, FxHashSet};
use rustc_hir::{
    def_id::{DefId, LocalDefId},
    LangItem,
};
use rustc_index::bit_set::BitSet;
use rustc_infer::infer::TyCtxtInferExt;
use rustc_middle::{
    mir::{SourceInfo, SwitchTargets},
    ty::{TyCtxt, TypeSuperVisitable as _, TypeVisitable as _},
};
use rustc_span::{sym, Span};

use self::errors::{CheckerError, ResultExt};
use crate::{
    ghost_statements::{GhostStatement, GhostStatements, Point},
    primops,
    queue::WorkQueue,
    type_env::{BasicBlockEnv, BasicBlockEnvShape, PtrToRefBound, TypeEnv},
};

type Result<T = ()> = std::result::Result<T, CheckerError>;

#[derive(Clone, Copy, Debug)]
pub struct CheckerConfig {
    pub check_overflow: bool,
    pub scrape_quals: bool,
}

pub(crate) struct Checker<'ck, 'genv, 'tcx, M> {
    genv: GlobalEnv<'genv, 'tcx>,
    /// [`LocalDefId`] of the function-like item being checked.
    def_id: LocalDefId,
    /// [`Generics`] of the function being checked.
    generics: Generics,
    inherited: Inherited<'ck, M>,
    body: &'ck Body<'tcx>,
    /// The type used for the `resume` argument if we are checking a generator.
    resume_ty: Option<Ty>,
    output: Binder<FnOutput>,
    /// A snapshot of the refinement context at the end of the basic block after applying the effects
    /// of the terminator.
    snapshots: IndexVec<BasicBlock, Option<Snapshot>>,
    visited: BitSet<BasicBlock>,
    queue: WorkQueue<'ck>,
}

/// Fields shared by the top-level function and its nested closure/generators
struct Inherited<'ck, M> {
    /// [`Expr`]s used to instantiate the early bound refinement parameters of the top-level function
    /// signature
    ghost_stmts: &'ck UnordMap<LocalDefId, GhostStatements>,
    mode: &'ck mut M,
    config: CheckerConfig,
}

impl<'ck, M: Mode> Inherited<'ck, M> {
    fn new(
        mode: &'ck mut M,
        ghost_stmts: &'ck UnordMap<LocalDefId, GhostStatements>,
        config: CheckerConfig,
    ) -> Result<Self> {
        Ok(Self { ghost_stmts, mode, config })
    }

    fn reborrow(&mut self) -> Inherited<M> {
        Inherited { ghost_stmts: self.ghost_stmts, mode: &mut *self.mode, config: self.config }
    }
}

pub(crate) trait Mode: Sized {
    const NAME: &str;

    fn enter_basic_block<'ck, 'genv, 'tcx>(
        ck: &mut Checker<'ck, 'genv, 'tcx, Self>,
        infcx: &mut InferCtxt<'_, 'genv, 'tcx>,
        bb: BasicBlock,
    ) -> TypeEnv<'ck>;

    fn check_goto_join_point<'genv, 'tcx>(
        ck: &mut Checker<'_, 'genv, 'tcx, Self>,
        infcx: InferCtxt<'_, 'genv, 'tcx>,
        env: TypeEnv,
        terminator_span: Span,
        target: BasicBlock,
    ) -> Result<bool>;

    fn clear(ck: &mut Checker<Self>, bb: BasicBlock);
}

pub(crate) struct ShapeMode {
    bb_envs: FxHashMap<LocalDefId, FxHashMap<BasicBlock, BasicBlockEnvShape>>,
}

pub(crate) struct RefineMode {
    bb_envs: FxHashMap<LocalDefId, FxHashMap<BasicBlock, BasicBlockEnv>>,
}

/// The result of running the shape phase.
pub(crate) struct ShapeResult(FxHashMap<LocalDefId, FxHashMap<BasicBlock, BasicBlockEnvShape>>);

/// A `Guard` describes extra "control" information that holds at the start of a successor basic block
#[derive(Debug)]
enum Guard {
    /// No extra information holds, e.g., for a plain goto.
    None,
    /// A predicate that can be assumed, e.g., in the branches of an if-then-else.
    Pred(Expr),
    /// The corresponding place was found to be of a particular variant.
    Match(Place, VariantIdx),
}

impl<'ck, 'genv, 'tcx> Checker<'ck, 'genv, 'tcx, ShapeMode> {
    pub(crate) fn run_in_shape_mode(
        genv: GlobalEnv<'genv, 'tcx>,
        def_id: LocalDefId,
        ghost_stmts: &'ck UnordMap<LocalDefId, GhostStatements>,
        config: CheckerConfig,
    ) -> Result<ShapeResult> {
        dbg::shape_mode_span!(genv.tcx(), def_id).in_scope(|| {
            let span = genv.tcx().def_span(def_id);
            let mut mode = ShapeMode { bb_envs: FxHashMap::default() };

            // In shape mode we don't care about kvars
            let kvars = KVarGen::dummy();
            let mut root_ctxt =
                InferCtxtRoot::new(genv, def_id.to_def_id(), kvars, None).with_span(span)?;

            let inherited = Inherited::new(&mut mode, ghost_stmts, config)?;

            let body = genv.mir(def_id).with_span(span)?;
            let infcx = root_ctxt.infcx(def_id.to_def_id(), &body.infcx);
            let poly_sig = genv
                .fn_sig(def_id)
                .with_span(span)?
                .instantiate_identity()
                .normalize_projections(infcx.genv, infcx.region_infcx, infcx.def_id)
                .with_span(span)?;
            Checker::run(infcx, def_id, inherited, poly_sig)?;

            Ok(ShapeResult(mode.bb_envs))
        })
    }
}

impl<'ck, 'genv, 'tcx> Checker<'ck, 'genv, 'tcx, RefineMode> {
    pub(crate) fn run_in_refine_mode(
        genv: GlobalEnv<'genv, 'tcx>,
        def_id: LocalDefId,
        ghost_stmts: &'ck UnordMap<LocalDefId, GhostStatements>,
        bb_env_shapes: ShapeResult,
        config: CheckerConfig,
    ) -> Result<(RefineTree, KVarGen)> {
        let span = genv.tcx().def_span(def_id);
        let mut kvars = fixpoint_encoding::KVarGen::new();
        let bb_envs = bb_env_shapes.into_bb_envs(&mut kvars);

        let mut root_ctxt =
            InferCtxtRoot::new(genv, def_id.to_def_id(), kvars, None).with_span(span)?;

        dbg::refine_mode_span!(genv.tcx(), def_id, bb_envs).in_scope(|| {
            // Check the body of the function def_id against its signature
            let mut mode = RefineMode { bb_envs };
            let inherited = Inherited::new(&mut mode, ghost_stmts, config)?;
            let body = genv.mir(def_id).with_span(span)?;
            let infcx = root_ctxt.infcx(def_id.to_def_id(), &body.infcx);
            let poly_sig = genv
                .fn_sig(def_id)
                .with_span(span)?
                .instantiate_identity()
                .normalize_projections(infcx.genv, infcx.region_infcx, infcx.def_id)
                .with_span(span)?;
            Checker::run(infcx, def_id, inherited, poly_sig)?;

            Ok(root_ctxt.split())
        })
    }
}

fn find_trait_item(
    genv: &GlobalEnv<'_, '_>,
    def_id: LocalDefId,
) -> QueryResult<Option<(crate::rty::TraitRef, DefId)>> {
    let tcx = genv.tcx();
    let def_id = def_id.to_def_id();
    if let Some(impl_id) = tcx.impl_of_method(def_id)
        && let Some(impl_trait_ref) = genv.impl_trait_ref(impl_id)?
    {
        let impl_trait_ref = impl_trait_ref.instantiate_identity();
        let trait_item_id = tcx.associated_item(def_id).trait_item_def_id.unwrap(); // this is always some because we've checked `impl_trait_ref` is `Some`
        return Ok(Some((impl_trait_ref, trait_item_id)));
    }
    Ok(None)
}

/// The function `check_fn_subtyping` does a function subtyping check between
/// the sub-type (T_f) corresponding to the type of `def_id` @ `args` and the
/// super-type (T_g) corresponding to the `oblig_sig`. This subtyping is handled
/// as akin to the code
///
///   T_f := (S1,...,Sn) -> S
///   T_g := (T1,...,Tn) -> T
///   T_f <: T_g
///
///  fn g(x1:T1,...,xn:Tn) -> T {
///      f(x1,...,xn)
///  }
/// TODO: copy rules from SLACK.
fn check_fn_subtyping<'genv, 'tcx>(
    genv: GlobalEnv<'genv, 'tcx>,
    infcx: &mut InferCtxt<'_, 'genv, 'tcx>,
    def_id: &DefId,
    generic_args: &[GenericArg],
    oblig_sig: EarlyBinder<rty::PolyFnSig>,
    oblig_args: Option<(&GenericArgs, &RefineArgs)>,
    span: Span,
) -> Result {
    let mut infcx = infcx.at(span);
    let tcx = genv.tcx();
    let fn_def_sig = genv.fn_sig(*def_id).with_span(span)?;

    let oblig_sig = if let Some((oblig_args, refine_args)) = oblig_args {
        oblig_sig.instantiate(tcx, oblig_args, refine_args)
    } else {
        oblig_sig.instantiate_identity()
    };
    let oblig_sig =
        oblig_sig.replace_bound_vars(|_| rty::ReErased, |sort, _| infcx.define_vars(sort));

    let oblig_sig = {
        oblig_sig
            .normalize_projections(genv, infcx.region_infcx, *def_id)
            .with_span(span)?
    };

    // 1. Unpack `T_g` input types
    let actuals = oblig_sig
        .inputs()
        .iter()
        .map(|ty| infcx.unpack(ty))
        .collect_vec();
    let actuals = infer_under_mut_ref_hack(&mut infcx, &actuals[..], fn_def_sig.as_ref());

    // 2. Fresh names for `T_f` refine-params / Instantiate fn_def_sig and normalize it
    infcx.push_scope();
    let refine_args = infcx.instantiate_refine_args(*def_id).with_span(span)?;
    let fn_def_sig = fn_def_sig.instantiate(tcx, generic_args, &refine_args);
    let fn_def_sig = fn_def_sig
        .replace_bound_vars(|_| rty::ReErased, |sort, mode| infcx.fresh_infer_var(sort, mode))
        .normalize_projections(genv, infcx.region_infcx, *def_id)
        .with_span(span)?;

    // 3. INPUT subtyping (g-input <: f-input)
    // TODO: Check requires predicates (?)
    // for requires in fn_def_sig.requires() {
    //     at.check_pred(requires, ConstrReason::Call);
    // }
    if !fn_def_sig.requires().is_empty() {
        span_bug!(span, "Not yet handled: requires predicates {def_id:?}");
    }
    for (actual, formal) in iter::zip(actuals, fn_def_sig.inputs()) {
        let (formal, pred) = formal.unconstr();
        infcx.check_pred(&pred, ConstrReason::Call);
        // see: TODO(pack-closure)
        match (actual.kind(), formal.kind()) {
            (TyKind::Ptr(PtrKind::Mut(_), _), _) => {
                bug!("Not yet handled: FnDef subtyping with Ptr");
            }
            _ => {
                infcx
                    .subtyping(&actual, &formal, ConstrReason::Call)
                    .with_span(span)?;
            }
        }
    }

    // 4. Plug in the EVAR solution / replace evars
    let evars_sol = infcx.pop_scope().with_span(span)?;
    infcx.replace_evars(&evars_sol);
    let output = fn_def_sig
        .output()
        .replace_evars(&evars_sol)
        .replace_bound_refts_with(|sort, _, _| infcx.define_vars(sort));

    // 5. OUTPUT subtyping (f_out <: g_out)
    // RJ: new `at` to avoid borrowing errors...!
    infcx.push_scope();
    let oblig_output = oblig_sig
        .output()
        .replace_bound_refts_with(|sort, mode, _| infcx.fresh_infer_var(sort, mode));
    infcx
        .subtyping(&output.ret, &oblig_output.ret, ConstrReason::Ret)
        .with_span(span)?;
    let evars_sol = infcx.pop_scope().with_span(span)?;
    infcx.replace_evars(&evars_sol);

    if !output.ensures.is_empty() || !oblig_output.ensures.is_empty() {
        span_bug!(span, "Not yet handled: subtyping with ensures predicates {def_id:?}");
    }

    Ok(())
}

/// Trait subtyping check, which makes sure that the type for an impl method (def_id)
/// is a subtype of the corresponding trait method.
pub fn trait_impl_subtyping(
    genv: GlobalEnv,
    def_id: LocalDefId,
    span: Span,
) -> Result<Option<(RefineTree, KVarGen)>> {
    // Skip the check if this is not an impl method
    let Some((trait_ref, trait_method_id)) = find_trait_item(&genv, def_id).with_span(span)? else {
        return Ok(None);
    };
    // Skip the check if either the trait-method or the impl-method are marked as `trusted_impl`
    if genv.has_trusted_impl(trait_method_id) || genv.has_trusted_impl(def_id.to_def_id()) {
        return Ok(None);
    }
    let kvars = KVarGen::new();
    let bb_envs: FxHashMap<LocalDefId, FxHashMap<BasicBlock, BasicBlockEnv>> = FxHashMap::default();
    let mut root_ctxt =
        InferCtxtRoot::new(genv, trait_method_id, kvars, Some(&trait_ref.args)).with_span(span)?;

    dbg::refine_mode_span!(genv.tcx(), def_id, bb_envs).in_scope(|| {
        let rustc_infcx = genv.tcx().infer_ctxt().build();
        let mut infcx = root_ctxt.infcx(trait_method_id, &rustc_infcx);
        let trait_fn_sig = genv.fn_sig(trait_method_id).with_span(span)?;
        let tcx = genv.tcx();
        let impl_id = tcx.impl_of_method(def_id.to_def_id()).unwrap();
        let impl_args = GenericArg::identity_for_item(genv, def_id).with_span(span)?;
        let trait_args = impl_args.rebase_onto(&tcx, impl_id, &trait_ref.args);
        let trait_refine_args =
            RefineArgs::identity_for_item(&genv, trait_method_id).with_span(span)?;

        check_fn_subtyping(
            genv,
            &mut infcx,
            &def_id.to_def_id(),
            &impl_args,
            trait_fn_sig,
            Some((&trait_args, &trait_refine_args)),
            span,
        )
    })?;
    Ok(Some(root_ctxt.split()))
}

impl<'ck, 'genv, 'tcx, M: Mode> Checker<'ck, 'genv, 'tcx, M> {
    fn run(
        mut infcx: InferCtxt<'_, 'genv, 'tcx>,
        def_id: LocalDefId,
        inherited: Inherited<'ck, M>,
        poly_sig: PolyFnSig,
    ) -> Result {
        let genv = infcx.genv;
        let span = genv.tcx().def_span(def_id);

        let body = genv.mir(def_id).with_span(span)?;
        let generics = genv.generics_of(def_id).with_span(span)?;

        let fn_sig = poly_sig
            .replace_bound_vars(|_| rty::ReErased, |sort, _| infcx.define_vars(sort))
            .normalize_projections(infcx.genv, infcx.region_infcx, infcx.def_id)
            .with_span(span)?;

        let mut env = TypeEnv::new(&mut infcx, &body, &fn_sig, inherited.config.check_overflow);

        // (NOTE:YIELD) per https://doc.rust-lang.org/beta/nightly-rustc/rustc_middle/mir/enum.TerminatorKind.html#variant.Yield
        //   "execution of THIS function continues at the `resume` basic block, with THE SECOND ARGUMENT WRITTEN
        //    to the `resume_arg` place..."
        let resume_ty = if genv.tcx().is_coroutine(def_id.to_def_id()) {
            Some(fn_sig.inputs()[1].clone())
        } else {
            None
        };
        let mut ck = Checker {
            def_id,
            genv,
            generics,
            inherited,
            body: &body,
            resume_ty,
            visited: BitSet::new_empty(body.basic_blocks.len()),
            output: fn_sig.output().clone(),
            snapshots: IndexVec::from_fn_n(|_| None, body.basic_blocks.len()),
            queue: WorkQueue::empty(body.basic_blocks.len(), body.dominators()),
        };
        ck.check_ghost_statements_at(&mut infcx, &mut env, Point::FunEntry, body.span())?;

        ck.check_goto(infcx.branch(), env, body.span(), START_BLOCK)?;
        while let Some(bb) = ck.queue.pop() {
            if ck.visited.contains(bb) {
                let snapshot = ck.snapshot_at_dominator(bb);
                infcx.clean_subtree(snapshot);
                M::clear(&mut ck, bb);
            }

            let snapshot = ck.snapshot_at_dominator(bb);
            let mut infcx = infcx.change_root(snapshot);
            let mut env = M::enter_basic_block(&mut ck, &mut infcx, bb);
            env.unpack(&mut infcx, ck.config().check_overflow);
            ck.check_basic_block(infcx, env, bb)?;
        }

        Ok(())
    }

    fn check_basic_block(
        &mut self,
        mut infcx: InferCtxt<'_, 'genv, 'tcx>,
        mut env: TypeEnv,
        bb: BasicBlock,
    ) -> Result {
        dbg::basic_block_start!(bb, infcx, env);

        self.visited.insert(bb);
        let data = &self.body.basic_blocks[bb];
        let mut last_stmt_span = None;
        let mut location = Location { block: bb, statement_index: 0 };
        for stmt in &data.statements {
            let span = stmt.source_info.span;
            self.check_ghost_statements_at(
                &mut infcx,
                &mut env,
                Point::BeforeLocation(location),
                span,
            )?;
            bug::track_span(span, || {
                dbg::statement!("start", stmt, infcx, env);
                self.check_statement(&mut infcx, &mut env, stmt)?;
                dbg::statement!("end", stmt, infcx, env);
                Ok(())
            })?;
            if !stmt.is_nop() {
                last_stmt_span = Some(span);
            }
            location = location.successor_within_block();
        }

        if let Some(terminator) = &data.terminator {
            let span = terminator.source_info.span;
            self.check_ghost_statements_at(
                &mut infcx,
                &mut env,
                Point::BeforeLocation(location),
                span,
            )?;
            bug::track_span(span, || {
                dbg::terminator!("start", terminator, infcx, env);
                let successors =
                    self.check_terminator(&mut infcx, &mut env, terminator, last_stmt_span)?;
                dbg::terminator!("end", terminator, infcx, env);

                self.snapshots[bb] = Some(infcx.snapshot());
                let term_span = last_stmt_span.unwrap_or(span);
                self.check_successors(infcx, env, bb, term_span, successors)
            })?;
        }
        Ok(())
    }

    fn check_assign_ty(
        &mut self,
        infcx: &mut InferCtxt,
        env: &mut TypeEnv,
        place: &Place,
        ty: Ty,
        source_info: SourceInfo,
    ) -> Result {
        let ty = infcx
            .hoister(AssumeInvariants::yes(self.check_overflow()))
            .hoist(&ty);
        env.assign(&mut infcx.at(source_info.span), place, ty)
            .with_src_info(source_info)
    }

    fn check_statement(
        &mut self,
        infcx: &mut InferCtxt<'_, 'genv, 'tcx>,
        env: &mut TypeEnv,
        stmt: &Statement,
    ) -> Result {
        let stmt_span = stmt.source_info.span;
        match &stmt.kind {
            StatementKind::Assign(place, rvalue) => {
                let ty = self.check_rvalue(infcx, env, stmt_span, rvalue)?;
                self.check_assign_ty(infcx, env, place, ty, stmt.source_info)?;
            }
            StatementKind::SetDiscriminant { .. } => {
                // TODO(nilehmann) double check here that the place is unfolded to
                // the correct variant. This should be guaranteed by rustc
            }
            StatementKind::FakeRead(_) => {
                // TODO(nilehmann) fake reads should be folding points
            }
            StatementKind::AscribeUserType(_, _) => {
                // User ascriptions affect nll, but no refinement type checking.
                // Maybe we can use this to associate refinement type to locals.
            }
            StatementKind::PlaceMention(_) => {
                // Place mentions are a no-op used to detect uses of unsafe that would
                // otherwise be optimized away.
            }
            StatementKind::Nop => {}
            StatementKind::Intrinsic(NonDivergingIntrinsic::Assume(op)) => {
                // Currently, we only have the `assume` intrinsic, which if we're to trust rustc should be a NOP.
                // TODO: There may be a use-case to actually "assume" the bool index associated with the operand,
                // i.e. to strengthen the `rcx` / `env` with the assumption that the bool-index is in fact `true`...
                let _ = self.check_operand(infcx, env, stmt_span, op)?;
            }
        }
        Ok(())
    }

    fn is_exit_block(&self, bb: BasicBlock) -> bool {
        let data = &self.body.basic_blocks[bb];
        let is_no_op = data.statements.iter().all(Statement::is_nop);
        let is_ret = match &data.terminator {
            None => false,
            Some(term) => term.is_return(),
        };
        is_no_op && is_ret
    }

    /// For `check_terminator`, the output `Vec<BasicBlock, Guard>` denotes,
    /// - `BasicBlock` "successors" of the current terminator, and
    /// - `Guard` are extra control information from, e.g. the `SwitchInt` (or `Assert`)
    ///    you can assume when checking the corresponding successor.
    fn check_terminator(
        &mut self,
        infcx: &mut InferCtxt<'_, 'genv, 'tcx>,
        env: &mut TypeEnv,
        terminator: &Terminator<'tcx>,
        last_stmt_span: Option<Span>,
    ) -> Result<Vec<(BasicBlock, Guard)>> {
        let source_info = terminator.source_info;
        let terminator_span = source_info.span;
        match &terminator.kind {
            TerminatorKind::Return => {
                self.check_ret(infcx, env, last_stmt_span.unwrap_or(terminator_span))?;
                Ok(vec![])
            }
            TerminatorKind::Unreachable => Ok(vec![]),
            TerminatorKind::CoroutineDrop => Ok(vec![]),
            TerminatorKind::Goto { target } => Ok(vec![(*target, Guard::None)]),
            TerminatorKind::Yield { resume, resume_arg, .. } => {
                if let Some(resume_ty) = self.resume_ty.clone() {
                    self.check_assign_ty(infcx, env, resume_arg, resume_ty, source_info)?;
                } else {
                    bug!("yield in non-generator function");
                }
                Ok(vec![(*resume, Guard::None)])
            }
            TerminatorKind::SwitchInt { discr, targets } => {
                let discr_ty = self.check_operand(infcx, env, terminator_span, discr)?;
                if discr_ty.is_integral() || discr_ty.is_bool() {
                    Ok(Self::check_if(&discr_ty, targets))
                } else {
                    Ok(Self::check_match(&discr_ty, targets))
                }
            }
            TerminatorKind::Call { kind, args, destination, target, .. } => {
                let actuals = self.check_operands(infcx, env, terminator_span, args)?;
<<<<<<< HEAD

                let (func_id, call_args) = resolved_call;
                let fn_sig = self
                    .genv
                    .fn_sig(*func_id)
                    .with_src_info(terminator.source_info)?;

                let generic_args = instantiate_args_for_fun_call(
                    self.genv,
                    self.def_id.to_def_id(),
                    *func_id,
                    &call_args.lowered,
                )
                .with_src_info(terminator.source_info)?;

                let ret = self.check_call(
                    infcx,
                    env,
                    terminator_span,
                    *func_id,
                    fn_sig,
                    &generic_args,
                    &actuals,
                )?;
=======
                let ret = match kind {
                    mir::CallKind::FnDef { resolved_id, resolved_args, .. } => {
                        let fn_sig = self
                            .genv
                            .fn_sig(*resolved_id)
                            .with_src_info(terminator.source_info)?;

                        let generic_args = instantiate_args_for_fun_call(
                            self.genv,
                            &self.generics,
                            *resolved_id,
                            &resolved_args.lowered,
                        )
                        .with_src_info(terminator.source_info)?;

                        self.check_call(
                            infcx,
                            env,
                            terminator_span,
                            Some(*resolved_id),
                            fn_sig,
                            &generic_args,
                            &actuals,
                        )?
                    }
                    mir::CallKind::FnPtr { operand, .. } => {
                        let ty = self.check_operand(infcx, env, terminator_span, operand)?;
                        if let TyKind::Indexed(BaseTy::FnPtr(fn_sig), _) = infcx.unpack(&ty).kind()
                        {
                            self.check_call(
                                infcx,
                                env,
                                terminator_span,
                                None,
                                EarlyBinder(fn_sig.clone()),
                                &[],
                                &actuals,
                            )?
                        } else {
                            bug!("TODO: fnptr call {ty:?}")
                        }
                    }
                };
>>>>>>> 689fed1c

                let ret = infcx.unpack(&ret);
                infcx.assume_invariants(&ret, self.check_overflow());

                env.assign(&mut infcx.at(terminator_span), destination, ret)
                    .with_span(terminator_span)?;

                if let Some(target) = target {
                    Ok(vec![(*target, Guard::None)])
                } else {
                    Ok(vec![])
                }
            }
            TerminatorKind::Assert { cond, expected, target, msg } => {
                Ok(vec![(
                    *target,
                    self.check_assert(infcx, env, terminator_span, cond, *expected, msg)?,
                )])
            }
            TerminatorKind::Drop { place, target, .. } => {
                let _ = env.move_place(&mut infcx.at(terminator_span), place);
                Ok(vec![(*target, Guard::None)])
            }
            TerminatorKind::FalseEdge { real_target, .. } => Ok(vec![(*real_target, Guard::None)]),
            TerminatorKind::FalseUnwind { real_target, .. } => {
                Ok(vec![(*real_target, Guard::None)])
            }
            TerminatorKind::UnwindResume => bug!("TODO: implement checking of cleanup code"),
        }
    }

    fn check_ret(
        &mut self,
        infcx: &mut InferCtxt<'_, 'genv, 'tcx>,
        env: &mut TypeEnv,
        span: Span,
    ) -> Result {
        infcx.push_scope();

        let mut at = infcx.at(span);

        let ret_place_ty = env.lookup_place(&mut at, Place::RETURN).with_span(span)?;

        let output = self
            .output
            .replace_bound_refts_with(|sort, mode, _| at.fresh_infer_var(sort, mode));

        let obligations = at
            .subtyping(&ret_place_ty, &output.ret, ConstrReason::Ret)
            .with_span(span)?;

        for constraint in &output.ensures {
            match constraint {
                Ensures::Type(path, ty) => {
                    let actual_ty = env.get(path);
                    at.subtyping(&actual_ty, ty, ConstrReason::Ret)
                        .with_span(span)?;
                }
                Ensures::Pred(e) => {
                    at.check_pred(e, ConstrReason::Ret);
                }
            }
        }

        let evars_sol = infcx.pop_scope().with_span(span)?;
        infcx.replace_evars(&evars_sol);

        self.check_closure_clauses(infcx, infcx.snapshot(), &obligations, span)
    }

    #[expect(clippy::too_many_arguments)]
    fn check_call(
        &mut self,
        infcx: &mut InferCtxt<'_, 'genv, 'tcx>,
        env: &mut TypeEnv,
        span: Span,
        callee_def_id: Option<DefId>,
        fn_sig: EarlyBinder<PolyFnSig>,
        generic_args: &[GenericArg],
        actuals: &[Ty],
    ) -> Result<Ty> {
        let genv = self.genv;
        let tcx = genv.tcx();

        let actuals = infer_under_mut_ref_hack(infcx, actuals, fn_sig.as_ref());

        infcx.push_scope();
        let snapshot = infcx.snapshot();

        // Replace holes in generic arguments with fresh inference variables
        let generic_args = infcx.instantiate_generic_args(generic_args);

        // Generate fresh inference variables for refinement arguments
        let refine_args = match callee_def_id {
            Some(callee_def_id) => {
                infcx
                    .instantiate_refine_args(callee_def_id)
                    .with_span(span)?
            }
            None => {
                vec![]
            }
        };

        // Instantiate function signature and normalize it
        let fn_sig = fn_sig
            .instantiate(tcx, &generic_args, &refine_args)
            .replace_bound_vars(|_| rty::ReErased, |sort, mode| infcx.fresh_infer_var(sort, mode))
            .normalize_projections(genv, infcx.region_infcx, infcx.def_id)
            .with_span(span)?;

        let mut at = infcx.at(span);

        // Check requires predicates
        for requires in fn_sig.requires() {
            at.check_pred(requires, ConstrReason::Call);
        }

        // Check arguments
        for (actual, formal) in iter::zip(actuals, fn_sig.inputs()) {
            let formal = formal.shallow_canonicalize();
            if let CanonicalTy::Constr(constr_ty) = &formal {
                at.check_pred(&constr_ty.pred(), ConstrReason::Call);
                match (actual.kind(), constr_ty.ty().kind()) {
                    (TyKind::Ptr(PtrKind::Mut(_), path1), TyKind::StrgRef(_, path2, ty2)) => {
                        let ty1 = env.get(path1);
                        at.unify_exprs(&path1.to_expr(), &path2.to_expr());
                        at.subtyping(&ty1, ty2, ConstrReason::Call)
                            .with_span(span)?;
                        continue;
                    }
                    (TyKind::Ptr(PtrKind::Mut(re), path), Ref!(_, bound, Mutability::Mut)) => {
                        env.ptr_to_ref(
                            &mut at,
                            ConstrReason::Call,
                            *re,
                            path,
                            PtrToRefBound::Ty(bound.clone()),
                        )
                        .with_span(span)?;
                        continue;
                    }
                    _ => {}
                }
            }
            at.subtyping(&actual, &formal.to_ty(), ConstrReason::Call)
                .with_span(span)?;
        }

        let clauses = match callee_def_id {
            Some(callee_def_id) => {
                genv.predicates_of(callee_def_id)
                    .with_span(span)?
                    .predicates()
                    .instantiate(tcx, &generic_args, &refine_args)
            }
            None => crate::rty::List::empty(),
        };

        at.check_non_closure_clauses(&clauses, ConstrReason::Call)
            .with_span(span)?;

        // Replace evars
        let evars_sol = infcx.pop_scope().with_span(span)?;
        env.replace_evars(&evars_sol);
        infcx.replace_evars(&evars_sol);

        let output = fn_sig
            .output()
            .replace_evars(&evars_sol)
            .replace_bound_refts_with(|sort, _, _| infcx.define_vars(sort));

        for ensures in &output.ensures {
            match ensures {
                Ensures::Type(path, updated_ty) => {
                    let updated_ty = infcx.unpack(updated_ty);
                    infcx.assume_invariants(&updated_ty, self.check_overflow());
                    env.update_path(path, updated_ty);
                }
                Ensures::Pred(e) => infcx.assume_pred(e),
            }
        }
        self.check_closure_clauses(infcx, snapshot, &clauses, span)?;

        Ok(output.ret)
    }

    fn check_oblig_generator_pred(
        &mut self,
        infcx: &mut InferCtxt<'_, 'genv, 'tcx>,
        snapshot: &Snapshot,
        gen_pred: CoroutineObligPredicate,
    ) -> Result {
        #[expect(clippy::disallowed_methods, reason = "generators cannot be extern speced")]
        let def_id = gen_pred.def_id.expect_local();
        let span = self.genv.tcx().def_span(def_id);
        let body = self.genv.mir(def_id).with_span(span)?;
        Checker::run(
            infcx.change_item(def_id, &body.infcx, snapshot),
            def_id,
            self.inherited.reborrow(),
            gen_pred.to_poly_fn_sig(),
        )
    }

    fn check_oblig_fn_trait_pred(
        &mut self,
        infcx: &mut InferCtxt<'_, 'genv, 'tcx>,
        snapshot: &Snapshot,
        fn_trait_pred: FnTraitPredicate,
        span: Span,
    ) -> Result {
        let self_ty = fn_trait_pred.self_ty.as_bty_skipping_existentials();
        match self_ty {
            Some(BaseTy::Closure(closure_id, tys, args)) => {
                #[expect(clippy::disallowed_methods, reason = "closures cannot be extern speced")]
                let local_closure_id = closure_id.expect_local();
                let span = self.genv.tcx().def_span(local_closure_id);
                let body = self.genv.mir(local_closure_id).with_span(span)?;
                Checker::run(
                    infcx.change_item(local_closure_id, &body.infcx, snapshot),
                    local_closure_id,
                    self.inherited.reborrow(),
                    fn_trait_pred.to_poly_fn_sig(*closure_id, tys.clone(), args),
                )?;
            }
            Some(BaseTy::FnDef(def_id, args)) => {
                // Generates "function subtyping" obligations between the (super-type) `oblig_sig` in the `fn_trait_pred`
                // and the (sub-type) corresponding to the signature of `def_id + args`.
                // See `tests/neg/surface/fndef00.rs`
                let oblig_sig = fn_trait_pred.fndef_poly_sig();
                check_fn_subtyping(self.genv, infcx, def_id, args, oblig_sig, None, span)?;
            }
            _ => {
                // TODO: When we allow refining closure/fn at the surface level, we would need to do some function subtyping here,
                // but for now, we can skip as all the relevant types are unrefined.
                // See issue-767.rs
            }
        }
        Ok(())
    }

    fn check_closure_clauses(
        &mut self,
        infcx: &mut InferCtxt<'_, 'genv, 'tcx>,
        snapshot: Snapshot,
        clauses: &[Clause],
        span: Span,
    ) -> Result {
        for clause in clauses {
            match clause.kind_skipping_binder() {
                rty::ClauseKind::FnTrait(fn_trait_pred) => {
                    self.check_oblig_fn_trait_pred(infcx, &snapshot, fn_trait_pred, span)?;
                }
                rty::ClauseKind::CoroutineOblig(gen_pred) => {
                    self.check_oblig_generator_pred(infcx, &snapshot, gen_pred)?;
                }
                rty::ClauseKind::Projection(_)
                | rty::ClauseKind::Trait(_)
                | rty::ClauseKind::TypeOutlives(_)
                | rty::ClauseKind::ConstArgHasType(_, _) => {}
            }
        }
        Ok(())
    }

    fn check_assert(
        &mut self,
        infcx: &mut InferCtxt,
        env: &mut TypeEnv,
        terminator_span: Span,
        cond: &Operand,
        expected: bool,
        msg: &AssertKind,
    ) -> Result<Guard> {
        let ty = self.check_operand(infcx, env, terminator_span, cond)?;
        let TyKind::Indexed(BaseTy::Bool, idx) = ty.kind() else {
            tracked_span_bug!("unexpected ty `{ty:?}`");
        };
        let pred = if expected { idx.clone() } else { idx.not() };

        let msg = match msg {
            AssertKind::DivisionByZero => "possible division by zero",
            AssertKind::BoundsCheck => "possible out-of-bounds access",
            AssertKind::RemainderByZero => "possible remainder with a divisor of zero",
            AssertKind::Overflow(mir::BinOp::Div) => "possible division with overflow",
            AssertKind::Overflow(mir::BinOp::Rem) => "possible reminder with overflow",
            AssertKind::Overflow(_) => return Ok(Guard::Pred(pred)),
        };
        infcx
            .at(terminator_span)
            .check_pred(&pred, ConstrReason::Assert(msg));
        Ok(Guard::Pred(pred))
    }

    fn check_if(discr_ty: &Ty, targets: &SwitchTargets) -> Vec<(BasicBlock, Guard)> {
        let mk = |bits| {
            match discr_ty.kind() {
                TyKind::Indexed(BaseTy::Bool, idx) => {
                    if bits == 0 {
                        idx.not()
                    } else {
                        idx.clone()
                    }
                }
                TyKind::Indexed(bty @ (BaseTy::Int(_) | BaseTy::Uint(_)), idx) => {
                    Expr::eq(idx.clone(), Expr::from_bits(bty, bits))
                }
                _ => tracked_span_bug!("unexpected discr_ty {:?}", discr_ty),
            }
        };

        let mut successors = vec![];

        for (bits, bb) in targets.iter() {
            successors.push((bb, Guard::Pred(mk(bits))));
        }
        let otherwise = Expr::and_from_iter(targets.iter().map(|(bits, _)| mk(bits).not()));
        successors.push((targets.otherwise(), Guard::Pred(otherwise)));

        successors
    }

    fn check_match(discr_ty: &Ty, targets: &SwitchTargets) -> Vec<(BasicBlock, Guard)> {
        let (adt_def, place) = discr_ty.expect_discr();

        let mut successors = vec![];
        let mut remaining: FxHashMap<u128, VariantIdx> = adt_def
            .discriminants()
            .map(|(idx, discr)| (discr, idx))
            .collect();
        for (bits, bb) in targets.iter() {
            let variant_idx = remaining
                .remove(&bits)
                .expect("value doesn't correspond to any variant");
            successors.push((bb, Guard::Match(place.clone(), variant_idx)));
        }

        if remaining.len() == 1 {
            let (_, variant_idx) = remaining
                .into_iter()
                .next()
                .unwrap_or_else(|| tracked_span_bug!());
            successors.push((targets.otherwise(), Guard::Match(place.clone(), variant_idx)));
        } else {
            successors.push((targets.otherwise(), Guard::None));
        }

        successors
    }

    fn check_successors(
        &mut self,
        mut infcx: InferCtxt<'_, 'genv, 'tcx>,
        env: TypeEnv,
        from: BasicBlock,
        terminator_span: Span,
        successors: Vec<(BasicBlock, Guard)>,
    ) -> Result {
        for (target, guard) in successors {
            let mut infcx = infcx.branch();
            let mut env = env.clone();
            match guard {
                Guard::None => {}
                Guard::Pred(expr) => {
                    infcx.assume_pred(&expr);
                }
                Guard::Match(place, variant_idx) => {
                    env.downcast(
                        &mut infcx.at(terminator_span),
                        &place,
                        variant_idx,
                        self.config(),
                    )
                    .with_span(terminator_span)?;
                }
            }
            self.check_ghost_statements_at(
                &mut infcx,
                &mut env,
                Point::Edge(from, target),
                terminator_span,
            )?;
            self.check_goto(infcx, env, terminator_span, target)?;
        }
        Ok(())
    }

    fn check_goto(
        &mut self,
        mut infcx: InferCtxt<'_, 'genv, 'tcx>,
        mut env: TypeEnv,
        span: Span,
        target: BasicBlock,
    ) -> Result {
        if self.is_exit_block(target) {
            let location = self.body.terminator_loc(target);
            self.check_ghost_statements_at(
                &mut infcx,
                &mut env,
                Point::BeforeLocation(location),
                span,
            )?;
            self.check_ret(&mut infcx, &mut env, span)
        } else if self.body.is_join_point(target) {
            if M::check_goto_join_point(self, infcx, env, span, target)? {
                self.queue.insert(target);
            }
            Ok(())
        } else {
            self.check_basic_block(infcx, env, target)
        }
    }

    fn check_rvalue(
        &mut self,
        infcx: &mut InferCtxt<'_, 'genv, 'tcx>,
        env: &mut TypeEnv,
        stmt_span: Span,
        rvalue: &Rvalue,
    ) -> Result<Ty> {
        let genv = self.genv;
        match rvalue {
            Rvalue::Use(operand) => self.check_operand(infcx, env, stmt_span, operand),
            Rvalue::Repeat(operand, c) => {
                let ty = self.check_operand(infcx, env, stmt_span, operand)?;
                Ok(Ty::array(ty, c.clone()))
            }
            Rvalue::Ref(r, BorrowKind::Mut { .. }, place) => {
                env.borrow(&mut infcx.at(stmt_span), *r, Mutability::Mut, place)
                    .with_span(stmt_span)
            }
            Rvalue::Ref(r, BorrowKind::Shared | BorrowKind::Fake(..), place) => {
                env.borrow(&mut infcx.at(stmt_span), *r, Mutability::Not, place)
                    .with_span(stmt_span)
            }
            Rvalue::RawPtr(mutbl, place) => {
                // ignore any refinements on the type stored at place
                let ty = self
                    .refine_default(&env.lookup_rust_ty(genv, place).with_span(stmt_span)?)
                    .with_span(stmt_span)?;
                Ok(BaseTy::RawPtr(ty, *mutbl).to_ty())
            }
            Rvalue::Len(place) => self.check_len(infcx, env, stmt_span, place),
            Rvalue::Cast(kind, op, to) => {
                let from = self.check_operand(infcx, env, stmt_span, op)?;
                self.check_cast(infcx, env, stmt_span, *kind, &from, to)
            }
            Rvalue::BinaryOp(bin_op, op1, op2) => {
                self.check_binary_op(infcx, env, stmt_span, *bin_op, op1, op2)
            }
            Rvalue::NullaryOp(null_op, ty) => Ok(self.check_nullary_op(*null_op, ty)),
            Rvalue::UnaryOp(un_op, op) => self.check_unary_op(infcx, env, stmt_span, *un_op, op),
            Rvalue::Discriminant(place) => {
                let ty = env
                    .lookup_place(&mut infcx.at(stmt_span), place)
                    .with_span(stmt_span)?;
                // HACK(nilehmann, mut-ref-unfolding) place should be unfolded here.
                let (adt_def, ..) = ty
                    .as_bty_skipping_existentials()
                    .unwrap_or_else(|| tracked_span_bug!())
                    .expect_adt();
                Ok(Ty::discr(adt_def.clone(), place.clone()))
            }
            Rvalue::Aggregate(
                AggregateKind::Adt(def_id, variant_idx, args, _, field_idx),
                operands,
            ) => {
                let actuals = self.check_operands(infcx, env, stmt_span, operands)?;
                let sig = genv
                    .variant_sig(*def_id, *variant_idx)
                    .with_span(stmt_span)?
                    .ok_or_else(|| CheckerError::opaque_struct(*def_id, stmt_span))?
<<<<<<< HEAD
                    .to_poly_fn_sig();
                let args =
                    instantiate_args_for_constructor(genv, self.def_id.to_def_id(), *def_id, args)
                        .with_span(stmt_span)?;
                self.check_call(infcx, env, stmt_span, *def_id, sig, &args, &actuals)
=======
                    .to_poly_fn_sig(*field_idx);

                let args = instantiate_args_for_constructor(genv, &self.generics, *def_id, args)
                    .with_span(stmt_span)?;
                self.check_call(infcx, env, stmt_span, Some(*def_id), sig, &args, &actuals)
>>>>>>> 689fed1c
            }
            Rvalue::Aggregate(AggregateKind::Array(arr_ty), operands) => {
                let args = self.check_operands(infcx, env, stmt_span, operands)?;
                let arr_ty = self.refine_with_holes(arr_ty).with_span(stmt_span)?;
                self.check_mk_array(infcx, env, stmt_span, &args, arr_ty)
            }
            Rvalue::Aggregate(AggregateKind::Tuple, args) => {
                let tys = self.check_operands(infcx, env, stmt_span, args)?;
                Ok(Ty::tuple(tys))
            }
            Rvalue::Aggregate(AggregateKind::Closure(did, args), operands) => {
                let upvar_tys = self
                    .check_operands(infcx, env, stmt_span, operands)?
                    .into_iter()
                    .map(|ty| {
                        if let TyKind::Ptr(PtrKind::Mut(re), path) = ty.kind() {
                            env.ptr_to_ref(
                                &mut infcx.at(stmt_span),
                                ConstrReason::Other,
                                *re,
                                path,
                                PtrToRefBound::Infer,
                            )
                        } else {
                            Ok(ty.clone())
                        }
                    })
                    .try_collect_vec()
                    .with_span(stmt_span)?;

                Ok(Ty::closure(*did, upvar_tys, args))
            }
            Rvalue::Aggregate(AggregateKind::Coroutine(did, args), ops) => {
                let args = args.as_coroutine();
                let resume_ty = self.refine_default(args.resume_ty()).with_span(stmt_span)?;
                let upvar_tys = self.check_operands(infcx, env, stmt_span, ops)?;
                Ok(Ty::coroutine(*did, resume_ty, upvar_tys.into()))
            }
            Rvalue::ShallowInitBox(operand, _) => {
                self.check_operand(infcx, env, stmt_span, operand)?;
                Ty::mk_box_with_default_alloc(self.genv, Ty::uninit()).with_span(stmt_span)
            }
        }
    }

    fn check_len(
        &mut self,
        infcx: &mut InferCtxt,
        env: &mut TypeEnv,
        stmt_span: Span,
        place: &Place,
    ) -> Result<Ty> {
        let ty = env
            .lookup_place(&mut infcx.at(stmt_span), place)
            .with_span(stmt_span)?;

        let idx = match ty.kind() {
            TyKind::Indexed(BaseTy::Array(_, len), _) => Expr::from_const(self.genv.tcx(), len),
            TyKind::Indexed(BaseTy::Slice(_), idx) => idx.clone(),
            _ => tracked_span_bug!("expected array or slice type"),
        };

        Ok(Ty::indexed(BaseTy::Uint(UintTy::Usize), idx))
    }

    fn check_binary_op(
        &mut self,
        infcx: &mut InferCtxt,
        env: &mut TypeEnv,
        stmt_span: Span,
        bin_op: mir::BinOp,
        op1: &Operand,
        op2: &Operand,
    ) -> Result<Ty> {
        let check_overflow = self.check_overflow();
        let ty1 = self.check_operand(infcx, env, stmt_span, op1)?;
        let ty2 = self.check_operand(infcx, env, stmt_span, op2)?;

        match (ty1.kind(), ty2.kind()) {
            (TyKind::Indexed(bty1, idx1), TyKind::Indexed(bty2, idx2)) => {
                let rule = primops::match_bin_op(bin_op, bty1, idx1, bty2, idx2, check_overflow);
                if let Some(pre) = rule.precondition {
                    infcx.at(stmt_span).check_pred(pre.pred, pre.reason);
                }

                Ok(rule.output_type)
            }
            _ => tracked_span_bug!("incompatible types: `{ty1:?}` `{ty2:?}`"),
        }
    }

    fn check_nullary_op(&self, null_op: mir::NullOp, _ty: &ty::Ty) -> Ty {
        match null_op {
            mir::NullOp::SizeOf | mir::NullOp::AlignOf => {
                // We could try to get the layout of type to index this with the actual value, but
                // this enough for now. Revisit if we ever need the precision.
                Ty::uint(UintTy::Usize)
            }
        }
    }

    fn check_unary_op(
        &mut self,
        infcx: &mut InferCtxt<'_, 'genv, 'tcx>,
        env: &mut TypeEnv,
        stmt_span: Span,
        un_op: mir::UnOp,
        op: &Operand,
    ) -> Result<Ty> {
        let ty = self.check_operand(infcx, env, stmt_span, op)?;
        match ty.kind() {
            TyKind::Indexed(bty, idx) => {
                let rule = primops::match_un_op(un_op, bty, idx, self.check_overflow());
                if let Some(pre) = rule.precondition {
                    infcx.at(stmt_span).check_pred(pre.pred, pre.reason);
                }
                Ok(rule.output_type)
            }
            _ => tracked_span_bug!("invalid type for unary operator `{un_op:?}` `{ty:?}`"),
        }
    }

    fn check_mk_array(
        &mut self,
        infcx: &mut InferCtxt<'_, 'genv, 'tcx>,
        env: &mut TypeEnv,
        stmt_span: Span,
        args: &[Ty],
        arr_ty: Ty,
    ) -> Result<Ty> {
        infcx.push_scope();
        let arr_ty =
            arr_ty.replace_holes(|binders, kind| infcx.fresh_infer_var_for_hole(binders, kind));

        let (arr_ty, pred) = arr_ty.unconstr();
        let mut at = infcx.at(stmt_span);
        at.check_pred(&pred, ConstrReason::Other);
        for ty in args {
            // TODO(nilehmann) We should share this logic with `check_call`
            match (ty.kind(), arr_ty.kind()) {
                (TyKind::Ptr(PtrKind::Mut(re), path), Ref!(_, bound, Mutability::Mut)) => {
                    env.ptr_to_ref(
                        &mut at,
                        ConstrReason::Other,
                        *re,
                        path,
                        PtrToRefBound::Ty(bound.clone()),
                    )
                    .with_span(stmt_span)?;
                }
                _ => {
                    at.subtyping(ty, &arr_ty, ConstrReason::Other)
                        .with_span(stmt_span)?;
                }
            }
        }
        let evars = &infcx.pop_scope().with_span(stmt_span)?;
        infcx.replace_evars(evars);

        Ok(Ty::array(arr_ty, rty::Const::from_usize(self.genv.tcx(), args.len())))
    }

    fn check_cast(
        &self,
        infcx: &mut InferCtxt<'_, 'genv, 'tcx>,
        env: &mut TypeEnv,
        stmt_span: Span,
        kind: CastKind,
        from: &Ty,
        to: &ty::Ty,
    ) -> Result<Ty> {
        use ty::TyKind as RustTy;
        let ty = match kind {
            CastKind::PointerExposeProvenance => {
                match to.kind() {
                    RustTy::Int(int_ty) => Ty::int(*int_ty),
                    RustTy::Uint(uint_ty) => Ty::uint(*uint_ty),
                    _ => tracked_span_bug!("unsupported PointerExposeProvenance cast"),
                }
            }
            CastKind::IntToInt => {
                match (from.kind(), to.kind()) {
                    (Bool!(idx), RustTy::Int(int_ty)) => bool_int_cast(idx, *int_ty),
                    (Bool!(idx), RustTy::Uint(uint_ty)) => bool_uint_cast(idx, *uint_ty),
                    (Int!(int_ty1, idx), RustTy::Int(int_ty2)) => {
                        int_int_cast(idx, *int_ty1, *int_ty2)
                    }
                    (Uint!(uint_ty1, idx), RustTy::Uint(uint_ty2)) => {
                        uint_uint_cast(idx, *uint_ty1, *uint_ty2)
                    }
                    (Uint!(uint_ty, idx), RustTy::Int(int_ty)) => {
                        uint_int_cast(idx, *uint_ty, *int_ty)
                    }
                    (Int!(_, _), RustTy::Uint(uint_ty)) => Ty::uint(*uint_ty),
                    (TyKind::Discr(adt_def, _), RustTy::Int(int_ty)) => {
                        Self::discr_to_int_cast(adt_def, BaseTy::Int(*int_ty))
                    }
                    (TyKind::Discr(adt_def, _place), RustTy::Uint(uint_ty)) => {
                        Self::discr_to_int_cast(adt_def, BaseTy::Uint(*uint_ty))
                    }
                    _ => {
                        tracked_span_bug!("invalid int to int cast {from:?} --> {to:?}")
                    }
                }
            }
            CastKind::Pointer(mir::PointerCast::Unsize) => {
                self.check_unsize_cast(infcx, env, stmt_span, from, to)?
            }
            CastKind::FloatToInt
            | CastKind::IntToFloat
            | CastKind::PtrToPtr
            | CastKind::Pointer(mir::PointerCast::MutToConstPointer)
            | CastKind::Pointer(mir::PointerCast::ClosureFnPointer)
            | CastKind::Pointer(mir::PointerCast::ReifyFnPointer)
            | CastKind::PointerWithExposedProvenance => {
                self.refine_default(to).with_span(self.body.span())?
            }
        };
        Ok(ty)
    }

    fn discr_to_int_cast(adt_def: &AdtDef, bty: BaseTy) -> Ty {
        // TODO: This could be a giant disjunction, maybe better (if less precise) to use the interval?
        let vals = adt_def
            .discriminants()
            .map(|(_, idx)| Expr::eq(Expr::nu(), Expr::from_bits(&bty, idx)))
            .collect_vec();
        Ty::exists_with_constr(bty, Expr::or_from_iter(vals))
    }

    fn check_unsize_cast(
        &self,
        infcx: &mut InferCtxt<'_, 'genv, 'tcx>,
        env: &mut TypeEnv,
        span: Span,
        src: &Ty,
        dst: &ty::Ty,
    ) -> Result<Ty> {
        // Convert `ptr` to `&mut`
        let src = if let TyKind::Ptr(PtrKind::Mut(re), path) = src.kind() {
            env.ptr_to_ref(
                &mut infcx.at(span),
                ConstrReason::Other,
                *re,
                path,
                PtrToRefBound::Identity,
            )
            .with_span(span)?
        } else {
            src.clone()
        };

        if let ty::TyKind::Ref(_, deref_ty, _) = dst.kind()
            && let ty::TyKind::Dynamic(..) = deref_ty.kind()
        {
            return self.refine_default(dst).with_span(self.body.span());
        }

        // `&mut [T; n] -> &mut [T]` or `&[T; n] -> &[T]`
        if let TyKind::Indexed(BaseTy::Ref(_, deref_ty, _), _) = src.kind()
            && let TyKind::Indexed(BaseTy::Array(arr_ty, arr_len), _) = deref_ty.kind()
            && let ty::TyKind::Ref(re, _, mutbl) = dst.kind()
        {
            let idx = Expr::from_const(self.genv.tcx(), arr_len);
            Ok(Ty::mk_ref(*re, Ty::indexed(BaseTy::Slice(arr_ty.clone()), idx), *mutbl))

        // `Box<[T; n]> -> Box<[T]>`
        } else if let TyKind::Indexed(BaseTy::Adt(adt_def, args), _) = src.kind()
            && adt_def.is_box()
            && let (deref_ty, alloc_ty) = args.box_args()
            && let TyKind::Indexed(BaseTy::Array(arr_ty, arr_len), _) = deref_ty.kind()
        {
            let idx = Expr::from_const(self.genv.tcx(), arr_len);
            Ty::mk_box(self.genv, Ty::indexed(BaseTy::Slice(arr_ty.clone()), idx), alloc_ty.clone())
                .with_span(span)
        } else {
            Err(query_bug!("unsupported unsize cast from `{src:?}` to `{dst:?}`")).with_span(span)
        }
    }

    fn check_operands(
        &mut self,
        infcx: &mut InferCtxt<'_, 'genv, 'tcx>,
        env: &mut TypeEnv,
        source_span: Span,
        operands: &[Operand],
    ) -> Result<Vec<Ty>> {
        operands
            .iter()
            .map(|op| self.check_operand(infcx, env, source_span, op))
            .try_collect()
    }

    fn check_operand(
        &mut self,
        infcx: &mut InferCtxt,
        env: &mut TypeEnv,
        source_span: Span,
        operand: &Operand,
    ) -> Result<Ty> {
        let ty = match operand {
            Operand::Copy(p) => {
                env.lookup_place(&mut infcx.at(source_span), p)
                    .with_span(source_span)?
            }
            Operand::Move(p) => {
                env.move_place(&mut infcx.at(source_span), p)
                    .with_span(source_span)?
            }
            Operand::Constant(c) => self.check_constant(c)?,
        };
        Ok(infcx
            .hoister(AssumeInvariants::yes(self.check_overflow()))
            .hoist(&ty))
    }

    fn check_constant(&mut self, c: &Constant) -> Result<Ty> {
        match c {
            Constant::Int(n, int_ty) => {
                let idx = Expr::constant(rty::Constant::from(*n));
                Ok(Ty::indexed(BaseTy::Int(*int_ty), idx))
            }
            Constant::Uint(n, uint_ty) => {
                let idx = Expr::constant(rty::Constant::from(*n));
                Ok(Ty::indexed(BaseTy::Uint(*uint_ty), idx))
            }
            Constant::Bool(b) => {
                let idx = Expr::constant(rty::Constant::from(*b));
                Ok(Ty::indexed(BaseTy::Bool, idx))
            }
            Constant::Float(_, float_ty) => Ok(Ty::float(*float_ty)),
            Constant::Unit => Ok(Ty::unit()),
            Constant::Str(s) => {
                let idx = Expr::constant(rty::Constant::from(*s));
                Ok(Ty::mk_ref(ReStatic, Ty::indexed(BaseTy::Str, idx), Mutability::Not))
            }
            Constant::Char => Ok(Ty::char()),
            Constant::Param(param_const, ty) => {
                let idx = Expr::const_generic(*param_const);
                let ctor = self
                    .default_refiner()
                    .with_span(self.body.span())?
                    .refine_ty_or_base(ty)
                    .with_span(self.body.span())?
                    .expect_base();
                Ok(ctor.replace_bound_reft(&idx).to_ty())
            }
            Constant::Opaque(ty) => self.refine_default(ty).with_span(self.body.span()),
        }
    }

    fn check_ghost_statements_at(
        &mut self,
        infcx: &mut InferCtxt<'_, 'genv, 'tcx>,
        env: &mut TypeEnv,
        point: Point,
        span: Span,
    ) -> Result {
        bug::track_span(span, || {
            for stmt in self.ghost_stmts().statements_at(point) {
                self.check_ghost_statement(infcx, env, stmt, span)?;
            }
            Ok(())
        })
    }

    fn check_ghost_statement(
        &mut self,
        infcx: &mut InferCtxt<'_, 'genv, 'tcx>,
        env: &mut TypeEnv,
        stmt: &GhostStatement,
        span: Span,
    ) -> Result {
        dbg::statement!("start", stmt, infcx, env);
        match stmt {
            GhostStatement::Fold(place) => {
                env.fold(&mut infcx.at(span), place).with_span(span)?;
            }
            GhostStatement::Unfold(place) => {
                env.unfold(&mut infcx.at(span), place, self.config())
                    .with_span(span)?;
            }
            GhostStatement::Unblock(place) => env.unblock(infcx, place, self.check_overflow()),
            GhostStatement::PtrToRef(place) => {
                env.ptr_to_ref_at_place(&mut infcx.at(span), place)
                    .with_span(span)?;
            }
        }
        dbg::statement!("end", stmt, infcx, env);
        Ok(())
    }

    #[track_caller]
    fn snapshot_at_dominator(&self, bb: BasicBlock) -> &Snapshot {
        snapshot_at_dominator(self.body, &self.snapshots, bb)
    }

    fn dominators(&self) -> &'ck Dominators<BasicBlock> {
        self.body.dominators()
    }

    fn ghost_stmts(&self) -> &'ck GhostStatements {
        &self.inherited.ghost_stmts[&self.def_id]
    }

    fn config(&self) -> CheckerConfig {
        self.inherited.config
    }

    fn check_overflow(&self) -> bool {
        self.config().check_overflow
    }

    fn default_refiner(&self) -> QueryResult<Refiner<'genv, 'tcx>> {
        Refiner::default(self.genv, self.def_id.to_def_id())
    }

    fn refine_default(&self, ty: &ty::Ty) -> QueryResult<Ty> {
        self.default_refiner()?.refine_ty(ty)
    }

    fn refine_with_holes(&self, ty: &ty::Ty) -> QueryResult<Ty> {
        Refiner::with_holes(self.genv, self.def_id.to_def_id())?.refine_ty(ty)
    }
}

fn instantiate_args_for_fun_call(
    genv: GlobalEnv,
    caller_id: DefId,
    callee_id: DefId,
    args: &ty::GenericArgs,
) -> QueryResult<Vec<rty::GenericArg>> {
    let params_in_clauses = collect_params_in_clauses(genv, callee_id);

    let hole_refiner = Refiner::new(genv, caller_id, |bty| {
        let sort = bty.sort();
        let bty = bty.shift_in_escaping(1);
        let constr = if !sort.is_unit() {
            rty::SubsetTy::new(bty, Expr::nu(), Expr::hole(rty::HoleKind::Pred))
        } else {
            rty::SubsetTy::trivial(bty, Expr::nu())
        };
        Binder::bind_with_sort(constr, sort)
    })?;
    let default_refiner = Refiner::default(genv, caller_id)?;

    let callee_generics = genv.generics_of(callee_id)?;
    args.iter()
        .enumerate()
        .map(|(idx, arg)| {
            let param = callee_generics.param_at(idx, genv)?;
            let refiner =
                if params_in_clauses.contains(&idx) { &default_refiner } else { &hole_refiner };
            refiner.refine_generic_arg(&param, arg)
        })
        .collect()
}

fn instantiate_args_for_constructor(
    genv: GlobalEnv,
    caller_id: DefId,
    adt_id: DefId,
    args: &ty::GenericArgs,
) -> QueryResult<Vec<rty::GenericArg>> {
    let params_in_clauses = collect_params_in_clauses(genv, adt_id);

    let adt_generics = genv.generics_of(adt_id)?;
    let hole_refiner = Refiner::with_holes(genv, caller_id)?;
    let default_refiner = Refiner::default(genv, caller_id)?;
    args.iter()
        .enumerate()
        .map(|(idx, arg)| {
            let param = adt_generics.param_at(idx, genv)?;
            let refiner =
                if params_in_clauses.contains(&idx) { &default_refiner } else { &hole_refiner };
            refiner.refine_generic_arg(&param, arg)
        })
        .collect()
}

fn collect_params_in_clauses(genv: GlobalEnv, def_id: DefId) -> FxHashSet<usize> {
    let tcx = genv.tcx();
    struct Collector {
        params: FxHashSet<usize>,
    }

    impl<'tcx> rustc_middle::ty::TypeVisitor<TyCtxt<'tcx>> for Collector {
        fn visit_ty(&mut self, t: rustc_middle::ty::Ty) {
            if let rustc_middle::ty::Param(param_ty) = t.kind() {
                self.params.insert(param_ty.index as usize);
            }
            t.super_visit_with(self);
        }
    }
    let mut vis = Collector { params: Default::default() };

    for (clause, _) in all_predicates_of(tcx, def_id) {
        if let Some(trait_pred) = clause.as_trait_clause() {
            let trait_id = trait_pred.def_id();
            if tcx.require_lang_item(LangItem::Sized, None) == trait_id {
                continue;
            }
            if tcx.require_lang_item(LangItem::Copy, None) == trait_id {
                continue;
            }
            if tcx.fn_trait_kind_from_def_id(trait_id).is_some() {
                continue;
            }
            if tcx.get_diagnostic_item(sym::Hash) == Some(trait_id) {
                continue;
            }
            if tcx.get_diagnostic_item(sym::Eq) == Some(trait_id) {
                continue;
            }
        }
        if let Some(proj_pred) = clause.as_projection_clause() {
            let assoc_id = proj_pred.projection_def_id();
            if genv.is_fn_once_output(assoc_id) {
                continue;
            }
        }
        if let Some(outlives_pred) = clause.as_type_outlives_clause() {
            // We skip outlives bounds if they are not 'static. A 'static bound means the type
            // implements `Any` which makes it unsound to instantiate the argument with refinements.
            if outlives_pred.skip_binder().1 != tcx.lifetimes.re_static {
                continue;
            }
        }
        clause.visit_with(&mut vis);
    }
    vis.params
}

fn all_predicates_of(
    tcx: TyCtxt<'_>,
    id: DefId,
) -> impl Iterator<Item = &(rustc_middle::ty::Clause<'_>, Span)> {
    let mut next_id = Some(id);
    iter::from_fn(move || {
        next_id.take().map(|id| {
            let preds = tcx.predicates_of(id);
            next_id = preds.parent;
            preds.predicates.iter()
        })
    })
    .flatten()
}

/// HACK(nilehmann) This let us infer parameters under mutable references for the simple case
/// where the formal argument is of the form `&mut B[@n]`, e.g., the type of the first argument
/// to `RVec::get_mut` is `&mut RVec<T>[@n]`. We should remove this after we implement opening of
/// mutable references.
fn infer_under_mut_ref_hack(
    rcx: &mut InferCtxt,
    actuals: &[Ty],
    fn_sig: EarlyBinder<&PolyFnSig>,
) -> Vec<Ty> {
    iter::zip(
        actuals,
        fn_sig
            .as_ref()
            .skip_binder()
            .as_ref()
            .skip_binder()
            .inputs(),
    )
    .map(|(actual, formal)| {
        if let Ref!(.., Mutability::Mut) = actual.kind()
            && let Ref!(_, ty, Mutability::Mut) = formal.kind()
            && let TyKind::Indexed(..) = ty.kind()
        {
            rcx.hoister(AssumeInvariants::No)
                .hoist_inside_mut_refs(true)
                .hoist(actual)
        } else {
            actual.clone()
        }
    })
    .collect()
}

impl Mode for ShapeMode {
    const NAME: &str = "shape";

    fn enter_basic_block<'ck, 'genv, 'tcx>(
        ck: &mut Checker<'ck, 'genv, 'tcx, ShapeMode>,
        _infcx: &mut InferCtxt<'_, 'genv, 'tcx>,
        bb: BasicBlock,
    ) -> TypeEnv<'ck> {
        ck.inherited.mode.bb_envs[&ck.def_id][&bb].enter(&ck.body.local_decls)
    }

    fn check_goto_join_point<'genv, 'tcx>(
        ck: &mut Checker<'_, 'genv, 'tcx, ShapeMode>,
        _: InferCtxt<'_, 'genv, 'tcx>,
        env: TypeEnv,
        terminator_span: Span,
        target: BasicBlock,
    ) -> Result<bool> {
        let bb_envs = &mut ck.inherited.mode.bb_envs;
        let target_bb_env = bb_envs.entry(ck.def_id).or_default().get(&target);
        dbg::shape_goto_enter!(target, env, target_bb_env);

        let modified = match bb_envs.entry(ck.def_id).or_default().entry(target) {
            Entry::Occupied(mut entry) => entry.get_mut().join(env).with_span(terminator_span)?,
            Entry::Vacant(entry) => {
                let scope = snapshot_at_dominator(ck.body, &ck.snapshots, target)
                    .scope()
                    .unwrap_or_else(|| tracked_span_bug!());
                entry.insert(env.into_infer(scope).with_span(terminator_span)?);
                true
            }
        };

        dbg::shape_goto_exit!(target, bb_envs[&ck.def_id].get(&target));
        Ok(modified)
    }

    fn clear(ck: &mut Checker<ShapeMode>, root: BasicBlock) {
        ck.visited.remove(root);
        for bb in ck.body.basic_blocks.indices() {
            if bb != root && ck.dominators().dominates(root, bb) {
                ck.inherited
                    .mode
                    .bb_envs
                    .entry(ck.def_id)
                    .or_default()
                    .remove(&bb);
                ck.visited.remove(bb);
            }
        }
    }
}

impl Mode for RefineMode {
    const NAME: &str = "refine";

    fn enter_basic_block<'ck, 'genv, 'tcx>(
        ck: &mut Checker<'ck, 'genv, 'tcx, RefineMode>,
        infcx: &mut InferCtxt<'_, 'genv, 'tcx>,
        bb: BasicBlock,
    ) -> TypeEnv<'ck> {
        ck.inherited.mode.bb_envs[&ck.def_id][&bb].enter(infcx, &ck.body.local_decls)
    }

    fn check_goto_join_point(
        ck: &mut Checker<RefineMode>,
        mut infcx: InferCtxt,
        env: TypeEnv,
        terminator_span: Span,
        target: BasicBlock,
    ) -> Result<bool> {
        let bb_env = &ck.inherited.mode.bb_envs[&ck.def_id][&target];
        debug_assert_eq!(
            &ck.snapshot_at_dominator(target)
                .scope()
                .unwrap_or_else(|| tracked_span_bug!()),
            bb_env.scope()
        );

        dbg::refine_goto!(target, infcx, env, bb_env);

        env.check_goto(&mut infcx.at(terminator_span), bb_env, target)
            .with_span(terminator_span)?;

        Ok(!ck.visited.contains(target))
    }

    fn clear(_ck: &mut Checker<RefineMode>, _bb: BasicBlock) {
        bug!();
    }
}

fn bool_int_cast(b: &Expr, int_ty: IntTy) -> Ty {
    let idx = Expr::ite(b, 1, 0);
    Ty::indexed(BaseTy::Int(int_ty), idx)
}

fn bool_uint_cast(b: &Expr, uint_ty: UintTy) -> Ty {
    let idx = Expr::ite(b, 1, 0);
    Ty::indexed(BaseTy::Uint(uint_ty), idx)
}

fn int_int_cast(idx: &Expr, int_ty1: IntTy, int_ty2: IntTy) -> Ty {
    if int_bit_width(int_ty1) <= int_bit_width(int_ty2) {
        Ty::indexed(BaseTy::Int(int_ty2), idx.clone())
    } else {
        Ty::int(int_ty2)
    }
}

fn uint_int_cast(idx: &Expr, uint_ty: UintTy, int_ty: IntTy) -> Ty {
    if uint_bit_width(uint_ty) < int_bit_width(int_ty) {
        Ty::indexed(BaseTy::Int(int_ty), idx.clone())
    } else {
        Ty::int(int_ty)
    }
}

fn uint_uint_cast(idx: &Expr, uint_ty1: UintTy, uint_ty2: UintTy) -> Ty {
    if uint_bit_width(uint_ty1) <= uint_bit_width(uint_ty2) {
        Ty::indexed(BaseTy::Uint(uint_ty2), idx.clone())
    } else {
        Ty::uint(uint_ty2)
    }
}

fn uint_bit_width(uint_ty: UintTy) -> u64 {
    uint_ty
        .bit_width()
        .unwrap_or(config::pointer_width().bits())
}

fn int_bit_width(int_ty: IntTy) -> u64 {
    int_ty.bit_width().unwrap_or(config::pointer_width().bits())
}

impl ShapeResult {
    fn into_bb_envs(
        self,
        kvar_gen: &mut KVarGen,
    ) -> FxHashMap<LocalDefId, FxHashMap<BasicBlock, BasicBlockEnv>> {
        self.0
            .into_iter()
            .map(|(def_id, shapes)| {
                let bb_envs = shapes
                    .into_iter()
                    .map(|(bb, shape)| (bb, shape.into_bb_env(kvar_gen)))
                    .collect();
                (def_id, bb_envs)
            })
            .collect()
    }
}

fn snapshot_at_dominator<'a>(
    body: &Body,
    snapshots: &'a IndexVec<BasicBlock, Option<Snapshot>>,
    bb: BasicBlock,
) -> &'a Snapshot {
    let dominator = body
        .dominators()
        .immediate_dominator(bb)
        .unwrap_or_else(|| tracked_span_bug!());
    snapshots[dominator]
        .as_ref()
        .unwrap_or_else(|| tracked_span_bug!())
}

pub(crate) mod errors {
    use flux_errors::{ErrorGuaranteed, E0999};
    use flux_infer::infer::InferErr;
    use flux_middle::{def_id_to_string, queries::QueryErr};
    use rustc_errors::Diagnostic;
    use rustc_hir::def_id::DefId;
    use rustc_middle::mir::SourceInfo;
    use rustc_span::Span;

    pub struct CheckerError {
        kind: CheckerErrKind,
        span: Span,
    }

    impl CheckerError {
        pub fn opaque_struct(def_id: DefId, span: Span) -> Self {
            Self { kind: CheckerErrKind::OpaqueStruct(def_id), span }
        }
    }

    #[derive(Debug)]
    pub enum CheckerErrKind {
        Inference,
        OpaqueStruct(DefId),
        Query(QueryErr),
    }

    impl CheckerErrKind {
        pub fn at(self, span: Span) -> CheckerError {
            CheckerError { kind: self, span }
        }
    }

    impl<'a> Diagnostic<'a> for CheckerError {
        #[track_caller]
        fn into_diag(
            self,
            dcx: rustc_errors::DiagCtxtHandle<'a>,
            level: rustc_errors::Level,
        ) -> rustc_errors::Diag<'a, ErrorGuaranteed> {
            use crate::fluent_generated as fluent;

            match self.kind {
                CheckerErrKind::Inference => {
                    let mut diag =
                        dcx.struct_span_err(self.span, fluent::refineck_param_inference_error);
                    diag.code(E0999);
                    diag
                }
                CheckerErrKind::OpaqueStruct(def_id) => {
                    let mut diag =
                        dcx.struct_span_err(self.span, fluent::refineck_opaque_struct_error);
                    diag.arg("struct", def_id_to_string(def_id));
                    diag.code(E0999);
                    diag
                }
                CheckerErrKind::Query(err) => err.at(self.span).into_diag(dcx, level),
            }
        }
    }

    impl From<QueryErr> for CheckerErrKind {
        fn from(err: QueryErr) -> Self {
            CheckerErrKind::Query(err)
        }
    }

    impl From<InferErr> for CheckerErrKind {
        fn from(err: InferErr) -> Self {
            match err {
                InferErr::Inference => CheckerErrKind::Inference,
                InferErr::Query(err) => CheckerErrKind::Query(err),
            }
        }
    }

    pub trait ResultExt<T> {
        fn with_span(self, span: Span) -> Result<T, CheckerError>;
        fn with_src_info(self, src_info: SourceInfo) -> Result<T, CheckerError>;
    }

    impl<T, E> ResultExt<T> for Result<T, E>
    where
        E: Into<CheckerErrKind>,
    {
        fn with_span(self, span: Span) -> Result<T, CheckerError> {
            self.map_err(|kind| kind.into().at(span))
        }

        fn with_src_info(self, src_info: SourceInfo) -> Result<T, CheckerError> {
            self.map_err(|kind| kind.into().at(src_info.span))
        }
    }
}<|MERGE_RESOLUTION|>--- conflicted
+++ resolved
@@ -12,18 +12,11 @@
     queries::QueryResult,
     query_bug,
     rty::{
-<<<<<<< HEAD
         self, canonicalize::CanonicalTy, fold::TypeFoldable, refining::Refiner, AdtDef, BaseTy,
         Binder, Bool, Clause, CoroutineObligPredicate, EarlyBinder, Ensures, Expr, FnOutput,
-        FnTraitPredicate, GenericArg, GenericArgsExt as _, Generics, Int, IntTy, Mutability,
-        PolyFnSig, PtrKind, Ref, Region::ReStatic, Ty, TyKind, Uint, UintTy, VariantIdx,
-=======
-        self, fold::TypeFoldable, refining::Refiner, AdtDef, BaseTy, Binder, Bool, Clause,
-        CoroutineObligPredicate, EarlyBinder, Ensures, Expr, FnOutput, FnTraitPredicate,
-        GenericArg, GenericArgs, GenericArgsExt as _, Generics, Int, IntTy, Mutability, PolyFnSig,
-        PtrKind, Ref, RefineArgs, RefineArgsExt, Region::ReStatic, Ty, TyKind, Uint, UintTy,
-        VariantIdx,
->>>>>>> 689fed1c
+        FnTraitPredicate, GenericArg, GenericArgs, GenericArgsExt as _, Generics, Int, IntTy,
+        Mutability, PolyFnSig, PtrKind, Ref, RefineArgs, RefineArgsExt, Region::ReStatic, Ty,
+        TyKind, Uint, UintTy, VariantIdx,
     },
 };
 use flux_rustc_bridge::{
@@ -70,8 +63,6 @@
     genv: GlobalEnv<'genv, 'tcx>,
     /// [`LocalDefId`] of the function-like item being checked.
     def_id: LocalDefId,
-    /// [`Generics`] of the function being checked.
-    generics: Generics,
     inherited: Inherited<'ck, M>,
     body: &'ck Body<'tcx>,
     /// The type used for the `resume` argument if we are checking a generator.
@@ -395,7 +386,6 @@
         let span = genv.tcx().def_span(def_id);
 
         let body = genv.mir(def_id).with_span(span)?;
-        let generics = genv.generics_of(def_id).with_span(span)?;
 
         let fn_sig = poly_sig
             .replace_bound_vars(|_| rty::ReErased, |sort, _| infcx.define_vars(sort))
@@ -415,7 +405,6 @@
         let mut ck = Checker {
             def_id,
             genv,
-            generics,
             inherited,
             body: &body,
             resume_ty,
@@ -600,32 +589,6 @@
             }
             TerminatorKind::Call { kind, args, destination, target, .. } => {
                 let actuals = self.check_operands(infcx, env, terminator_span, args)?;
-<<<<<<< HEAD
-
-                let (func_id, call_args) = resolved_call;
-                let fn_sig = self
-                    .genv
-                    .fn_sig(*func_id)
-                    .with_src_info(terminator.source_info)?;
-
-                let generic_args = instantiate_args_for_fun_call(
-                    self.genv,
-                    self.def_id.to_def_id(),
-                    *func_id,
-                    &call_args.lowered,
-                )
-                .with_src_info(terminator.source_info)?;
-
-                let ret = self.check_call(
-                    infcx,
-                    env,
-                    terminator_span,
-                    *func_id,
-                    fn_sig,
-                    &generic_args,
-                    &actuals,
-                )?;
-=======
                 let ret = match kind {
                     mir::CallKind::FnDef { resolved_id, resolved_args, .. } => {
                         let fn_sig = self
@@ -635,7 +598,7 @@
 
                         let generic_args = instantiate_args_for_fun_call(
                             self.genv,
-                            &self.generics,
+                            self.def_id.to_def_id(),
                             *resolved_id,
                             &resolved_args.lowered,
                         )
@@ -669,7 +632,6 @@
                         }
                     }
                 };
->>>>>>> 689fed1c
 
                 let ret = infcx.unpack(&ret);
                 infcx.assume_invariants(&ret, self.check_overflow());
@@ -1143,19 +1105,12 @@
                     .variant_sig(*def_id, *variant_idx)
                     .with_span(stmt_span)?
                     .ok_or_else(|| CheckerError::opaque_struct(*def_id, stmt_span))?
-<<<<<<< HEAD
-                    .to_poly_fn_sig();
+                    .to_poly_fn_sig(*field_idx);
+
                 let args =
                     instantiate_args_for_constructor(genv, self.def_id.to_def_id(), *def_id, args)
                         .with_span(stmt_span)?;
-                self.check_call(infcx, env, stmt_span, *def_id, sig, &args, &actuals)
-=======
-                    .to_poly_fn_sig(*field_idx);
-
-                let args = instantiate_args_for_constructor(genv, &self.generics, *def_id, args)
-                    .with_span(stmt_span)?;
                 self.check_call(infcx, env, stmt_span, Some(*def_id), sig, &args, &actuals)
->>>>>>> 689fed1c
             }
             Rvalue::Aggregate(AggregateKind::Array(arr_ty), operands) => {
                 let args = self.check_operands(infcx, env, stmt_span, operands)?;
