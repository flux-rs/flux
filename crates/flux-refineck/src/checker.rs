use std::{collections::hash_map::Entry, iter};

use flux_common::{bug, dbg, index::IndexVec, iter::IterExt, tracked_span_bug};
use flux_config as config;
use flux_infer::{
    fixpoint_encoding::{self, KVarGen},
    infer::{ConstrReason, InferCtxt, InferCtxtRoot},
    refine_tree::{RefineCtxt, RefineTree, Snapshot},
};
use flux_middle::{
    global_env::GlobalEnv,
    queries::QueryResult,
    query_bug,
    rty::{
        self, fold::TypeFoldable, refining::Refiner, AdtDef, BaseTy, Binder, Bool, Clause,
        CoroutineObligPredicate, EarlyBinder, Ensures, Expr, FnOutput, FnTraitPredicate,
        GenericArg, GenericArgsExt as _, Generics, Int, IntTy, Mutability, PolyFnSig, PtrKind, Ref,
        Region::ReStatic, Ty, TyKind, Uint, UintTy, VariantIdx,
    },
};
use flux_rustc_bridge::{
    self,
    mir::{
        self, AggregateKind, AssertKind, BasicBlock, Body, BorrowKind, CastKind, Constant,
        Location, NonDivergingIntrinsic, Operand, Place, Rvalue, Statement, StatementKind,
        Terminator, TerminatorKind, START_BLOCK,
    },
    ty::{self, GenericArgsExt as _},
};
use itertools::Itertools;
use rustc_data_structures::{graph::dominators::Dominators, unord::UnordMap};
use rustc_hash::{FxHashMap, FxHashSet};
use rustc_hir::{
    def_id::{DefId, LocalDefId},
    LangItem,
};
use rustc_index::bit_set::BitSet;
use rustc_middle::{
    mir::{SourceInfo, SwitchTargets},
    ty::{TyCtxt, TypeSuperVisitable as _, TypeVisitable as _},
};
use rustc_span::{sym, Span};

use self::errors::{CheckerError, ResultExt};
use crate::{
    ghost_statements::{GhostStatement, GhostStatements, Point},
    primops,
    queue::WorkQueue,
    type_env::{BasicBlockEnv, BasicBlockEnvShape, PtrToRefBound, TypeEnv},
};

type Result<T = ()> = std::result::Result<T, CheckerError>;

#[derive(Clone, Copy, Debug)]
pub struct CheckerConfig {
    pub check_overflow: bool,
    pub scrape_quals: bool,
}

pub(crate) struct Checker<'ck, 'genv, 'tcx, M> {
    genv: GlobalEnv<'genv, 'tcx>,
    /// [`LocalDefId`] of the function-like item being checked.
    def_id: LocalDefId,
    /// [`Generics`] of the function being checked.
    generics: Generics,
    inherited: Inherited<'ck, M>,
    body: &'ck Body<'tcx>,
    /// The type used for the `resume` argument if we are checking a generator.
    resume_ty: Option<Ty>,
    output: Binder<FnOutput>,
    /// A snapshot of the refinement context at the end of the basic block after applying the effects
    /// of the terminator.
    snapshots: IndexVec<BasicBlock, Option<Snapshot>>,
    visited: BitSet<BasicBlock>,
    queue: WorkQueue<'ck>,
}

/// Fields shared by the top-level function and its nested closure/generators
struct Inherited<'ck, M> {
    /// [`Expr`]s used to instantiate the early bound refinement parameters of the top-level function
    /// signature
    ghost_stmts: &'ck UnordMap<LocalDefId, GhostStatements>,
    mode: &'ck mut M,
    config: CheckerConfig,
}

impl<'ck, M: Mode> Inherited<'ck, M> {
    fn new(
        mode: &'ck mut M,
        ghost_stmts: &'ck UnordMap<LocalDefId, GhostStatements>,
        config: CheckerConfig,
    ) -> Result<Self> {
        Ok(Self { ghost_stmts, mode, config })
    }

    fn reborrow(&mut self) -> Inherited<M> {
        Inherited { ghost_stmts: self.ghost_stmts, mode: &mut *self.mode, config: self.config }
    }
}

pub(crate) trait Mode: Sized {
    const NAME: &str;

    fn enter_basic_block<'ck, 'genv, 'tcx>(
        ck: &mut Checker<'ck, 'genv, 'tcx, Self>,
        infcx: &mut InferCtxt<'_, 'genv, 'tcx>,
        bb: BasicBlock,
    ) -> TypeEnv<'ck>;

    fn check_goto_join_point<'genv, 'tcx>(
        ck: &mut Checker<'_, 'genv, 'tcx, Self>,
        infcx: InferCtxt<'_, 'genv, 'tcx>,
        env: TypeEnv,
        terminator_span: Span,
        target: BasicBlock,
    ) -> Result<bool>;

    fn clear(ck: &mut Checker<Self>, bb: BasicBlock);
}

pub(crate) struct ShapeMode {
    bb_envs: FxHashMap<LocalDefId, FxHashMap<BasicBlock, BasicBlockEnvShape>>,
}

pub(crate) struct RefineMode {
    bb_envs: FxHashMap<LocalDefId, FxHashMap<BasicBlock, BasicBlockEnv>>,
}

/// The result of running the shape phase.
pub(crate) struct ShapeResult(FxHashMap<LocalDefId, FxHashMap<BasicBlock, BasicBlockEnvShape>>);

/// A `Guard` describes extra "control" information that holds at the start of a successor basic block
#[derive(Debug)]
enum Guard {
    /// No extra information holds, e.g., for a plain goto.
    None,
    /// A predicate that can be assumed, e.g., in the branches of an if-then-else.
    Pred(Expr),
    /// The corresponding place was found to be of a particular variant.
    Match(Place, VariantIdx),
}

impl<'ck, 'genv, 'tcx> Checker<'ck, 'genv, 'tcx, ShapeMode> {
    pub(crate) fn run_in_shape_mode(
        genv: GlobalEnv<'genv, 'tcx>,
        def_id: LocalDefId,
        ghost_stmts: &'ck UnordMap<LocalDefId, GhostStatements>,
        config: CheckerConfig,
    ) -> Result<ShapeResult> {
        dbg::shape_mode_span!(genv.tcx(), def_id).in_scope(|| {
            let span = genv.tcx().def_span(def_id);
            let mut mode = ShapeMode { bb_envs: FxHashMap::default() };

            // In shape mode we don't care about kvars
            let kvars = KVarGen::dummy();
            let mut root_ctxt = InferCtxtRoot::new(genv, def_id, kvars).with_span(span)?;

            let inherited = Inherited::new(&mut mode, ghost_stmts, config)?;

            let body = genv.mir(def_id).with_span(span)?;
            let infcx = root_ctxt.infcx(def_id, &body.infcx);
            let poly_sig = genv
                .fn_sig(def_id)
                .with_span(span)?
                .instantiate_identity()
                .normalize_projections(infcx.genv, infcx.region_infcx, infcx.def_id)
                .with_span(span)?;
            Checker::run(infcx, def_id, inherited, poly_sig)?;

            Ok(ShapeResult(mode.bb_envs))
        })
    }
}

impl<'ck, 'genv, 'tcx> Checker<'ck, 'genv, 'tcx, RefineMode> {
    pub(crate) fn run_in_refine_mode(
        genv: GlobalEnv<'genv, 'tcx>,
        def_id: LocalDefId,
        ghost_stmts: &'ck UnordMap<LocalDefId, GhostStatements>,
        bb_env_shapes: ShapeResult,
        config: CheckerConfig,
    ) -> Result<(RefineTree, KVarGen)> {
        let span = genv.tcx().def_span(def_id);
        let mut kvars = fixpoint_encoding::KVarGen::new();
        let bb_envs = bb_env_shapes.into_bb_envs(&mut kvars);

        let mut root_ctxt = InferCtxtRoot::new(genv, def_id, kvars).with_span(span)?;

        dbg::refine_mode_span!(genv.tcx(), def_id, bb_envs).in_scope(|| {
            let mut mode = RefineMode { bb_envs };
            let inherited = Inherited::new(&mut mode, ghost_stmts, config)?;

            let body = genv.mir(def_id).with_span(span)?;
            let infcx = root_ctxt.infcx(def_id, &body.infcx);
            let poly_sig = genv
                .fn_sig(def_id)
                .with_span(span)?
                .instantiate_identity()
                .normalize_projections(infcx.genv, infcx.region_infcx, infcx.def_id)
                .with_span(span)?;

            Checker::run(infcx, def_id, inherited, poly_sig)?;

            Ok(root_ctxt.split())
        })
    }
}

impl<'ck, 'genv, 'tcx, M: Mode> Checker<'ck, 'genv, 'tcx, M> {
    fn run(
        mut infcx: InferCtxt<'_, 'genv, 'tcx>,
        def_id: LocalDefId,
        inherited: Inherited<'ck, M>,
        poly_sig: PolyFnSig,
    ) -> Result {
        let genv = infcx.genv;
        let span = genv.tcx().def_span(def_id);

        let body = genv.mir(def_id).with_span(span)?;
        let generics = genv.generics_of(def_id).with_span(span)?;

        let fn_sig = poly_sig
            .replace_bound_vars(|_| rty::ReErased, |sort, _| infcx.define_vars(sort))
            .normalize_projections(infcx.genv, infcx.region_infcx, infcx.def_id)
            .with_span(span)?;

        let mut env = TypeEnv::new(&mut infcx, &body, &fn_sig, inherited.config.check_overflow);

        // (NOTE:YIELD) per https://doc.rust-lang.org/beta/nightly-rustc/rustc_middle/mir/enum.TerminatorKind.html#variant.Yield
        //   "execution of THIS function continues at the `resume` basic block, with THE SECOND ARGUMENT WRITTEN
        //    to the `resume_arg` place..."
        let resume_ty = if genv.tcx().is_coroutine(def_id.to_def_id()) {
            Some(fn_sig.inputs()[1].clone())
        } else {
            None
        };
        let mut ck = Checker {
            def_id,
            genv,
            generics,
            inherited,
            body: &body,
            resume_ty,
            visited: BitSet::new_empty(body.basic_blocks.len()),
            output: fn_sig.output().clone(),
            snapshots: IndexVec::from_fn_n(|_| None, body.basic_blocks.len()),
            queue: WorkQueue::empty(body.basic_blocks.len(), body.dominators()),
        };
        ck.check_ghost_statements_at(&mut infcx, &mut env, Point::FunEntry, body.span())?;

        ck.check_goto(infcx.branch(), env, body.span(), START_BLOCK)?;
        while let Some(bb) = ck.queue.pop() {
            if ck.visited.contains(bb) {
                let snapshot = ck.snapshot_at_dominator(bb);
                infcx.clean_subtree(snapshot);
                M::clear(&mut ck, bb);
            }

            let snapshot = ck.snapshot_at_dominator(bb);
            let mut infcx = infcx.change_root(snapshot);
            let mut env = M::enter_basic_block(&mut ck, &mut infcx, bb);
            env.unpack(&mut infcx, ck.config().check_overflow);
            ck.check_basic_block(infcx, env, bb)?;
        }

        Ok(())
    }

    fn check_basic_block(
        &mut self,
        mut infcx: InferCtxt<'_, 'genv, 'tcx>,
        mut env: TypeEnv,
        bb: BasicBlock,
    ) -> Result {
        dbg::basic_block_start!(bb, infcx, env);

        self.visited.insert(bb);
        let data = &self.body.basic_blocks[bb];
        let mut last_stmt_span = None;
        let mut location = Location { block: bb, statement_index: 0 };
        for stmt in &data.statements {
            let span = stmt.source_info.span;
            self.check_ghost_statements_at(
                &mut infcx,
                &mut env,
                Point::BeforeLocation(location),
                span,
            )?;
            bug::track_span(span, || {
                dbg::statement!("start", stmt, infcx, env);
                self.check_statement(&mut infcx, &mut env, stmt)?;
                dbg::statement!("end", stmt, infcx, env);
                Ok(())
            })?;
            if !stmt.is_nop() {
                last_stmt_span = Some(span);
            }
            location = location.successor_within_block();
        }

        if let Some(terminator) = &data.terminator {
            let span = terminator.source_info.span;
            self.check_ghost_statements_at(
                &mut infcx,
                &mut env,
                Point::BeforeLocation(location),
                span,
            )?;
            bug::track_span(span, || {
                dbg::terminator!("start", terminator, infcx, env);
                let successors =
                    self.check_terminator(&mut infcx, &mut env, terminator, last_stmt_span)?;
                dbg::terminator!("end", terminator, infcx, env);

                self.snapshots[bb] = Some(infcx.snapshot());
                let term_span = last_stmt_span.unwrap_or(span);
                self.check_successors(infcx, env, bb, term_span, successors)
            })?;
        }
        Ok(())
    }

    fn check_assign_ty(
        &mut self,
        infcx: &mut InferCtxt,
        env: &mut TypeEnv,
        place: &Place,
        ty: Ty,
        source_info: SourceInfo,
    ) -> Result {
        let ty = infcx
            .unpacker()
            .assume_invariants(self.check_overflow())
            .unpack(&ty);
        env.assign(&mut infcx.at(source_info.span), place, ty)
            .with_src_info(source_info)
    }

    fn check_statement(
        &mut self,
        infcx: &mut InferCtxt<'_, 'genv, 'tcx>,
        env: &mut TypeEnv,
        stmt: &Statement,
    ) -> Result {
        let stmt_span = stmt.source_info.span;
        match &stmt.kind {
            StatementKind::Assign(place, rvalue) => {
                let ty = self.check_rvalue(infcx, env, stmt_span, rvalue)?;
                self.check_assign_ty(infcx, env, place, ty, stmt.source_info)?;
            }
            StatementKind::SetDiscriminant { .. } => {
                // TODO(nilehmann) double check here that the place is unfolded to
                // the correct variant. This should be guaranteed by rustc
            }
            StatementKind::FakeRead(_) => {
                // TODO(nilehmann) fake reads should be folding points
            }
            StatementKind::AscribeUserType(_, _) => {
                // User ascriptions affect nll, but no refinement type checking.
                // Maybe we can use this to associate refinement type to locals.
            }
            StatementKind::PlaceMention(_) => {
                // Place mentions are a no-op used to detect uses of unsafe that would
                // otherwise be optimized away.
            }
            StatementKind::Nop => {}
            StatementKind::Intrinsic(NonDivergingIntrinsic::Assume(op)) => {
                // Currently, we only have the `assume` intrinsic, which if we're to trust rustc should be a NOP.
                // TODO: There may be a use-case to actually "assume" the bool index associated with the operand,
                // i.e. to strengthen the `rcx` / `env` with the assumption that the bool-index is in fact `true`...
                let _ = self.check_operand(infcx, env, stmt_span, op)?;
            }
        }
        Ok(())
    }

    fn is_exit_block(&self, bb: BasicBlock) -> bool {
        let data = &self.body.basic_blocks[bb];
        let is_no_op = data.statements.iter().all(Statement::is_nop);
        let is_ret = match &data.terminator {
            None => false,
            Some(term) => term.is_return(),
        };
        is_no_op && is_ret
    }

    /// For `check_terminator`, the output `Vec<BasicBlock, Guard>` denotes,
    /// - `BasicBlock` "successors" of the current terminator, and
    /// - `Guard` are extra control information from, e.g. the `SwitchInt` (or `Assert`)
    ///    you can assume when checking the corresponding successor.
    fn check_terminator(
        &mut self,
        infcx: &mut InferCtxt<'_, 'genv, 'tcx>,
        env: &mut TypeEnv,
        terminator: &Terminator<'tcx>,
        last_stmt_span: Option<Span>,
    ) -> Result<Vec<(BasicBlock, Guard)>> {
        let source_info = terminator.source_info;
        let terminator_span = source_info.span;
        match &terminator.kind {
            TerminatorKind::Return => {
                self.check_ret(infcx, env, last_stmt_span.unwrap_or(terminator_span))?;
                Ok(vec![])
            }
            TerminatorKind::Unreachable => Ok(vec![]),
            TerminatorKind::CoroutineDrop => Ok(vec![]),
            TerminatorKind::Goto { target } => Ok(vec![(*target, Guard::None)]),
            TerminatorKind::Yield { resume, resume_arg, .. } => {
                if let Some(resume_ty) = self.resume_ty.clone() {
                    self.check_assign_ty(infcx, env, resume_arg, resume_ty, source_info)?;
                } else {
                    bug!("yield in non-generator function");
                }
                Ok(vec![(*resume, Guard::None)])
            }
            TerminatorKind::SwitchInt { discr, targets } => {
                let discr_ty = self.check_operand(infcx, env, terminator_span, discr)?;
                if discr_ty.is_integral() || discr_ty.is_bool() {
                    Ok(Self::check_if(&discr_ty, targets))
                } else {
                    Ok(Self::check_match(&discr_ty, targets))
                }
            }
            TerminatorKind::Call { args, destination, target, resolved_call, .. } => {
                let actuals = self.check_operands(infcx, env, terminator_span, args)?;

                let (func_id, call_args) = resolved_call;
                let fn_sig = self
                    .genv
                    .fn_sig(*func_id)
                    .with_src_info(terminator.source_info)?;

                let generic_args = instantiate_args_for_fun_call(
                    self.genv,
                    &self.generics,
                    *func_id,
                    &call_args.lowered,
                )
                .with_src_info(terminator.source_info)?;

                let ret = self.check_call(
                    infcx,
                    env,
                    terminator_span,
                    *func_id,
                    fn_sig,
                    &generic_args,
                    &actuals,
                )?;

                let ret = infcx.unpack(&ret);
                infcx.assume_invariants(&ret, self.check_overflow());

                env.assign(&mut infcx.at(terminator_span), destination, ret)
                    .with_span(terminator_span)?;

                if let Some(target) = target {
                    Ok(vec![(*target, Guard::None)])
                } else {
                    Ok(vec![])
                }
            }
            TerminatorKind::Assert { cond, expected, target, msg } => {
                Ok(vec![(
                    *target,
                    self.check_assert(infcx, env, terminator_span, cond, *expected, msg)?,
                )])
            }
            TerminatorKind::Drop { place, target, .. } => {
                let _ = env.move_place(&mut infcx.at(terminator_span), place);
                Ok(vec![(*target, Guard::None)])
            }
            TerminatorKind::FalseEdge { real_target, .. } => Ok(vec![(*real_target, Guard::None)]),
            TerminatorKind::FalseUnwind { real_target, .. } => {
                Ok(vec![(*real_target, Guard::None)])
            }
            TerminatorKind::UnwindResume => bug!("TODO: implement checking of cleanup code"),
        }
    }

    fn check_ret(
        &mut self,
        infcx: &mut InferCtxt<'_, 'genv, 'tcx>,
        env: &mut TypeEnv,
        span: Span,
    ) -> Result {
        infcx.push_scope();

        let mut at = infcx.at(span);

        let ret_place_ty = env.lookup_place(&mut at, Place::RETURN).with_span(span)?;

        let output = self
            .output
            .replace_bound_refts_with(|sort, mode, _| at.fresh_infer_var(sort, mode));

        let obligations = at
            .subtyping(&ret_place_ty, &output.ret, ConstrReason::Ret)
            .with_span(span)?;

        for constraint in &output.ensures {
            match constraint {
                Ensures::Type(path, ty) => {
                    let actual_ty = env.get(path);
                    at.subtyping(&actual_ty, ty, ConstrReason::Ret)
                        .with_span(span)?;
                }
                Ensures::Pred(e) => {
                    at.check_pred(e, ConstrReason::Ret);
                }
            }
        }

        let evars_sol = infcx.pop_scope().with_span(span)?;
        infcx.replace_evars(&evars_sol);

        self.check_closure_clauses(infcx, infcx.snapshot(), &obligations, span)
    }

    #[expect(clippy::too_many_arguments)]
    fn check_call(
        &mut self,
        infcx: &mut InferCtxt<'_, 'genv, 'tcx>,
        env: &mut TypeEnv,
        span: Span,
        callee_def_id: DefId,
        fn_sig: EarlyBinder<PolyFnSig>,
        generic_args: &[GenericArg],
        actuals: &[Ty],
    ) -> Result<Ty> {
        let genv = self.genv;
        let tcx = genv.tcx();

        let actuals = infer_under_mut_ref_hack(infcx, actuals, fn_sig.as_ref());

        infcx.push_scope();
        let snapshot = infcx.snapshot();

        // Replace holes in generic arguments with fresh inference variables
        let generic_args = infcx.instantiate_generic_args(generic_args);

        // Generate fresh inference variables for refinement arguments
        let refine_args = infcx
            .instantiate_refine_args(callee_def_id)
            .with_span(span)?;

        // Instantiate function signature and normalize it
        let fn_sig = fn_sig
            .instantiate(tcx, &generic_args, &refine_args)
            .replace_bound_vars(|_| rty::ReErased, |sort, mode| infcx.fresh_infer_var(sort, mode))
            .normalize_projections(genv, infcx.region_infcx, infcx.def_id)
            .with_span(span)?;

        let mut at = infcx.at(span);

        // Check requires predicates
        for requires in fn_sig.requires() {
            at.check_pred(requires, ConstrReason::Call);
        }

        // Check arguments
        for (actual, formal) in iter::zip(actuals, fn_sig.inputs()) {
            let (formal, pred) = formal.unconstr();
            at.check_pred(&pred, ConstrReason::Call);
            // TODO(pack-closure): Generalize/refactor to reuse for mutable closures
            match (actual.kind(), formal.kind()) {
                (TyKind::Ptr(PtrKind::Mut(_), path1), TyKind::StrgRef(_, path2, ty2)) => {
                    let ty1 = env.get(path1);
                    at.unify_exprs(&path1.to_expr(), &path2.to_expr());
                    at.subtyping(&ty1, ty2, ConstrReason::Call)
                        .with_span(span)?;
                }
                (TyKind::Ptr(PtrKind::Mut(re), path), Ref!(_, bound, Mutability::Mut)) => {
                    env.ptr_to_ref(
                        &mut at,
                        ConstrReason::Call,
                        *re,
                        path,
                        PtrToRefBound::Ty(bound.clone()),
                    )
                    .with_span(span)?;
                }
                _ => {
                    at.subtyping(&actual, &formal, ConstrReason::Call)
                        .with_span(span)?;
                }
            }
        }

        let clauses = genv
            .predicates_of(callee_def_id)
            .with_span(span)?
            .predicates()
            .instantiate(tcx, &generic_args, &refine_args);

        at.check_non_closure_clauses(&clauses, ConstrReason::Call)
            .with_span(span)?;

        // Replace evars
        let evars_sol = infcx.pop_scope().with_span(span)?;
        env.replace_evars(&evars_sol);
        infcx.replace_evars(&evars_sol);

        let output = fn_sig
            .output()
            .replace_evars(&evars_sol)
            .replace_bound_refts_with(|sort, _, _| infcx.define_vars(sort));

        for ensures in &output.ensures {
            match ensures {
                Ensures::Type(path, updated_ty) => {
                    let updated_ty = infcx.unpack(updated_ty);
                    infcx.assume_invariants(&updated_ty, self.check_overflow());
                    env.update_path(path, updated_ty);
                }
                Ensures::Pred(e) => infcx.assume_pred(e),
            }
        }
        self.check_closure_clauses(infcx, snapshot, &clauses, span)?;

        Ok(output.ret)
    }

    fn check_oblig_generator_pred(
        &mut self,
        infcx: &mut InferCtxt<'_, 'genv, 'tcx>,
        snapshot: &Snapshot,
        gen_pred: CoroutineObligPredicate,
    ) -> Result {
        let def_id = gen_pred.def_id;
        let span = self.genv.tcx().def_span(def_id);
        let body = self.genv.mir(def_id.expect_local()).with_span(span)?;
        Checker::run(
            infcx.change_item(def_id.expect_local(), &body.infcx, snapshot),
            gen_pred.def_id.expect_local(),
            self.inherited.reborrow(),
            gen_pred.to_poly_fn_sig(),
        )
    }

    /// The function `check_oblig_fn_def` does a function subtyping check between
    /// the sub-type (T_f) corresponding to the type of `def_id` @ `args` and the
    /// super-type (T_g) corresponding to the `oblig_sig`. This subtyping is handled
    /// as akin to the code
    ///
    ///   T_f := (S1,...,Sn) -> S
    ///   T_g := (T1,...,Tn) -> T
    ///   T_f <: T_g
    ///
    ///  fn g(x1:T1,...,xn:Tn) -> T {
    ///      f(x1,...,xn)
    ///  }
    /// TODO: copy rules from SLACK.
    fn check_oblig_fn_def(
        &mut self,
        infcx: &mut InferCtxt<'_, 'genv, 'tcx>,
        def_id: &DefId,
        generic_args: &[GenericArg],
        oblig_sig: Binder<rty::FnSig>,
        span: Span,
    ) -> Result {
        let fn_def_sig = self.genv.fn_sig(*def_id).with_span(span)?;

        let oblig_sig = oblig_sig.replace_bound_vars(
            |_| {
                rty::ReVar(
                    infcx
                        .region_infcx
                        .next_nll_region_var(NllRegionVariableOrigin::FreeRegion)
                        .as_var(),
                )
            },
            |sort, _| infcx.define_vars(sort),
        );

        // 1. Unpack `T_g` input types
        let actuals = oblig_sig
            .inputs()
            .iter()
            .map(|ty| infcx.unpack(ty))
            .collect_vec();

        // 2. Fresh names for `T_f` refine-params
        infcx.push_scope();
        let refine_args = infcx.instantiate_refine_args(*def_id).with_span(span)?;
        // Instantiate fn_def_sig and normalize it
        let fn_def_sig = fn_def_sig
            .instantiate(self.genv.tcx(), generic_args, &refine_args)
            .replace_bound_vars(
                |br| infcx.next_bound_region_var(span, br.kind, BoundRegionConversionTime::FnCall),
                |sort, mode| infcx.fresh_infer_var(sort, mode),
            )
            .normalize_projections(self.genv, infcx.region_infcx, infcx.def_id)
            .with_span(span)?;

        let mut at = infcx.at(span);

        // 3. INPUT subtyping (g-input <: f-input)
        // TODO: Check requires predicates (?)
        // for requires in fn_def_sig.requires() {
        //     at.check_pred(requires, ConstrReason::Call);
        // }
        assert!(fn_def_sig.requires().is_empty()); // TODO
        for (actual, formal) in iter::zip(actuals, fn_def_sig.inputs()) {
            let (formal, pred) = formal.unconstr();
            at.check_pred(&pred, ConstrReason::Call);
            // see: TODO(pack-closure)
            match (actual.kind(), formal.kind()) {
                (TyKind::Ptr(PtrKind::Mut(_), _), _) => {
                    bug!("Not yet handled: FnDef subtyping with Ptr");
                }
                _ => {
                    at.subtyping(&actual, &formal, ConstrReason::Call)
                        .with_span(span)?;
                }
            }
        }

        // // TODO: (RJ) this doesn't feel right to me... can one even *have* clauses here?
        // let clauses = self
        //     .genv
        //     .predicates_of(*def_id)
        //     .with_span(span)?
        //     .predicates()
        //     .instantiate(self.genv.tcx(), &generic_args, &refine_args);
        // at.check_non_closure_clauses(&clauses, ConstrReason::Call)
        //     .with_span(span)?;

        // 4. Plug in the EVAR solution / replace evars
        let evars_sol = infcx.pop_scope().with_span(span)?;
        infcx.replace_evars(&evars_sol);
        let output = fn_def_sig
            .output()
            .replace_evars(&evars_sol)
            .replace_bound_refts_with(|sort, _, _| infcx.define_vars(sort));

        // 5. OUTPUT subtyping (f_out <: g_out)
        // RJ: new `at` to avoid borrowing errors...!
        let mut at = infcx.at(span);
        let oblig_output = oblig_sig
            .output()
            .replace_bound_refts_with(|sort, mode, _| at.fresh_infer_var(sort, mode));
        at.subtyping(&output.ret, &oblig_output.ret, ConstrReason::Ret)
            .with_span(span)?;
        assert!(output.ensures.is_empty()); // TODO
        assert!(oblig_output.ensures.is_empty()); // TODO
        Ok(())
    }

    fn check_oblig_fn_trait_pred(
        &mut self,
        infcx: &mut InferCtxt<'_, 'genv, 'tcx>,
        snapshot: &Snapshot,
        fn_trait_pred: FnTraitPredicate,
        span: Span,
    ) -> Result {
<<<<<<< HEAD
        let self_ty = fn_trait_pred.self_ty.as_bty_skipping_existentials();
        match self_ty {
            Some(BaseTy::Closure(def_id, tys)) => {
                // The closure signature may contain region variables generated in the `InferCtxt` of the
                // current function so we normalize it before passing it to `Checker::run`. After
                // normalization, the signature could still contain region variables wich haven't been
                // declared in the closure's `InferCtxt`, but this is fine because we would map them to
                // local regions when assigning to locals. See [`TypeEnv::assign`]
                //
                // After writing this, I realize it may be better to erase regions before normalization.
                // We should revisit this at some point.
                let poly_sig = EarlyBinder(fn_trait_pred.closure_poly_sig(*def_id, tys.clone()))
                    .instantiate_identity()
                    .normalize_projections(infcx.genv, infcx.region_infcx, infcx.def_id)
                    .with_span(self.body.span())?;
                let span = self.genv.tcx().def_span(def_id);
                let body = self.genv.mir(def_id.expect_local()).with_span(span)?;
                Checker::run(
                    infcx.change_item(def_id.expect_local(), &body.infcx, snapshot),
                    def_id.expect_local(),
                    self.inherited.reborrow(),
                    poly_sig,
                )?;
            }
            Some(BaseTy::FnDef(def_id, args)) => {
                // Generates "function subtyping" obligations between the (super-type) `oblig_sig` in the `fn_trait_pred`
                // and the (sub-type) corresponding to the signature of `def_id + args`.
                // See `tests/neg/surface/fndef00.rs`
                let oblig_sig = EarlyBinder(fn_trait_pred.fndef_poly_sig())
                    .instantiate_identity()
                    .normalize_projections(infcx.genv, infcx.region_infcx, infcx.def_id)
                    .with_span(self.body.span())?;
                self.check_oblig_fn_def(infcx, def_id, args, oblig_sig, span)?;
            }
            _ => {
                // TODO: When we allow refining closure/fn at the surface level, we would need to do some function subtyping here,
                // but for now, we can skip as all the relevant types are unrefined.
                // See issue-767.rs
            }
=======
        if let Some(BaseTy::Closure(closure_id, tys)) =
            fn_trait_pred.self_ty.as_bty_skipping_existentials()
        {
            let span = self.genv.tcx().def_span(closure_id);
            let body = self.genv.mir(closure_id.expect_local()).with_span(span)?;
            Checker::run(
                infcx.change_item(closure_id.expect_local(), &body.infcx, snapshot),
                closure_id.expect_local(),
                self.inherited.reborrow(),
                fn_trait_pred.to_poly_fn_sig(*closure_id, tys.clone()),
            )?;
        } else {
            // TODO: When we allow refining closure/fn at the surface level, we would need to do
            // actual function subtyping here, but for now, we can skip as all the relevant types
            // are unrefined. See issue-767.rs
>>>>>>> 0807865c
        }
        Ok(())
    }

    fn check_closure_clauses(
        &mut self,
        infcx: &mut InferCtxt<'_, 'genv, 'tcx>,
        snapshot: Snapshot,
        clauses: &[Clause],
        span: Span,
    ) -> Result {
        for clause in clauses {
            match clause.kind_skipping_binder() {
                rty::ClauseKind::FnTrait(fn_trait_pred) => {
                    self.check_oblig_fn_trait_pred(infcx, &snapshot, fn_trait_pred, span)?;
                }
                rty::ClauseKind::CoroutineOblig(gen_pred) => {
                    self.check_oblig_generator_pred(infcx, &snapshot, gen_pred)?;
                }
                rty::ClauseKind::Projection(_)
                | rty::ClauseKind::Trait(_)
                | rty::ClauseKind::TypeOutlives(_)
                | rty::ClauseKind::ConstArgHasType(_, _) => {}
            }
        }
        Ok(())
    }

    fn check_assert(
        &mut self,
        infcx: &mut InferCtxt,
        env: &mut TypeEnv,
        terminator_span: Span,
        cond: &Operand,
        expected: bool,
        msg: &AssertKind,
    ) -> Result<Guard> {
        let ty = self.check_operand(infcx, env, terminator_span, cond)?;
        let TyKind::Indexed(BaseTy::Bool, idx) = ty.kind() else {
            tracked_span_bug!("unexpected ty `{ty:?}`");
        };
        let pred = if expected { idx.clone() } else { idx.not() };

        let msg = match msg {
            AssertKind::DivisionByZero => "possible division by zero",
            AssertKind::BoundsCheck => "possible out-of-bounds access",
            AssertKind::RemainderByZero => "possible remainder with a divisor of zero",
            AssertKind::Overflow(mir::BinOp::Div) => "possible division with overflow",
            AssertKind::Overflow(mir::BinOp::Rem) => "possible reminder with overflow",
            AssertKind::Overflow(_) => return Ok(Guard::Pred(pred)),
        };
        infcx
            .at(terminator_span)
            .check_pred(&pred, ConstrReason::Assert(msg));
        Ok(Guard::Pred(pred))
    }

    fn check_if(discr_ty: &Ty, targets: &SwitchTargets) -> Vec<(BasicBlock, Guard)> {
        let mk = |bits| {
            match discr_ty.kind() {
                TyKind::Indexed(BaseTy::Bool, idx) => {
                    if bits == 0 {
                        idx.not()
                    } else {
                        idx.clone()
                    }
                }
                TyKind::Indexed(bty @ (BaseTy::Int(_) | BaseTy::Uint(_)), idx) => {
                    Expr::eq(idx.clone(), Expr::from_bits(bty, bits))
                }
                _ => tracked_span_bug!("unexpected discr_ty {:?}", discr_ty),
            }
        };

        let mut successors = vec![];

        for (bits, bb) in targets.iter() {
            successors.push((bb, Guard::Pred(mk(bits))));
        }
        let otherwise = Expr::and_from_iter(targets.iter().map(|(bits, _)| mk(bits).not()));
        successors.push((targets.otherwise(), Guard::Pred(otherwise)));

        successors
    }

    fn check_match(discr_ty: &Ty, targets: &SwitchTargets) -> Vec<(BasicBlock, Guard)> {
        let (adt_def, place) = discr_ty.expect_discr();

        let mut successors = vec![];
        let mut remaining: FxHashMap<u128, VariantIdx> = adt_def
            .discriminants()
            .map(|(idx, discr)| (discr, idx))
            .collect();
        for (bits, bb) in targets.iter() {
            let variant_idx = remaining
                .remove(&bits)
                .expect("value doesn't correspond to any variant");
            successors.push((bb, Guard::Match(place.clone(), variant_idx)));
        }

        if remaining.len() == 1 {
            let (_, variant_idx) = remaining.into_iter().next().unwrap();
            successors.push((targets.otherwise(), Guard::Match(place.clone(), variant_idx)));
        } else {
            successors.push((targets.otherwise(), Guard::None));
        }

        successors
    }

    fn check_successors(
        &mut self,
        mut infcx: InferCtxt<'_, 'genv, 'tcx>,
        env: TypeEnv,
        from: BasicBlock,
        terminator_span: Span,
        successors: Vec<(BasicBlock, Guard)>,
    ) -> Result {
        for (target, guard) in successors {
            let mut infcx = infcx.branch();
            let mut env = env.clone();
            match guard {
                Guard::None => {}
                Guard::Pred(expr) => {
                    infcx.assume_pred(&expr);
                }
                Guard::Match(place, variant_idx) => {
                    env.downcast(
                        &mut infcx.at(terminator_span),
                        &place,
                        variant_idx,
                        self.config(),
                    )
                    .with_span(terminator_span)?;
                }
            }
            self.check_ghost_statements_at(
                &mut infcx,
                &mut env,
                Point::Edge(from, target),
                terminator_span,
            )?;
            self.check_goto(infcx, env, terminator_span, target)?;
        }
        Ok(())
    }

    fn check_goto(
        &mut self,
        mut infcx: InferCtxt<'_, 'genv, 'tcx>,
        mut env: TypeEnv,
        span: Span,
        target: BasicBlock,
    ) -> Result {
        if self.is_exit_block(target) {
            let location = self.body.terminator_loc(target);
            self.check_ghost_statements_at(
                &mut infcx,
                &mut env,
                Point::BeforeLocation(location),
                span,
            )?;
            self.check_ret(&mut infcx, &mut env, span)
        } else if self.body.is_join_point(target) {
            if M::check_goto_join_point(self, infcx, env, span, target)? {
                self.queue.insert(target);
            }
            Ok(())
        } else {
            self.check_basic_block(infcx, env, target)
        }
    }

    fn check_rvalue(
        &mut self,
        infcx: &mut InferCtxt<'_, 'genv, 'tcx>,
        env: &mut TypeEnv,
        stmt_span: Span,
        rvalue: &Rvalue,
    ) -> Result<Ty> {
        let genv = self.genv;
        match rvalue {
            Rvalue::Use(operand) => self.check_operand(infcx, env, stmt_span, operand),
            Rvalue::Repeat(operand, c) => {
                let ty = self.check_operand(infcx, env, stmt_span, operand)?;
                Ok(Ty::array(ty, c.clone()))
            }
            Rvalue::Ref(r, BorrowKind::Mut { .. }, place) => {
                env.borrow(&mut infcx.at(stmt_span), *r, Mutability::Mut, place)
                    .with_span(stmt_span)
            }
            Rvalue::Ref(r, BorrowKind::Shared | BorrowKind::Fake(..), place) => {
                env.borrow(&mut infcx.at(stmt_span), *r, Mutability::Not, place)
                    .with_span(stmt_span)
            }
            Rvalue::RawPtr(mutbl, place) => {
                // ignore any refinements on the type stored at place
                let ty = self
                    .genv
                    .refine_default(
                        &self.generics,
                        &env.lookup_rust_ty(genv, place).with_span(stmt_span)?,
                    )
                    .with_span(stmt_span)?;
                Ok(BaseTy::RawPtr(ty, *mutbl).to_ty())
            }
            Rvalue::Len(place) => self.check_len(infcx, env, stmt_span, place),
            Rvalue::Cast(kind, op, to) => {
                let from = self.check_operand(infcx, env, stmt_span, op)?;
                self.check_cast(infcx, env, stmt_span, *kind, &from, to)
            }
            Rvalue::BinaryOp(bin_op, op1, op2) => {
                self.check_binary_op(infcx, env, stmt_span, *bin_op, op1, op2)
            }
            Rvalue::NullaryOp(null_op, ty) => Ok(self.check_nullary_op(*null_op, ty)),
            Rvalue::UnaryOp(un_op, op) => self.check_unary_op(infcx, env, stmt_span, *un_op, op),
            Rvalue::Discriminant(place) => {
                let ty = env
                    .lookup_place(&mut infcx.at(stmt_span), place)
                    .with_span(stmt_span)?;
                // HACK(nilehmann, mut-ref-unfolding) place should be unfolded here.
                let (adt_def, ..) = ty.as_bty_skipping_existentials().unwrap().expect_adt();
                Ok(Ty::discr(adt_def.clone(), place.clone()))
            }
            Rvalue::Aggregate(AggregateKind::Adt(def_id, variant_idx, args, _), operands) => {
                let actuals = self.check_operands(infcx, env, stmt_span, operands)?;
                let sig = genv
                    .variant_sig(*def_id, *variant_idx)
                    .with_span(stmt_span)?
                    .ok_or_else(|| CheckerError::opaque_struct(*def_id, stmt_span))?
                    .to_poly_fn_sig();
                let args = instantiate_args_for_constructor(genv, &self.generics, *def_id, args)
                    .with_span(stmt_span)?;
                self.check_call(infcx, env, stmt_span, *def_id, sig, &args, &actuals)
            }
            Rvalue::Aggregate(AggregateKind::Array(arr_ty), operands) => {
                let args = self.check_operands(infcx, env, stmt_span, operands)?;
                let arr_ty = self
                    .genv
                    .refine_with_holes(&self.generics, arr_ty)
                    .with_span(stmt_span)?;
                self.check_mk_array(infcx, env, stmt_span, &args, arr_ty)
            }
            Rvalue::Aggregate(AggregateKind::Tuple, args) => {
                let tys = self.check_operands(infcx, env, stmt_span, args)?;
                Ok(Ty::tuple(tys))
            }
            Rvalue::Aggregate(AggregateKind::Closure(did, _), operands) => {
                let upvar_tys = self
                    .check_operands(infcx, env, stmt_span, operands)?
                    .into_iter()
                    .map(|ty| {
                        if let TyKind::Ptr(PtrKind::Mut(re), path) = ty.kind() {
                            env.ptr_to_ref(
                                &mut infcx.at(stmt_span),
                                ConstrReason::Other,
                                *re,
                                path,
                                PtrToRefBound::Infer,
                            )
                        } else {
                            Ok(ty.clone())
                        }
                    })
                    .try_collect_vec()
                    .with_span(stmt_span)?;
                Ok(Ty::closure(*did, upvar_tys))
            }
            Rvalue::Aggregate(AggregateKind::Coroutine(did, args), ops) => {
                let args = args.as_coroutine();
                let resume_ty = self
                    .genv
                    .refine_default(&self.generics, args.resume_ty())
                    .with_span(stmt_span)?;
                let upvar_tys = self.check_operands(infcx, env, stmt_span, ops)?;
                Ok(Ty::coroutine(*did, resume_ty, upvar_tys.into()))
            }
            Rvalue::ShallowInitBox(operand, _) => {
                self.check_operand(infcx, env, stmt_span, operand)?;
                Ty::mk_box_with_default_alloc(self.genv, Ty::uninit()).with_span(stmt_span)
            }
        }
    }

    fn check_len(
        &mut self,
        infcx: &mut InferCtxt,
        env: &mut TypeEnv,
        stmt_span: Span,
        place: &Place,
    ) -> Result<Ty> {
        let ty = env
            .lookup_place(&mut infcx.at(stmt_span), place)
            .with_span(stmt_span)?;

        let idx = match ty.kind() {
            TyKind::Indexed(BaseTy::Array(_, len), _) => Expr::from_const(self.genv.tcx(), len),
            TyKind::Indexed(BaseTy::Slice(_), idx) => idx.clone(),
            _ => tracked_span_bug!("expected array or slice type"),
        };

        Ok(Ty::indexed(BaseTy::Uint(UintTy::Usize), idx))
    }

    fn check_binary_op(
        &mut self,
        infcx: &mut InferCtxt,
        env: &mut TypeEnv,
        stmt_span: Span,
        bin_op: mir::BinOp,
        op1: &Operand,
        op2: &Operand,
    ) -> Result<Ty> {
        let check_overflow = self.check_overflow();
        let ty1 = self.check_operand(infcx, env, stmt_span, op1)?;
        let ty2 = self.check_operand(infcx, env, stmt_span, op2)?;

        match (ty1.kind(), ty2.kind()) {
            (TyKind::Indexed(bty1, idx1), TyKind::Indexed(bty2, idx2)) => {
                let rule = primops::match_bin_op(bin_op, bty1, idx1, bty2, idx2, check_overflow);
                if let Some(pre) = rule.precondition {
                    infcx.at(stmt_span).check_pred(pre.pred, pre.reason);
                }

                Ok(rule.output_type)
            }
            _ => tracked_span_bug!("incompatible types: `{ty1:?}` `{ty2:?}`"),
        }
    }

    fn check_nullary_op(&self, null_op: mir::NullOp, _ty: &ty::Ty) -> Ty {
        match null_op {
            mir::NullOp::SizeOf | mir::NullOp::AlignOf => {
                // We could try to get the layout of type to index this with the actual value, but
                // this enough for now. Revisit if we ever need the precision.
                Ty::uint(UintTy::Usize)
            }
        }
    }

    fn check_unary_op(
        &mut self,
        infcx: &mut InferCtxt<'_, 'genv, 'tcx>,
        env: &mut TypeEnv,
        stmt_span: Span,
        un_op: mir::UnOp,
        op: &Operand,
    ) -> Result<Ty> {
        let ty = self.check_operand(infcx, env, stmt_span, op)?;
        match ty.kind() {
            TyKind::Indexed(bty, idx) => {
                let rule = primops::match_un_op(un_op, bty, idx, self.check_overflow());
                if let Some(pre) = rule.precondition {
                    infcx.at(stmt_span).check_pred(pre.pred, pre.reason);
                }
                Ok(rule.output_type)
            }
            _ => tracked_span_bug!("invalid type for unary operator `{un_op:?}` `{ty:?}`"),
        }
    }

    fn check_mk_array(
        &mut self,
        infcx: &mut InferCtxt<'_, 'genv, 'tcx>,
        env: &mut TypeEnv,
        stmt_span: Span,
        args: &[Ty],
        arr_ty: Ty,
    ) -> Result<Ty> {
        infcx.push_scope();
        let arr_ty =
            arr_ty.replace_holes(|binders, kind| infcx.fresh_infer_var_for_hole(binders, kind));

        let (arr_ty, pred) = arr_ty.unconstr();
        let mut at = infcx.at(stmt_span);
        at.check_pred(&pred, ConstrReason::Other);
        for ty in args {
            // TODO(nilehmann) We should share this logic with `check_call`
            match (ty.kind(), arr_ty.kind()) {
                (TyKind::Ptr(PtrKind::Mut(re), path), Ref!(_, bound, Mutability::Mut)) => {
                    env.ptr_to_ref(
                        &mut at,
                        ConstrReason::Other,
                        *re,
                        path,
                        PtrToRefBound::Ty(bound.clone()),
                    )
                    .with_span(stmt_span)?;
                }
                _ => {
                    at.subtyping(ty, &arr_ty, ConstrReason::Other)
                        .with_span(stmt_span)?;
                }
            }
        }
        let evars = &infcx.pop_scope().with_span(stmt_span)?;
        infcx.replace_evars(evars);

        Ok(Ty::array(arr_ty, rty::Const::from_usize(self.genv.tcx(), args.len())))
    }

    fn check_cast(
        &self,
        infcx: &mut InferCtxt<'_, 'genv, 'tcx>,
        env: &mut TypeEnv,
        stmt_span: Span,
        kind: CastKind,
        from: &Ty,
        to: &ty::Ty,
    ) -> Result<Ty> {
        use ty::TyKind as RustTy;
        let ty = match kind {
            CastKind::PointerExposeProvenance => {
                match to.kind() {
                    RustTy::Int(int_ty) => Ty::int(*int_ty),
                    RustTy::Uint(uint_ty) => Ty::uint(*uint_ty),
                    _ => tracked_span_bug!("unsupported PointerExposeProvenance cast"),
                }
            }
            CastKind::IntToInt => {
                match (from.kind(), to.kind()) {
                    (Bool!(idx), RustTy::Int(int_ty)) => bool_int_cast(idx, *int_ty),
                    (Bool!(idx), RustTy::Uint(uint_ty)) => bool_uint_cast(idx, *uint_ty),
                    (Int!(int_ty1, idx), RustTy::Int(int_ty2)) => {
                        int_int_cast(idx, *int_ty1, *int_ty2)
                    }
                    (Uint!(uint_ty1, idx), RustTy::Uint(uint_ty2)) => {
                        uint_uint_cast(idx, *uint_ty1, *uint_ty2)
                    }
                    (Uint!(uint_ty, idx), RustTy::Int(int_ty)) => {
                        uint_int_cast(idx, *uint_ty, *int_ty)
                    }
                    (Int!(_, _), RustTy::Uint(uint_ty)) => Ty::uint(*uint_ty),
                    (TyKind::Discr(adt_def, _), RustTy::Int(int_ty)) => {
                        Self::discr_to_int_cast(adt_def, BaseTy::Int(*int_ty))
                    }
                    (TyKind::Discr(adt_def, _place), RustTy::Uint(uint_ty)) => {
                        Self::discr_to_int_cast(adt_def, BaseTy::Uint(*uint_ty))
                    }
                    _ => {
                        tracked_span_bug!("invalid int to int cast {from:?} --> {to:?}")
                    }
                }
            }
            CastKind::Pointer(mir::PointerCast::Unsize) => {
                self.check_unsize_cast(infcx, env, stmt_span, from, to)?
            }
            CastKind::FloatToInt
            | CastKind::IntToFloat
            | CastKind::PtrToPtr
            | CastKind::Pointer(mir::PointerCast::MutToConstPointer)
            | CastKind::PointerWithExposedProvenance => {
                self.genv
                    .refine_default(&self.generics, to)
                    .with_span(self.body.span())?
            }
        };
        Ok(ty)
    }

    fn discr_to_int_cast(adt_def: &AdtDef, bty: BaseTy) -> Ty {
        // TODO: This could be a giant disjunction, maybe better (if less precise) to use the interval?
        let vals = adt_def
            .discriminants()
            .map(|(_, idx)| Expr::eq(Expr::nu(), Expr::from_bits(&bty, idx)))
            .collect_vec();
        Ty::exists_with_constr(bty, Expr::or_from_iter(vals))
    }

    fn check_unsize_cast(
        &self,
        infcx: &mut InferCtxt<'_, 'genv, 'tcx>,
        env: &mut TypeEnv,
        span: Span,
        src: &Ty,
        dst: &ty::Ty,
    ) -> Result<Ty> {
        // Convert `ptr` to `&mut`
        let src = if let TyKind::Ptr(PtrKind::Mut(re), path) = src.kind() {
            env.ptr_to_ref(
                &mut infcx.at(span),
                ConstrReason::Other,
                *re,
                path,
                PtrToRefBound::Identity,
            )
            .with_span(span)?
        } else {
            src.clone()
        };

        if let ty::TyKind::Ref(_, deref_ty, _) = dst.kind()
            && let ty::TyKind::Dynamic(..) = deref_ty.kind()
        {
            return self
                .genv
                .refine_default(&self.generics, dst)
                .with_span(self.body.span());
        }

        // `&mut [T; n] -> &mut [T]` or `&[T; n] -> &[T]`
        if let TyKind::Indexed(BaseTy::Ref(_, deref_ty, _), _) = src.kind()
            && let TyKind::Indexed(BaseTy::Array(arr_ty, arr_len), _) = deref_ty.kind()
            && let ty::TyKind::Ref(re, _, mutbl) = dst.kind()
        {
            let idx = Expr::from_const(self.genv.tcx(), arr_len);
            Ok(Ty::mk_ref(*re, Ty::indexed(BaseTy::Slice(arr_ty.clone()), idx), *mutbl))

        // `Box<[T; n]> -> Box<[T]>`
        } else if let TyKind::Indexed(BaseTy::Adt(adt_def, args), _) = src.kind()
            && adt_def.is_box()
            && let (deref_ty, alloc_ty) = args.box_args()
            && let TyKind::Indexed(BaseTy::Array(arr_ty, arr_len), _) = deref_ty.kind()
        {
            let idx = Expr::from_const(self.genv.tcx(), arr_len);
            Ty::mk_box(self.genv, Ty::indexed(BaseTy::Slice(arr_ty.clone()), idx), alloc_ty.clone())
                .with_span(span)
        } else {
            Err(query_bug!("unsupported unsize cast from `{src:?}` to `{dst:?}`")).with_span(span)
        }
    }

    fn check_operands(
        &mut self,
        infcx: &mut InferCtxt<'_, 'genv, 'tcx>,
        env: &mut TypeEnv,
        source_span: Span,
        operands: &[Operand],
    ) -> Result<Vec<Ty>> {
        operands
            .iter()
            .map(|op| self.check_operand(infcx, env, source_span, op))
            .try_collect()
    }

    fn check_operand(
        &mut self,
        infcx: &mut InferCtxt,
        env: &mut TypeEnv,
        source_span: Span,
        operand: &Operand,
    ) -> Result<Ty> {
        let ty = match operand {
            Operand::Copy(p) => {
                env.lookup_place(&mut infcx.at(source_span), p)
                    .with_span(source_span)?
            }
            Operand::Move(p) => {
                env.move_place(&mut infcx.at(source_span), p)
                    .with_span(source_span)?
            }
            Operand::Constant(c) => self.check_constant(c)?,
        };
        Ok(infcx
            .unpacker()
            .assume_invariants(self.check_overflow())
            .unpack(&ty))
    }

    fn check_constant(&mut self, c: &Constant) -> Result<Ty> {
        match c {
            Constant::Int(n, int_ty) => {
                let idx = Expr::constant(rty::Constant::from(*n));
                Ok(Ty::indexed(BaseTy::Int(*int_ty), idx))
            }
            Constant::Uint(n, uint_ty) => {
                let idx = Expr::constant(rty::Constant::from(*n));
                Ok(Ty::indexed(BaseTy::Uint(*uint_ty), idx))
            }
            Constant::Bool(b) => {
                let idx = Expr::constant(rty::Constant::from(*b));
                Ok(Ty::indexed(BaseTy::Bool, idx))
            }
            Constant::Float(_, float_ty) => Ok(Ty::float(*float_ty)),
            Constant::Unit => Ok(Ty::unit()),
            Constant::Str(s) => {
                let idx = Expr::constant(rty::Constant::from(*s));
                Ok(Ty::mk_ref(ReStatic, Ty::indexed(BaseTy::Str, idx), Mutability::Not))
            }
            Constant::Char => Ok(Ty::char()),
            Constant::Param(param_const, ty) => {
                let idx = Expr::const_generic(*param_const);
                let ty_ctor = Refiner::default(self.genv, &self.generics)
                    .refine_ty_ctor(ty)
                    .with_span(self.body.span())?;
                Ok(ty_ctor.replace_bound_reft(&idx))
            }
            Constant::Opaque(ty) => {
                self.genv
                    .refine_default(&self.generics, ty)
                    .with_span(self.body.span())
            }
        }
    }

    fn check_ghost_statements_at(
        &mut self,
        infcx: &mut InferCtxt<'_, 'genv, 'tcx>,
        env: &mut TypeEnv,
        point: Point,
        span: Span,
    ) -> Result {
        bug::track_span(span, || {
            for stmt in self.ghost_stmts().statements_at(point) {
                self.check_ghost_statement(infcx, env, stmt, span)?;
            }
            Ok(())
        })
    }

    fn check_ghost_statement(
        &mut self,
        infcx: &mut InferCtxt<'_, 'genv, 'tcx>,
        env: &mut TypeEnv,
        stmt: &GhostStatement,
        span: Span,
    ) -> Result {
        dbg::statement!("start", stmt, infcx, env);
        match stmt {
            GhostStatement::Fold(place) => {
                env.fold(&mut infcx.at(span), place).with_span(span)?;
            }
            GhostStatement::Unfold(place) => {
                env.unfold(&mut infcx.at(span), place, self.config())
                    .with_span(span)?;
            }
            GhostStatement::Unblock(place) => env.unblock(infcx, place, self.check_overflow()),
            GhostStatement::PtrToRef(place) => {
                env.ptr_to_ref_at_place(&mut infcx.at(span), place)
                    .with_span(span)?;
            }
        }
        dbg::statement!("end", stmt, infcx, env);
        Ok(())
    }

    #[track_caller]
    fn snapshot_at_dominator(&self, bb: BasicBlock) -> &Snapshot {
        snapshot_at_dominator(self.body, &self.snapshots, bb)
    }

    fn dominators(&self) -> &'ck Dominators<BasicBlock> {
        self.body.dominators()
    }

    fn ghost_stmts(&self) -> &'ck GhostStatements {
        &self.inherited.ghost_stmts[&self.def_id]
    }

    fn config(&self) -> CheckerConfig {
        self.inherited.config
    }

    fn check_overflow(&self) -> bool {
        self.config().check_overflow
    }
}

fn instantiate_args_for_fun_call(
    genv: GlobalEnv,
    caller_generics: &rty::Generics,
    callee_id: DefId,
    args: &ty::GenericArgs,
) -> QueryResult<Vec<rty::GenericArg>> {
    let params_in_clauses = collect_params_in_clauses(genv, callee_id);

    let callee_generics = genv.generics_of(callee_id)?;
    let hole_refiner = Refiner::new(genv, caller_generics, |bty| {
        let sort = bty.sort();
        let bty = bty.shift_in_escaping(1);
        let constr = if !sort.is_unit() {
            rty::SubsetTy::new(bty, Expr::nu(), Expr::hole(rty::HoleKind::Pred))
        } else {
            rty::SubsetTy::trivial(bty, Expr::nu())
        };
        Binder::with_sort(constr, sort)
    });
    let default_refiner = Refiner::default(genv, caller_generics);

    args.iter()
        .enumerate()
        .map(|(idx, arg)| {
            let param = callee_generics.param_at(idx, genv)?;
            let refiner =
                if params_in_clauses.contains(&idx) { &default_refiner } else { &hole_refiner };
            refiner.refine_generic_arg(&param, arg)
        })
        .collect()
}

fn instantiate_args_for_constructor(
    genv: GlobalEnv,
    caller_generics: &rty::Generics,
    adt_id: DefId,
    args: &ty::GenericArgs,
) -> QueryResult<Vec<rty::GenericArg>> {
    let params_in_clauses = collect_params_in_clauses(genv, adt_id);

    let adt_generics = genv.generics_of(adt_id)?;
    let hole_refiner = Refiner::with_holes(genv, caller_generics);
    let default_refiner = Refiner::default(genv, caller_generics);
    args.iter()
        .enumerate()
        .map(|(idx, arg)| {
            let param = adt_generics.param_at(idx, genv)?;
            let refiner =
                if params_in_clauses.contains(&idx) { &default_refiner } else { &hole_refiner };
            refiner.refine_generic_arg(&param, arg)
        })
        .collect()
}

fn collect_params_in_clauses(genv: GlobalEnv, def_id: DefId) -> FxHashSet<usize> {
    let tcx = genv.tcx();
    struct Collector {
        params: FxHashSet<usize>,
    }

    impl<'tcx> rustc_middle::ty::TypeVisitor<TyCtxt<'tcx>> for Collector {
        fn visit_ty(&mut self, t: rustc_middle::ty::Ty) {
            if let rustc_middle::ty::Param(param_ty) = t.kind() {
                self.params.insert(param_ty.index as usize);
            }
            t.super_visit_with(self);
        }
    }
    let mut vis = Collector { params: Default::default() };

    for (clause, _) in all_predicates_of(tcx, def_id) {
        if let Some(trait_pred) = clause.as_trait_clause() {
            let trait_id = trait_pred.def_id();
            if tcx.require_lang_item(LangItem::Sized, None) == trait_id {
                continue;
            }
            if tcx.require_lang_item(LangItem::Copy, None) == trait_id {
                continue;
            }
            if tcx.fn_trait_kind_from_def_id(trait_id).is_some() {
                continue;
            }
            if tcx.get_diagnostic_item(sym::Hash) == Some(trait_id) {
                continue;
            }
            if tcx.get_diagnostic_item(sym::Eq) == Some(trait_id) {
                continue;
            }
        }
        if let Some(proj_pred) = clause.as_projection_clause() {
            let assoc_id = proj_pred.projection_def_id();
            if genv.is_fn_once_output(assoc_id) {
                continue;
            }
        }
        if let Some(outlives_pred) = clause.as_type_outlives_clause() {
            // We skip outlives bounds if they are not 'static. A 'static bound means the type
            // implements `Any` which makes it unsound to instantiate the argument with refinements.
            if outlives_pred.skip_binder().1 != tcx.lifetimes.re_static {
                continue;
            }
        }
        clause.visit_with(&mut vis);
    }
    vis.params
}

fn all_predicates_of(
    tcx: TyCtxt<'_>,
    id: DefId,
) -> impl Iterator<Item = &(rustc_middle::ty::Clause<'_>, Span)> {
    let mut next_id = Some(id);
    iter::from_fn(move || {
        next_id.take().map(|id| {
            let preds = tcx.predicates_of(id);
            next_id = preds.parent;
            preds.predicates.iter()
        })
    })
    .flatten()
}

/// HACK(nilehmann) This let us infer parameters under mutable references for the simple case
/// where the formal argument is of the form `&mut B[@n]`, e.g., the type of the first argument
/// to `RVec::get_mut` is `&mut RVec<T>[@n]`. We should remove this after we implement opening of
/// mutable references.
fn infer_under_mut_ref_hack(
    rcx: &mut RefineCtxt,
    actuals: &[Ty],
    fn_sig: EarlyBinder<&PolyFnSig>,
) -> Vec<Ty> {
    iter::zip(
        actuals,
        fn_sig
            .as_ref()
            .skip_binder()
            .as_ref()
            .skip_binder()
            .inputs(),
    )
    .map(|(actual, formal)| {
        if let Ref!(.., Mutability::Mut) = actual.kind()
            && let Ref!(_, ty, Mutability::Mut) = formal.kind()
            && let TyKind::Indexed(..) = ty.kind()
        {
            rcx.unpacker().unpack_inside_mut_ref(true).unpack(actual)
        } else {
            actual.clone()
        }
    })
    .collect()
}

impl Mode for ShapeMode {
    const NAME: &str = "shape";

    fn enter_basic_block<'ck, 'genv, 'tcx>(
        ck: &mut Checker<'ck, 'genv, 'tcx, ShapeMode>,
        _infcx: &mut InferCtxt<'_, 'genv, 'tcx>,
        bb: BasicBlock,
    ) -> TypeEnv<'ck> {
        ck.inherited.mode.bb_envs[&ck.def_id][&bb].enter(&ck.body.local_decls)
    }

    fn check_goto_join_point<'genv, 'tcx>(
        ck: &mut Checker<'_, 'genv, 'tcx, ShapeMode>,
        _: InferCtxt<'_, 'genv, 'tcx>,
        env: TypeEnv,
        terminator_span: Span,
        target: BasicBlock,
    ) -> Result<bool> {
        let bb_envs = &mut ck.inherited.mode.bb_envs;
        let target_bb_env = bb_envs.entry(ck.def_id).or_default().get(&target);
        dbg::shape_goto_enter!(target, env, target_bb_env);

        let modified = match bb_envs.entry(ck.def_id).or_default().entry(target) {
            Entry::Occupied(mut entry) => entry.get_mut().join(env).with_span(terminator_span)?,
            Entry::Vacant(entry) => {
                let scope = snapshot_at_dominator(ck.body, &ck.snapshots, target)
                    .scope()
                    .unwrap();
                entry.insert(env.into_infer(scope).with_span(terminator_span)?);
                true
            }
        };

        dbg::shape_goto_exit!(target, bb_envs[&ck.def_id].get(&target));
        Ok(modified)
    }

    fn clear(ck: &mut Checker<ShapeMode>, root: BasicBlock) {
        ck.visited.remove(root);
        for bb in ck.body.basic_blocks.indices() {
            if bb != root && ck.dominators().dominates(root, bb) {
                ck.inherited
                    .mode
                    .bb_envs
                    .entry(ck.def_id)
                    .or_default()
                    .remove(&bb);
                ck.visited.remove(bb);
            }
        }
    }
}

impl Mode for RefineMode {
    const NAME: &str = "refine";

    fn enter_basic_block<'ck, 'genv, 'tcx>(
        ck: &mut Checker<'ck, 'genv, 'tcx, RefineMode>,
        infcx: &mut InferCtxt<'_, 'genv, 'tcx>,
        bb: BasicBlock,
    ) -> TypeEnv<'ck> {
        ck.inherited.mode.bb_envs[&ck.def_id][&bb].enter(infcx, &ck.body.local_decls)
    }

    fn check_goto_join_point(
        ck: &mut Checker<RefineMode>,
        mut infcx: InferCtxt,
        env: TypeEnv,
        terminator_span: Span,
        target: BasicBlock,
    ) -> Result<bool> {
        let bb_env = &ck.inherited.mode.bb_envs[&ck.def_id][&target];
        debug_assert_eq!(&ck.snapshot_at_dominator(target).scope().unwrap(), bb_env.scope());

        dbg::refine_goto!(target, infcx, env, bb_env);

        env.check_goto(&mut infcx.at(terminator_span), bb_env, target)
            .with_span(terminator_span)?;

        Ok(!ck.visited.contains(target))
    }

    fn clear(_ck: &mut Checker<RefineMode>, _bb: BasicBlock) {
        bug!();
    }
}

fn bool_int_cast(b: &Expr, int_ty: IntTy) -> Ty {
    let idx = Expr::ite(b, 1, 0);
    Ty::indexed(BaseTy::Int(int_ty), idx)
}

fn bool_uint_cast(b: &Expr, uint_ty: UintTy) -> Ty {
    let idx = Expr::ite(b, 1, 0);
    Ty::indexed(BaseTy::Uint(uint_ty), idx)
}

fn int_int_cast(idx: &Expr, int_ty1: IntTy, int_ty2: IntTy) -> Ty {
    if int_bit_width(int_ty1) <= int_bit_width(int_ty2) {
        Ty::indexed(BaseTy::Int(int_ty2), idx.clone())
    } else {
        Ty::int(int_ty2)
    }
}

fn uint_int_cast(idx: &Expr, uint_ty: UintTy, int_ty: IntTy) -> Ty {
    if uint_bit_width(uint_ty) < int_bit_width(int_ty) {
        Ty::indexed(BaseTy::Int(int_ty), idx.clone())
    } else {
        Ty::int(int_ty)
    }
}

fn uint_uint_cast(idx: &Expr, uint_ty1: UintTy, uint_ty2: UintTy) -> Ty {
    if uint_bit_width(uint_ty1) <= uint_bit_width(uint_ty2) {
        Ty::indexed(BaseTy::Uint(uint_ty2), idx.clone())
    } else {
        Ty::uint(uint_ty2)
    }
}

fn uint_bit_width(uint_ty: UintTy) -> u64 {
    uint_ty
        .bit_width()
        .unwrap_or(config::pointer_width().bits())
}

fn int_bit_width(int_ty: IntTy) -> u64 {
    int_ty.bit_width().unwrap_or(config::pointer_width().bits())
}

impl ShapeResult {
    fn into_bb_envs(
        self,
        kvar_gen: &mut KVarGen,
    ) -> FxHashMap<LocalDefId, FxHashMap<BasicBlock, BasicBlockEnv>> {
        self.0
            .into_iter()
            .map(|(def_id, shapes)| {
                let bb_envs = shapes
                    .into_iter()
                    .map(|(bb, shape)| (bb, shape.into_bb_env(kvar_gen)))
                    .collect();
                (def_id, bb_envs)
            })
            .collect()
    }
}

fn snapshot_at_dominator<'a>(
    body: &Body,
    snapshots: &'a IndexVec<BasicBlock, Option<Snapshot>>,
    bb: BasicBlock,
) -> &'a Snapshot {
    let dominator = body.dominators().immediate_dominator(bb).unwrap();
    snapshots[dominator].as_ref().unwrap()
}

pub(crate) mod errors {
    use flux_errors::{ErrorGuaranteed, E0999};
    use flux_infer::infer::InferErr;
    use flux_middle::{def_id_to_string, queries::QueryErr};
    use rustc_errors::Diagnostic;
    use rustc_hir::def_id::DefId;
    use rustc_middle::mir::SourceInfo;
    use rustc_span::Span;

    pub struct CheckerError {
        kind: CheckerErrKind,
        span: Span,
    }

    impl CheckerError {
        pub fn opaque_struct(def_id: DefId, span: Span) -> Self {
            Self { kind: CheckerErrKind::OpaqueStruct(def_id), span }
        }
    }

    #[derive(Debug)]
    pub enum CheckerErrKind {
        Inference,
        OpaqueStruct(DefId),
        Query(QueryErr),
    }

    impl CheckerErrKind {
        pub fn at(self, span: Span) -> CheckerError {
            CheckerError { kind: self, span }
        }
    }

    impl<'a> Diagnostic<'a> for CheckerError {
        fn into_diag(
            self,
            dcx: rustc_errors::DiagCtxtHandle<'a>,
            level: rustc_errors::Level,
        ) -> rustc_errors::Diag<'a, ErrorGuaranteed> {
            use crate::fluent_generated as fluent;

            match self.kind {
                CheckerErrKind::Inference => {
                    let mut diag =
                        dcx.struct_span_err(self.span, fluent::refineck_param_inference_error);
                    diag.code(E0999);
                    diag
                }
                CheckerErrKind::OpaqueStruct(def_id) => {
                    let mut diag =
                        dcx.struct_span_err(self.span, fluent::refineck_opaque_struct_error);
                    diag.arg("struct", def_id_to_string(def_id));
                    diag.code(E0999);
                    diag
                }
                CheckerErrKind::Query(err) => err.at(self.span).into_diag(dcx, level),
            }
        }
    }

    impl From<QueryErr> for CheckerErrKind {
        fn from(err: QueryErr) -> Self {
            CheckerErrKind::Query(err)
        }
    }

    impl From<InferErr> for CheckerErrKind {
        fn from(err: InferErr) -> Self {
            match err {
                InferErr::Inference => CheckerErrKind::Inference,
                InferErr::Query(err) => CheckerErrKind::Query(err),
            }
        }
    }

    pub trait ResultExt<T> {
        fn with_span(self, span: Span) -> Result<T, CheckerError>;
        fn with_src_info(self, src_info: SourceInfo) -> Result<T, CheckerError>;
    }

    impl<T, E> ResultExt<T> for Result<T, E>
    where
        E: Into<CheckerErrKind>,
    {
        fn with_span(self, span: Span) -> Result<T, CheckerError> {
            self.map_err(|kind| kind.into().at(span))
        }

        fn with_src_info(self, src_info: SourceInfo) -> Result<T, CheckerError> {
            self.map_err(|kind| kind.into().at(src_info.span))
        }
    }
}<|MERGE_RESOLUTION|>--- conflicted
+++ resolved
@@ -754,29 +754,16 @@
         fn_trait_pred: FnTraitPredicate,
         span: Span,
     ) -> Result {
-<<<<<<< HEAD
         let self_ty = fn_trait_pred.self_ty.as_bty_skipping_existentials();
         match self_ty {
             Some(BaseTy::Closure(def_id, tys)) => {
-                // The closure signature may contain region variables generated in the `InferCtxt` of the
-                // current function so we normalize it before passing it to `Checker::run`. After
-                // normalization, the signature could still contain region variables wich haven't been
-                // declared in the closure's `InferCtxt`, but this is fine because we would map them to
-                // local regions when assigning to locals. See [`TypeEnv::assign`]
-                //
-                // After writing this, I realize it may be better to erase regions before normalization.
-                // We should revisit this at some point.
-                let poly_sig = EarlyBinder(fn_trait_pred.closure_poly_sig(*def_id, tys.clone()))
-                    .instantiate_identity()
-                    .normalize_projections(infcx.genv, infcx.region_infcx, infcx.def_id)
-                    .with_span(self.body.span())?;
-                let span = self.genv.tcx().def_span(def_id);
-                let body = self.genv.mir(def_id.expect_local()).with_span(span)?;
+                let span = self.genv.tcx().def_span(closure_id);
+                let body = self.genv.mir(closure_id.expect_local()).with_span(span)?;
                 Checker::run(
-                    infcx.change_item(def_id.expect_local(), &body.infcx, snapshot),
-                    def_id.expect_local(),
+                    infcx.change_item(closure_id.expect_local(), &body.infcx, snapshot),
+                    closure_id.expect_local(),
                     self.inherited.reborrow(),
-                    poly_sig,
+                    fn_trait_pred.to_poly_fn_sig(*closure_id, tys.clone()),
                 )?;
             }
             Some(BaseTy::FnDef(def_id, args)) => {
@@ -794,23 +781,6 @@
                 // but for now, we can skip as all the relevant types are unrefined.
                 // See issue-767.rs
             }
-=======
-        if let Some(BaseTy::Closure(closure_id, tys)) =
-            fn_trait_pred.self_ty.as_bty_skipping_existentials()
-        {
-            let span = self.genv.tcx().def_span(closure_id);
-            let body = self.genv.mir(closure_id.expect_local()).with_span(span)?;
-            Checker::run(
-                infcx.change_item(closure_id.expect_local(), &body.infcx, snapshot),
-                closure_id.expect_local(),
-                self.inherited.reborrow(),
-                fn_trait_pred.to_poly_fn_sig(*closure_id, tys.clone()),
-            )?;
-        } else {
-            // TODO: When we allow refining closure/fn at the surface level, we would need to do
-            // actual function subtyping here, but for now, we can skip as all the relevant types
-            // are unrefined. See issue-767.rs
->>>>>>> 0807865c
         }
         Ok(())
     }
