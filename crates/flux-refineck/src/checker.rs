--- conflicted
+++ resolved
@@ -375,7 +375,7 @@
                 // Currently, we only have the `assume` intrinsic, which if we're to trust rustc should be a NOP.
                 // TODO: There may be a use-case to actually "assume" the bool index associated with the operand,
                 // i.e. to strengthen the `rcx` / `env` with the assumption that the bool-index is in fact `true`...
-                let _ = self.check_operand(rcx, env, stmt_span, op)?;
+                let _ = self.check_operand(infcx, env, stmt_span, op)?;
             }
         }
         Ok(())
@@ -908,20 +908,13 @@
                 Ok(Ty::tuple(tys))
             }
             Rvalue::Aggregate(AggregateKind::Closure(did, _), operands) => {
-<<<<<<< HEAD
-                let upvar_tys = self.check_operands(infcx, env, stmt_span, operands)?;
-                let res = Ty::closure(*did, upvar_tys);
-                Ok(res)
-=======
-                let operand_tys = self.check_operands(rcx, env, stmt_span, operands)?;
-                let mut infcx = self.infcx(stmt_span);
-                let upvar_tys = operand_tys
+                let upvar_tys = self
+                    .check_operands(infcx, env, stmt_span, operands)?
                     .into_iter()
                     .map(|ty| {
                         if let TyKind::Ptr(PtrKind::Mut(re), path) = ty.kind() {
                             env.ptr_to_ref(
-                                rcx,
-                                &mut infcx,
+                                &mut infcx.at(stmt_span),
                                 ConstrReason::Other,
                                 *re,
                                 path,
@@ -934,7 +927,6 @@
                     .try_collect_vec()
                     .with_span(stmt_span)?;
                 Ok(Ty::closure(*did, upvar_tys))
->>>>>>> e590c9ef
             }
             Rvalue::Aggregate(AggregateKind::Coroutine(did, args), ops) => {
                 let args = args.as_coroutine();
