use std::{cell::RefCell, collections::hash_map::Entry, iter};

use flux_common::{bug, dbg, index::IndexVec, tracked_span_bug};
use flux_config as config;
use flux_middle::{
    global_env::GlobalEnv,
    intern::List,
    queries::QueryResult,
    rty::{
        self, fold::TypeFoldable, refining::Refiner, BaseTy, Binder, Bool, CoroutineObligPredicate,
        EarlyBinder, Ensures, Expr, FnOutput, FnSig, FnTraitPredicate, GenericArg, Generics,
        HoleKind, Int, IntTy, Mutability, PolyFnSig, Ref, Region::ReStatic, Ty, TyKind, Uint,
        UintTy, VariantIdx,
    },
    rustc::{
        self,
        mir::{
            self, AggregateKind, AssertKind, BasicBlock, Body, BorrowKind, CastKind, Constant,
            Location, Operand, Place, Rvalue, Statement, StatementKind, Terminator, TerminatorKind,
            RETURN_PLACE, START_BLOCK,
        },
        ty,
    },
};
use itertools::Itertools;
use rustc_data_structures::{graph::dominators::Dominators, unord::UnordMap};
use rustc_hash::{FxHashMap, FxHashSet};
use rustc_hir::{
    def_id::{DefId, LocalDefId},
    LangItem,
};
use rustc_index::bit_set::BitSet;
use rustc_infer::infer::NllRegionVariableOrigin;
use rustc_middle::{
    mir::{SourceInfo, SwitchTargets},
    ty::{TyCtxt, TypeSuperVisitable as _, TypeVisitable as _},
};
use rustc_span::{sym, Span};

use self::errors::{CheckerError, ResultExt};
use crate::{
    constraint_gen::{ConstrGen, ConstrReason, Obligations},
    fixpoint_encoding::{self, KVarStore},
    ghost_statements::{GhostStatement, GhostStatements, Point},
    primops,
    queue::WorkQueue,
    refine_tree::{RefineCtxt, RefineSubtree, RefineTree, Snapshot},
    type_env::{BasicBlockEnv, BasicBlockEnvShape, TypeEnv},
};

type Result<T = ()> = std::result::Result<T, CheckerError>;

#[derive(Clone, Copy, Debug)]
pub struct CheckerConfig {
    pub check_overflow: bool,
    pub scrape_quals: bool,
}

pub(crate) struct Checker<'ck, 'genv, 'tcx, M> {
    genv: GlobalEnv<'genv, 'tcx>,
    /// [`LocalDefId`] of the function-like item being checked.
    def_id: LocalDefId,
    /// [`Generics`] of the function being checked.
    generics: Generics,
    inherited: Inherited<'ck, M>,
    body: &'ck Body<'tcx>,
    /// The type used for the `resume` argument if we are checking a generator.
    resume_ty: Option<Ty>,
    output: Binder<FnOutput>,
    /// A snapshot of the refinement context at the end of the basic block after applying the effects
    /// of the terminator.
    snapshots: IndexVec<BasicBlock, Option<Snapshot>>,
    visited: BitSet<BasicBlock>,
    queue: WorkQueue<'ck>,
}

/// Fields shared by the top-level function and its nested closure/generators
struct Inherited<'ck, M> {
    /// [`Expr`]s used to instantiate the early bound refinement parameters of the top-level function
    /// signature
    refine_params: List<Expr>,
    ghost_stmts: &'ck UnordMap<LocalDefId, GhostStatements>,
    mode: &'ck mut M,
    config: CheckerConfig,
}

impl<'ck, M: Mode> Inherited<'ck, M> {
    fn new(
        genv: GlobalEnv,
        rcx: &mut RefineCtxt,
        def_id: LocalDefId,
        mode: &'ck mut M,
        ghost_stmts: &'ck UnordMap<LocalDefId, GhostStatements>,
        config: CheckerConfig,
    ) -> Result<Self> {
        let span = genv.tcx().def_span(def_id);

        let refine_params = genv
            .refinement_generics_of(def_id)
            .with_span(span)?
            .collect_all_params(genv, |param| rcx.define_vars(&param.sort))
            .with_span(span)?;

        Ok(Self { refine_params, ghost_stmts, mode, config })
    }

    fn reborrow(&mut self) -> Inherited<M> {
        Inherited {
            refine_params: self.refine_params.clone(),
            ghost_stmts: self.ghost_stmts,
            mode: &mut *self.mode,
            config: self.config,
        }
    }
}

pub(crate) trait Mode: Sized {
    #[allow(dead_code)] // used for debugging
    const NAME: &str;

    fn constr_gen<'a, 'genv, 'tcx>(
        ck: &'a Checker<'_, 'genv, 'tcx, Self>,
        rcx: &RefineCtxt,
        span: Span,
    ) -> ConstrGen<'a, 'genv, 'tcx>;

    fn enter_basic_block<'ck>(
        ck: &mut Checker<'ck, '_, '_, Self>,
        rcx: &mut RefineCtxt,
        bb: BasicBlock,
    ) -> TypeEnv<'ck>;

    fn check_goto_join_point(
        ck: &mut Checker<Self>,
        rcx: RefineCtxt,
        env: TypeEnv,
        terminator_span: Span,
        target: BasicBlock,
    ) -> Result<bool>;

    fn clear(ck: &mut Checker<Self>, bb: BasicBlock);
}

pub(crate) struct ShapeMode {
    bb_envs: FxHashMap<LocalDefId, FxHashMap<BasicBlock, BasicBlockEnvShape>>,
}

pub(crate) struct RefineMode {
    bb_envs: FxHashMap<LocalDefId, FxHashMap<BasicBlock, BasicBlockEnv>>,
    kvars: RefCell<KVarStore>,
}

/// The result of running the shape phase.
pub(crate) struct ShapeResult(FxHashMap<LocalDefId, FxHashMap<BasicBlock, BasicBlockEnvShape>>);

/// A `Guard` describes extra "control" information that holds at the start of a successor basic block
enum Guard {
    /// No extra information holds, e.g., for a plain goto.
    None,
    /// A predicate that can be assumed, e.g., in the branches of an if-then-else.
    Pred(Expr),
    /// The corresponding place was found to be of a particular variant.
    Match(Place, VariantIdx),
}

impl<'ck, 'genv, 'tcx> Checker<'ck, 'genv, 'tcx, ShapeMode> {
    pub(crate) fn run_in_shape_mode(
        genv: GlobalEnv<'genv, 'tcx>,
        def_id: LocalDefId,
        ghost_stmts: &'ck UnordMap<LocalDefId, GhostStatements>,
        config: CheckerConfig,
    ) -> Result<ShapeResult> {
        dbg::shape_mode_span!(genv.tcx(), def_id).in_scope(|| {
            let span = genv.tcx().def_span(def_id);
            let mut mode = ShapeMode { bb_envs: FxHashMap::default() };
            let mut refine_tree = RefineTree::new(List::default());
            let mut rcx = refine_tree.refine_ctxt_at_root();
            let inherited = Inherited::new(genv, &mut rcx, def_id, &mut mode, ghost_stmts, config)?;

            let body = genv.mir(def_id).with_span(span)?;
            let poly_sig = instantiate_and_normalize_fn_sig(
                genv,
                &inherited,
                &body,
                genv.fn_sig(def_id).with_span(genv.tcx().def_span(def_id))?,
            )?;
            Checker::run(genv, rcx.as_subtree(), def_id, inherited, poly_sig)?;

            Ok(ShapeResult(mode.bb_envs))
        })
    }
}

impl<'ck, 'genv, 'tcx> Checker<'ck, 'genv, 'tcx, RefineMode> {
    pub(crate) fn run_in_refine_mode(
        genv: GlobalEnv<'genv, 'tcx>,
        def_id: LocalDefId,
        ghost_stmts: &'ck UnordMap<LocalDefId, GhostStatements>,
        bb_env_shapes: ShapeResult,
        config: CheckerConfig,
    ) -> Result<(RefineTree, KVarStore)> {
        let span = genv.tcx().def_span(def_id);
        let fn_sig = genv.fn_sig(def_id).with_span(span)?;

        let mut kvars = fixpoint_encoding::KVarStore::new();
        let generics = genv.generics_of(def_id).with_span(span)?;
        let const_params = generics.const_params(genv).with_span(span)?;
        let mut refine_tree = RefineTree::new(const_params);
        let bb_envs = bb_env_shapes.into_bb_envs(&mut kvars);

        dbg::refine_mode_span!(genv.tcx(), def_id, bb_envs).in_scope(|| {
            let mut mode = RefineMode { bb_envs, kvars: RefCell::new(kvars) };
            let mut rcx = refine_tree.refine_ctxt_at_root();
            let inherited = Inherited::new(genv, &mut rcx, def_id, &mut mode, ghost_stmts, config)?;

            let body = genv.mir(def_id).with_span(span)?;
            let poly_sig = instantiate_and_normalize_fn_sig(genv, &inherited, &body, fn_sig)?;

            Checker::run(genv, rcx.as_subtree(), def_id, inherited, poly_sig)?;

            Ok((refine_tree, mode.kvars.into_inner()))
        })
    }
}

#[allow(clippy::too_many_arguments)]
impl<'ck, 'genv, 'tcx, M: Mode> Checker<'ck, 'genv, 'tcx, M> {
    fn run(
        genv: GlobalEnv<'genv, 'tcx>,
        mut refine_tree: RefineSubtree,
        def_id: LocalDefId,
        inherited: Inherited<'ck, M>,
        poly_sig: PolyFnSig,
    ) -> Result {
        let span = genv.tcx().def_span(def_id);

        let body = genv.mir(def_id).with_span(span)?;
        let generics = genv.generics_of(def_id).with_span(span)?;

        let mut rcx = refine_tree.refine_ctxt_at_root();

        // The regions we assign here are not relevant because we would map them to local regions
        // when assigning to locals. See [`TypeEnv::assign`]. Maybe, we should erase regions instead.
        let fn_sig = poly_sig.replace_bound_vars(
            |_| {
                rty::ReVar(
                    body.infcx
                        .next_nll_region_var(NllRegionVariableOrigin::FreeRegion)
                        .as_var(),
                )
            },
            |sort, _| rcx.define_vars(sort),
        );

        let mut env = init_env(&mut rcx, &body, &fn_sig, inherited.config);

        // (NOTE:YIELD) per https://doc.rust-lang.org/beta/nightly-rustc/rustc_middle/mir/enum.TerminatorKind.html#variant.Yield
        //   "execution of THIS function continues at the `resume` basic block, with THE SECOND ARGUMENT WRITTEN
        //    to the `resume_arg` place..."
        let resume_ty = if genv.tcx().is_coroutine(def_id.to_def_id()) {
            Some(fn_sig.inputs()[1].clone())
        } else {
            None
        };
        let mut ck = Checker {
            def_id,
            genv,
            generics,
            inherited,
            body: &body,
            resume_ty,
            visited: BitSet::new_empty(body.basic_blocks.len()),
            output: fn_sig.output().clone(),
            snapshots: IndexVec::from_fn_n(|_| None, body.basic_blocks.len()),
            queue: WorkQueue::empty(body.basic_blocks.len(), body.dominators()),
        };

        ck.check_ghost_statements_at(&mut rcx, &mut env, Point::FunEntry, body.span())?;
        ck.check_goto(rcx, env, body.span(), START_BLOCK)?;
        while let Some(bb) = ck.queue.pop() {
            if ck.visited.contains(bb) {
                let snapshot = ck.snapshot_at_dominator(bb);
                refine_tree.clear_children(snapshot);
                M::clear(&mut ck, bb);
            }

            let snapshot = ck.snapshot_at_dominator(bb);
            let mut rcx = refine_tree.refine_ctxt_at(snapshot).unwrap();
            let mut env = M::enter_basic_block(&mut ck, &mut rcx, bb);
            env.unpack(&mut rcx, ck.config().check_overflow);
            ck.check_basic_block(rcx, env, bb)?;
        }

        Ok(())
    }

    fn check_basic_block(
        &mut self,
        mut rcx: RefineCtxt,
        mut env: TypeEnv,
        bb: BasicBlock,
    ) -> Result {
        dbg::basic_block_start!(bb, rcx, env);

        self.visited.insert(bb);
        let data = &self.body.basic_blocks[bb];
        let mut last_stmt_span = None;
        let mut location = Location { block: bb, statement_index: 0 };
        for stmt in &data.statements {
            let span = stmt.source_info.span;
            self.check_ghost_statements_at(
                &mut rcx,
                &mut env,
                Point::BeforeLocation(location),
                span,
            )?;
            bug::track_span(span, || {
                dbg::statement!("start", stmt, rcx, env);
                self.check_statement(&mut rcx, &mut env, stmt)?;
                dbg::statement!("end", stmt, rcx, env);
                Ok(())
            })?;
            if !stmt.is_nop() {
                last_stmt_span = Some(span);
            }
            location = location.successor_within_block();
        }

        if let Some(terminator) = &data.terminator {
            let span = terminator.source_info.span;
            self.check_ghost_statements_at(
                &mut rcx,
                &mut env,
                Point::BeforeLocation(location),
                span,
            )?;
            bug::track_span(span, || {
                dbg::terminator!("start", terminator, rcx, env);
                let successors =
                    self.check_terminator(&mut rcx, &mut env, terminator, last_stmt_span)?;
                dbg::terminator!("end", terminator, rcx, env);

                self.snapshots[bb] = Some(rcx.snapshot());
                let term_span = last_stmt_span.unwrap_or(span);
                self.check_successors(rcx, env, bb, term_span, successors)
            })?;
        }
        Ok(())
    }

    fn check_assign_ty(
        &mut self,
        rcx: &mut RefineCtxt,
        env: &mut TypeEnv,
        place: &Place,
        ty: Ty,
        source_info: SourceInfo,
    ) -> Result {
        let ty = rcx
            .unpacker()
            .assume_invariants(self.check_overflow())
            .unpack(&ty);
        let gen = &mut self.constr_gen(rcx, source_info.span);
        env.assign(rcx, gen, place, ty).with_src_info(source_info)
    }

    fn check_statement(
        &mut self,
        rcx: &mut RefineCtxt,
        env: &mut TypeEnv,
        stmt: &Statement,
    ) -> Result {
        let stmt_span = stmt.source_info.span;
        match &stmt.kind {
            StatementKind::Assign(place, rvalue) => {
                let ty = self.check_rvalue(rcx, env, stmt_span, rvalue)?;
                self.check_assign_ty(rcx, env, place, ty, stmt.source_info)?;
            }
            StatementKind::SetDiscriminant { .. } => {
                // TODO(nilehmann) double check here that the place is unfolded to
                // the correct variant. This should be guaranteed by rustc
            }
            StatementKind::FakeRead(_) => {
                // TODO(nilehmann) fake reads should be folding points
            }
            StatementKind::AscribeUserType(_, _) => {
                // User ascriptions affect nll, but no refinement type checking.
                // Maybe we can use this to associate refinement type to locals.
            }
            StatementKind::PlaceMention(_) => {
                // Place mentions are a no-op used to detect uses of unsafe that would
                // otherwise be optimized away.
            }
            StatementKind::Nop => {}
        }
        Ok(())
    }

    fn is_exit_block(&self, bb: BasicBlock) -> bool {
        let data = &self.body.basic_blocks[bb];
        let is_no_op = data.statements.iter().all(Statement::is_nop);
        let is_ret = match &data.terminator {
            None => false,
            Some(term) => term.is_return(),
        };
        is_no_op && is_ret
    }

    /// For `check_terminator`, the output `Vec<BasicBlock, Guard>` denotes,
    /// - `BasicBlock` "successors" of the current terminator, and
    /// - `Guard` are extra control information from, e.g. the `SwitchInt` (or `Assert`)
    ///    you can assume when checking the corresponding successor.
    fn check_terminator(
        &mut self,
        rcx: &mut RefineCtxt,
        env: &mut TypeEnv,
        terminator: &Terminator<'tcx>,
        last_stmt_span: Option<Span>,
    ) -> Result<Vec<(BasicBlock, Guard)>> {
        let source_info = terminator.source_info;
        let terminator_span = source_info.span;
        match &terminator.kind {
            TerminatorKind::Return => {
                let span = last_stmt_span.unwrap_or(terminator_span);
                let obligs = self
                    .constr_gen(rcx, span)
                    .check_ret(rcx, env, &self.output)
                    .with_span(span)?;
                self.check_closure_obligs(rcx, obligs)?;
                Ok(vec![])
            }
            TerminatorKind::Unreachable => Ok(vec![]),
            TerminatorKind::CoroutineDrop => Ok(vec![]),
            TerminatorKind::Goto { target } => Ok(vec![(*target, Guard::None)]),
            TerminatorKind::Yield { resume, resume_arg, .. } => {
                if let Some(resume_ty) = self.resume_ty.clone() {
                    self.check_assign_ty(rcx, env, resume_arg, resume_ty, source_info)?;
                } else {
                    bug!("yield in non-generator function");
                }
                Ok(vec![(*resume, Guard::None)])
            }
            TerminatorKind::SwitchInt { discr, targets } => {
                let discr_ty = self.check_operand(rcx, env, terminator_span, discr)?;
                if discr_ty.is_integral() || discr_ty.is_bool() {
                    Ok(Self::check_if(&discr_ty, targets))
                } else {
                    Ok(Self::check_match(&discr_ty, targets))
                }
            }
            TerminatorKind::Call { args, destination, target, resolved_call, .. } => {
                let actuals = self.check_operands(rcx, env, terminator_span, args)?;

                let (func_id, call_args) = resolved_call;
                let fn_sig = self
                    .genv
                    .fn_sig(*func_id)
                    .with_src_info(terminator.source_info)?;

                let generic_args = instantiate_args_for_fun_call(
                    self.genv,
                    &self.generics,
                    *func_id,
                    &call_args.lowered,
                )
                .with_src_info(terminator.source_info)?;

                let ret = self.check_call(
                    rcx,
                    env,
                    terminator_span,
                    Some(*func_id),
                    fn_sig,
                    &generic_args,
                    &actuals,
                )?;

                let ret = rcx.unpack(&ret);
                rcx.assume_invariants(&ret, self.check_overflow());
                let mut gen = self.constr_gen(rcx, terminator_span);
                env.assign(rcx, &mut gen, destination, ret)
                    .with_span(terminator_span)?;

                if let Some(target) = target {
                    Ok(vec![(*target, Guard::None)])
                } else {
                    Ok(vec![])
                }
            }
            TerminatorKind::Assert { cond, expected, target, msg } => {
                Ok(vec![(
                    *target,
                    self.check_assert(rcx, env, terminator_span, cond, *expected, msg)?,
                )])
            }
            TerminatorKind::Drop { place, target, .. } => {
                let _ = env.move_place(self.genv, rcx, place);
                Ok(vec![(*target, Guard::None)])
            }
            TerminatorKind::FalseEdge { real_target, .. } => Ok(vec![(*real_target, Guard::None)]),
            TerminatorKind::FalseUnwind { real_target, .. } => {
                Ok(vec![(*real_target, Guard::None)])
            }
            TerminatorKind::UnwindResume => todo!("implement checking of cleanup code"),
        }
    }

    #[allow(clippy::too_many_arguments)]
    fn check_call(
        &mut self,
        rcx: &mut RefineCtxt,
        env: &mut TypeEnv,
        terminator_span: Span,
        did: Option<DefId>,
        fn_sig: EarlyBinder<PolyFnSig>,
        generic_args: &[GenericArg],
        actuals: &[Ty],
    ) -> Result<Ty> {
        let actuals = infer_under_mut_ref_hack(rcx, actuals, fn_sig.as_ref());
        let (output, obligs) = self
            .constr_gen(rcx, terminator_span)
            .check_fn_call(rcx, env, did, fn_sig, generic_args, &actuals)
            .with_span(terminator_span)?;

        let output = output.replace_bound_refts_with(|sort, _, _| rcx.define_vars(sort));

        for ensures in &output.ensures {
            match ensures {
                Ensures::Type(path, updated_ty) => {
                    let updated_ty = rcx.unpack(updated_ty);
                    rcx.assume_invariants(&updated_ty, self.check_overflow());
                    env.update_path(path, updated_ty);
                }
                Ensures::Pred(e) => rcx.assume_pred(e),
            }
        }

        self.check_closure_obligs(rcx, obligs)?;

        Ok(output.ret)
    }

    fn check_oblig_generator_pred(
        &mut self,
        rcx: &mut RefineCtxt,
        snapshot: &Snapshot,
        gen_pred: CoroutineObligPredicate,
    ) -> Result {
        // See comment for [`Checker::check_oblig_fn_trait_pred`]
        let poly_sig = instantiate_and_normalize_fn_sig(
            self.genv,
            &self.inherited,
            self.body,
            EarlyBinder(gen_pred.to_poly_fn_sig()),
        )?;
        Checker::run(
            self.genv,
            rcx.subtree_at(snapshot).unwrap(),
            gen_pred.def_id.expect_local(),
            self.inherited.reborrow(),
            poly_sig,
        )
    }

    fn check_oblig_fn_trait_pred(
        &mut self,
        rcx: &mut RefineCtxt,
        snapshot: &Snapshot,
        fn_trait_pred: FnTraitPredicate,
    ) -> Result {
        if let Some(BaseTy::Closure(def_id, tys)) =
            fn_trait_pred.self_ty.as_bty_skipping_existentials()
        {
<<<<<<< HEAD
            // TODO(nilehmann) Checking of closure body should happen at construction time in
            // check_rvalue
            let refine_tree = rcx.subtree_at(snapshot).unwrap();
            let poly_sig = fn_trait_pred.to_poly_fn_sig(*def_id, tys.clone());
=======
            // The closure signature may contain region variables generated in the `InferCtxt` of the
            // current function so we normalize it before passing it to `Checker::run`. After
            // normalization, the signature could still contain region variables wich haven't been
            // declared in the closure's `InferCtxt`, but this is fine because we would map them to
            // local regions when assigning to locals. See [`TypeEnv::assign`]
            //
            // After writing this, I realize it may be better to erase regions before normalization.
            // We should revisit this at some point.
            let poly_sig = instantiate_and_normalize_fn_sig(
                self.genv,
                &self.inherited,
                self.body,
                EarlyBinder(fn_trait_pred.to_poly_fn_sig(*def_id, tys.clone())),
            )?;

>>>>>>> 659074fd
            Checker::run(
                self.genv,
                rcx.subtree_at(snapshot).unwrap(),
                def_id.expect_local(),
                self.inherited.reborrow(),
                poly_sig,
            )?;
        } else {
            panic!("check_oblig_fn_trait_pred: unexpected self_ty {:?}", fn_trait_pred.self_ty);
        }
        Ok(())
    }

    /// This checks obligations related to closures & generators; the remainder are directly checked in `check_fn_call`
    fn check_closure_obligs(&mut self, rcx: &mut RefineCtxt, obligs: Obligations) -> Result {
        for pred in &obligs.predicates {
            match pred.kind() {
                rty::ClauseKind::FnTrait(fn_trait_pred) => {
                    self.check_oblig_fn_trait_pred(rcx, &obligs.snapshot, fn_trait_pred)?;
                }
                rty::ClauseKind::CoroutineOblig(gen_pred) => {
                    self.check_oblig_generator_pred(rcx, &obligs.snapshot, gen_pred)?;
                }
                rty::ClauseKind::Projection(_)
                | rty::ClauseKind::Trait(_)
                | rty::ClauseKind::TypeOutlives(_)
                | rty::ClauseKind::ConstArgHasType(_, _) => {}
            }
        }
        Ok(())
    }

    fn check_assert(
        &mut self,
        rcx: &mut RefineCtxt,
        env: &mut TypeEnv,
        terminator_span: Span,
        cond: &Operand,
        expected: bool,
        msg: &AssertKind,
    ) -> Result<Guard> {
        let ty = self.check_operand(rcx, env, terminator_span, cond)?;
        let TyKind::Indexed(BaseTy::Bool, idx) = ty.kind() else {
            tracked_span_bug!("unexpected ty `{ty:?}`");
        };
        let pred = if expected { idx.clone() } else { idx.not() };

        let msg = match msg {
            AssertKind::DivisionByZero => "possible division by zero",
            AssertKind::BoundsCheck => "possible out-of-bounds access",
            AssertKind::RemainderByZero => "possible remainder with a divisor of zero",
            AssertKind::Overflow(mir::BinOp::Div) => "possible division with overflow",
            AssertKind::Overflow(mir::BinOp::Rem) => "possible reminder with overflow",
            AssertKind::Overflow(_) => return Ok(Guard::Pred(pred)),
        };
        self.constr_gen(rcx, terminator_span)
            .check_pred(rcx, &pred, ConstrReason::Assert(msg));
        Ok(Guard::Pred(pred))
    }

    fn check_if(discr_ty: &Ty, targets: &SwitchTargets) -> Vec<(BasicBlock, Guard)> {
        let mk = |bits| {
            match discr_ty.kind() {
                TyKind::Indexed(BaseTy::Bool, idx) => {
                    if bits == 0 {
                        idx.not()
                    } else {
                        idx.clone()
                    }
                }
                TyKind::Indexed(bty @ (BaseTy::Int(_) | BaseTy::Uint(_)), idx) => {
                    Expr::eq(idx.clone(), Expr::from_bits(bty, bits))
                }
                _ => tracked_span_bug!("unexpected discr_ty {:?}", discr_ty),
            }
        };

        let mut successors = vec![];

        for (bits, bb) in targets.iter() {
            successors.push((bb, Guard::Pred(mk(bits))));
        }
        let otherwise = Expr::and_iter(targets.iter().map(|(bits, _)| mk(bits).not()));
        successors.push((targets.otherwise(), Guard::Pred(otherwise)));

        successors
    }

    fn check_match(discr_ty: &Ty, targets: &SwitchTargets) -> Vec<(BasicBlock, Guard)> {
        let (adt_def, place) = discr_ty.expect_discr();

        let mut successors = vec![];
        let mut remaining: FxHashMap<u128, VariantIdx> = adt_def
            .discriminants()
            .map(|(idx, discr)| (discr, idx))
            .collect();
        for (bits, bb) in targets.iter() {
            let variant_idx = remaining
                .remove(&bits)
                .expect("value doesn't correspond to any variant");
            successors.push((bb, Guard::Match(place.clone(), variant_idx)));
        }

        if remaining.len() == 1 {
            let (_, variant_idx) = remaining.into_iter().next().unwrap();
            successors.push((targets.otherwise(), Guard::Match(place.clone(), variant_idx)));
        } else {
            successors.push((targets.otherwise(), Guard::None));
        }

        successors
    }

    fn check_successors(
        &mut self,
        mut rcx: RefineCtxt,
        env: TypeEnv,
        from: BasicBlock,
        terminator_span: Span,
        successors: Vec<(BasicBlock, Guard)>,
    ) -> Result {
        for (target, guard) in successors {
            let mut rcx = rcx.branch();
            let mut env = env.clone();
            match guard {
                Guard::None => {}
                Guard::Pred(expr) => {
                    rcx.assume_pred(&expr);
                }
                Guard::Match(place, variant_idx) => {
                    env.downcast(self.genv, &mut rcx, &place, variant_idx, self.config())
                        .with_span(terminator_span)?;
                }
            }
            self.check_ghost_statements_at(
                &mut rcx,
                &mut env,
                Point::Edge(from, target),
                terminator_span,
            )?;
            self.check_goto(rcx, env, terminator_span, target)?;
        }
        Ok(())
    }

    fn check_goto(
        &mut self,
        mut rcx: RefineCtxt,
        mut env: TypeEnv,
        span: Span,
        target: BasicBlock,
    ) -> Result {
        if self.is_exit_block(target) {
            let location = self.body.terminator_loc(target);
            self.check_ghost_statements_at(
                &mut rcx,
                &mut env,
                Point::BeforeLocation(location),
                span,
            )?;
            let obligs = self
                .constr_gen(&rcx, span)
                .check_ret(&mut rcx, &mut env, &self.output)
                .with_span(span)?;
            self.check_closure_obligs(&mut rcx, obligs)?;
            Ok(())
        } else if self.body.is_join_point(target) {
            if M::check_goto_join_point(self, rcx, env, span, target)? {
                self.queue.insert(target);
            }
            Ok(())
        } else {
            self.check_basic_block(rcx, env, target)
        }
    }

    fn check_rvalue(
        &mut self,
        rcx: &mut RefineCtxt,
        env: &mut TypeEnv,
        stmt_span: Span,
        rvalue: &Rvalue,
    ) -> Result<Ty> {
        let genv = self.genv;
        match rvalue {
            Rvalue::Use(operand) => self.check_operand(rcx, env, stmt_span, operand),
            Rvalue::BinaryOp(bin_op, op1, op2) => {
                self.check_binary_op(rcx, env, stmt_span, *bin_op, op1, op2)
            }
            Rvalue::CheckedBinaryOp(bin_op, op1, op2) => {
                // TODO(nilehmann) should we somehow connect the result of the operation with the bool?
                let ty = self.check_binary_op(rcx, env, stmt_span, *bin_op, op1, op2)?;
                Ok(Ty::tuple(vec![ty, Ty::bool()]))
            }
            Rvalue::Ref(r, BorrowKind::Mut { .. }, place) => {
                env.borrow(self.genv, rcx, *r, Mutability::Mut, place)
                    .with_span(stmt_span)
            }
            Rvalue::Ref(r, BorrowKind::Shared, place) => {
                env.borrow(self.genv, rcx, *r, Mutability::Not, place)
                    .with_span(stmt_span)
            }
            Rvalue::UnaryOp(un_op, op) => self.check_unary_op(rcx, env, stmt_span, *un_op, op),
            Rvalue::Aggregate(AggregateKind::Adt(def_id, variant_idx, args, _), operands) => {
                let actuals = self.check_operands(rcx, env, stmt_span, operands)?;
                let sig = genv
                    .variant_sig(*def_id, *variant_idx)
                    .with_span(stmt_span)?
                    .ok_or_else(|| CheckerError::opaque_struct(*def_id, stmt_span))?
                    .to_poly_fn_sig();
                let args = instantiate_args_for_constructor(genv, &self.generics, *def_id, args)
                    .with_span(stmt_span)?;
                self.check_call(rcx, env, stmt_span, None, sig, &args, &actuals)
            }
            Rvalue::Aggregate(AggregateKind::Array(arr_ty), operands) => {
                let args = self.check_operands(rcx, env, stmt_span, operands)?;
                let arr_ty = self
                    .genv
                    .refine_with_holes(&self.generics, arr_ty)
                    .with_span(stmt_span)?;
                let mut gen = self.constr_gen(rcx, stmt_span);
                gen.check_mk_array(rcx, env, &args, arr_ty)
                    .with_span(stmt_span)
            }
            Rvalue::Aggregate(AggregateKind::Tuple, args) => {
                let tys = self.check_operands(rcx, env, stmt_span, args)?;
                Ok(Ty::tuple(tys))
            }
            Rvalue::Aggregate(AggregateKind::Closure(did, _), operands) => {
                let upvar_tys = self.check_aggregate_operands(rcx, env, stmt_span, operands)?;
                let res = Ty::closure(*did, upvar_tys);
                Ok(res)
            }
            Rvalue::Aggregate(AggregateKind::Coroutine(did, args), ops) => {
                let args = args.as_coroutine();
                let resume_ty = self
                    .genv
                    .refine_default(&self.generics, args.resume_ty())
                    .with_span(stmt_span)?;
                let upvar_tys = self.check_aggregate_operands(rcx, env, stmt_span, ops)?;
                Ok(Ty::coroutine(*did, resume_ty, upvar_tys))
            }
            Rvalue::Discriminant(place) => {
                let ty = env
                    .lookup_place(self.genv, rcx, place)
                    .with_span(stmt_span)?;
                let (adt_def, ..) = ty.expect_adt();
                Ok(Ty::discr(adt_def.clone(), place.clone()))
            }
            Rvalue::Len(place) => self.check_len(rcx, env, stmt_span, place),
            Rvalue::Cast(kind, op, to) => {
                let from = self.check_operand(rcx, env, stmt_span, op)?;
                self.check_cast(*kind, &from, to)
            }
            Rvalue::Repeat(operand, c) => {
                let ty = self.check_operand(rcx, env, stmt_span, operand)?;
                Ok(Ty::array(ty, c.clone()))
            }
        }
    }

    fn check_aggregate_operands(
        &mut self,
        rcx: &mut RefineCtxt<'_>,
        env: &mut TypeEnv<'_>,
        stmt_span: Span,
        args: &[Operand],
    ) -> Result<List<flux_middle::intern::Interned<rty::TyS>>> {
        let tys = self.check_operands(rcx, env, stmt_span, args)?;
        let mut gen = self.constr_gen(rcx, stmt_span);
        let tys = gen.pack_closure_operands(env, &tys);
        Ok(tys)
    }

    fn check_len(
        &mut self,
        rcx: &mut RefineCtxt,
        env: &mut TypeEnv,
        source_span: Span,
        place: &Place,
    ) -> Result<Ty> {
        let ty = env
            .lookup_place(self.genv, rcx, place)
            .with_span(source_span)?;

        let idx = match ty.kind() {
            TyKind::Indexed(BaseTy::Array(_, len), _) => Expr::from_const(self.genv.tcx(), len),
            TyKind::Indexed(BaseTy::Slice(_), idx) => idx.clone(),
            _ => tracked_span_bug!("expected array or slice type"),
        };

        Ok(Ty::indexed(BaseTy::Uint(UintTy::Usize), idx))
    }

    fn check_binary_op(
        &mut self,
        rcx: &mut RefineCtxt,
        env: &mut TypeEnv,
        source_span: Span,
        bin_op: mir::BinOp,
        op1: &Operand,
        op2: &Operand,
    ) -> Result<Ty> {
        let check_overflow = self.check_overflow();
        let ty1 = self.check_operand(rcx, env, source_span, op1)?;
        let ty2 = self.check_operand(rcx, env, source_span, op2)?;

        match (ty1.kind(), ty2.kind()) {
            (TyKind::Indexed(bty1, idx1), TyKind::Indexed(bty2, idx2)) => {
                let rule = primops::match_bin_op(bin_op, bty1, idx1, bty2, idx2, check_overflow);
                if let Some(pre) = rule.precondition {
                    self.constr_gen(rcx, source_span)
                        .check_pred(rcx, pre.pred, pre.reason);
                }

                Ok(rule.output_type)
            }
            _ => tracked_span_bug!("incompatible types: `{ty1:?}` `{ty2:?}`"),
        }
    }

    fn check_unary_op(
        &mut self,
        rcx: &mut RefineCtxt,
        env: &mut TypeEnv,
        source_span: Span,
        un_op: mir::UnOp,
        op: &Operand,
    ) -> Result<Ty> {
        let ty = self.check_operand(rcx, env, source_span, op)?;
        match ty.kind() {
            TyKind::Indexed(bty, idx) => {
                let rule = primops::match_un_op(un_op, bty, idx, self.check_overflow());
                if let Some(pre) = rule.precondition {
                    self.constr_gen(rcx, source_span)
                        .check_pred(rcx, pre.pred, pre.reason);
                }
                Ok(rule.output_type)
            }
            _ => tracked_span_bug!("invalid type for unary operator `{un_op:?}` `{ty:?}`"),
        }
    }

    fn check_cast(&self, kind: CastKind, from: &Ty, to: &rustc::ty::Ty) -> Result<Ty> {
        use rustc::ty::TyKind as RustTy;
        let ty = match kind {
            CastKind::PointerExposeProvenance => {
                match to.kind() {
                    RustTy::Int(int_ty) => Ty::int(*int_ty),
                    RustTy::Uint(uint_ty) => Ty::uint(*uint_ty),
                    _ => tracked_span_bug!("unsupported PointerExposeProvenance cast"),
                }
            }
            CastKind::IntToInt => {
                match (from.kind(), to.kind()) {
                    (Bool!(idx), RustTy::Int(int_ty)) => bool_int_cast(idx, *int_ty),
                    (Bool!(idx), RustTy::Uint(uint_ty)) => bool_uint_cast(idx, *uint_ty),
                    (Int!(int_ty1, idx), RustTy::Int(int_ty2)) => {
                        int_int_cast(idx, *int_ty1, *int_ty2)
                    }
                    (Uint!(uint_ty1, idx), RustTy::Uint(uint_ty2)) => {
                        uint_uint_cast(idx, *uint_ty1, *uint_ty2)
                    }
                    (Uint!(uint_ty, idx), RustTy::Int(int_ty)) => {
                        uint_int_cast(idx, *uint_ty, *int_ty)
                    }
                    (Int!(_, _), RustTy::Uint(uint_ty)) => Ty::uint(*uint_ty),
                    _ => {
                        tracked_span_bug!("invalid int to int cast")
                    }
                }
            }
            CastKind::Pointer(mir::PointerCast::Unsize) => {
                if let TyKind::Indexed(BaseTy::Ref(_, src_ty, src_mut), _) = from.kind()
                    && let TyKind::Indexed(src_base_ty, _) = src_ty.kind()
                    && let rustc::ty::TyKind::Ref(dst_re, dst_ty, dst_mut) = to.kind()
                {
                    // &mut [T; n] -> &mut [T][n] and &[T; n] -> &[T][n]
                    if let rustc::ty::TyKind::Slice(_) = dst_ty.kind()
                        && let BaseTy::Array(src_arr_ty, src_n) = src_base_ty
                        && src_mut == dst_mut
                    {
                        let idx = Expr::from_const(self.genv.tcx(), src_n);
                        let dst_slice = Ty::indexed(BaseTy::Slice(src_arr_ty.clone()), idx);
                        Ty::mk_ref(*dst_re, dst_slice, *dst_mut)
                    } else
                    // &T  -> & dyn U
                    if let rustc::ty::TyKind::Dynamic(_, _) = dst_ty.kind() {
                        self.genv
                            .refine_default(&self.generics, to)
                            .with_span(self.body.span())?
                    } else {
                        tracked_span_bug!("unsupported Unsize cast: from {from:?} to {to:?}")
                    }
                } else {
                    tracked_span_bug!("unsupported Unsize cast: from {from:?} to {to:?}")
                }
            }
            CastKind::FloatToInt
            | CastKind::IntToFloat
            | CastKind::PtrToPtr
            | CastKind::Pointer(mir::PointerCast::MutToConstPointer)
            | CastKind::PointerWithExposedProvenance => {
                self.genv
                    .refine_default(&self.generics, to)
                    .with_span(self.body.span())?
            }
        };
        Ok(ty)
    }

    fn check_operands(
        &mut self,
        rcx: &mut RefineCtxt,
        env: &mut TypeEnv,
        source_span: Span,
        operands: &[Operand],
    ) -> Result<Vec<Ty>> {
        operands
            .iter()
            .map(|op| self.check_operand(rcx, env, source_span, op))
            .try_collect()
    }

    fn check_operand(
        &mut self,
        rcx: &mut RefineCtxt,
        env: &mut TypeEnv,
        source_span: Span,
        operand: &Operand,
    ) -> Result<Ty> {
        let ty = match operand {
            Operand::Copy(p) => env.lookup_place(self.genv, rcx, p).with_span(source_span)?,
            Operand::Move(p) => env.move_place(self.genv, rcx, p).with_span(source_span)?,
            Operand::Constant(c) => self.check_constant(c)?,
        };
        Ok(rcx
            .unpacker()
            .assume_invariants(self.check_overflow())
            .unpack(&ty))
    }

    fn check_constant(&mut self, c: &Constant) -> Result<Ty> {
        match c {
            Constant::Int(n, int_ty) => {
                let idx = Expr::constant(rty::Constant::from(*n));
                Ok(Ty::indexed(BaseTy::Int(*int_ty), idx))
            }
            Constant::Uint(n, uint_ty) => {
                let idx = Expr::constant(rty::Constant::from(*n));
                Ok(Ty::indexed(BaseTy::Uint(*uint_ty), idx))
            }
            Constant::Bool(b) => {
                let idx = Expr::constant(rty::Constant::from(*b));
                Ok(Ty::indexed(BaseTy::Bool, idx))
            }
            Constant::Float(_, float_ty) => Ok(Ty::float(*float_ty)),
            Constant::Unit => Ok(Ty::unit()),
            Constant::Str => Ok(Ty::mk_ref(ReStatic, Ty::str(), Mutability::Not)),
            Constant::Char => Ok(Ty::char()),
            Constant::Param(param_const, ty) => {
                let idx = Expr::const_generic(*param_const, None);
                let ty_ctor = Refiner::default(self.genv, &self.generics)
                    .refine_ty_ctor(ty)
                    .with_span(self.body.span())?;
                Ok(ty_ctor.replace_bound_reft(&idx))
            }
            Constant::Opaque(ty) => {
                self.genv
                    .refine_default(&self.generics, ty)
                    .with_span(self.body.span())
            }
        }
    }

    fn check_ghost_statements_at(
        &mut self,
        rcx: &mut RefineCtxt,
        env: &mut TypeEnv,
        point: Point,
        span: Span,
    ) -> Result {
        bug::track_span(span, || {
            for stmt in self.ghost_stmts().statements_at(point) {
                self.check_ghost_statement(rcx, env, stmt, span)?;
            }
            Ok(())
        })
    }

    fn check_ghost_statement(
        &mut self,
        rcx: &mut RefineCtxt,
        env: &mut TypeEnv,
        stmt: &GhostStatement,
        span: Span,
    ) -> Result {
        dbg::statement!("start", stmt, rcx, env);
        match stmt {
            GhostStatement::Fold(place) => {
                let gen = &mut self.constr_gen(rcx, span);
                env.fold(rcx, gen, place).with_span(span)?;
            }
            GhostStatement::Unfold(place) => {
                env.unfold(self.genv, rcx, place, self.config())
                    .with_span(span)?;
            }
            GhostStatement::Unblock(place) => env.unblock(rcx, place, self.check_overflow()),
            GhostStatement::PtrToBorrow(place) => {
                let gen = &mut self.constr_gen(rcx, span);
                env.ptr_to_borrow(rcx, gen, place).with_span(span)?;
            }
        }
        dbg::statement!("end", stmt, rcx, env);
        Ok(())
    }

    fn constr_gen(&self, rcx: &RefineCtxt, span: Span) -> ConstrGen<'_, 'genv, 'tcx> {
        M::constr_gen(self, rcx, span)
    }

    #[track_caller]
    fn snapshot_at_dominator(&self, bb: BasicBlock) -> &Snapshot {
        snapshot_at_dominator(self.body, &self.snapshots, bb)
    }

    fn dominators(&self) -> &'ck Dominators<BasicBlock> {
        self.body.dominators()
    }

    fn ghost_stmts(&self) -> &'ck GhostStatements {
        &self.inherited.ghost_stmts[&self.def_id]
    }

    fn config(&self) -> CheckerConfig {
        self.inherited.config
    }

    fn check_overflow(&self) -> bool {
        self.config().check_overflow
    }
}

fn instantiate_and_normalize_fn_sig<'tcx, M>(
    genv: GlobalEnv<'_, 'tcx>,
    inherited: &Inherited<M>,
    body: &Body<'tcx>,
    fn_sig: EarlyBinder<PolyFnSig>,
) -> Result<PolyFnSig> {
    fn_sig
        .instantiate_identity(&inherited.refine_params)
        .normalize_projections(genv, &body.infcx, body.def_id(), &inherited.refine_params)
        .with_span(body.span())
}

fn init_env<'a>(
    rcx: &mut RefineCtxt,
    body: &'a Body,
    fn_sig: &FnSig,
    config: CheckerConfig,
) -> TypeEnv<'a> {
    let mut env = TypeEnv::new(&body.local_decls);

    for requires in fn_sig.requires() {
        rcx.assume_pred(requires);
    }

    for (local, ty) in body.args_iter().zip(fn_sig.inputs()) {
        let ty = rcx.unpack(ty);
        rcx.assume_invariants(&ty, config.check_overflow);
        env.alloc_with_ty(local, ty);
    }

    for local in body.vars_and_temps_iter() {
        env.alloc(local);
    }

    env.alloc(RETURN_PLACE);
    env
}

fn instantiate_args_for_fun_call(
    genv: GlobalEnv,
    caller_generics: &rty::Generics,
    callee_id: DefId,
    args: &ty::GenericArgs,
) -> QueryResult<Vec<rty::GenericArg>> {
    let params_in_clauses = collect_params_in_clauses(genv, callee_id);

    let callee_generics = genv.generics_of(callee_id)?;
    let hole_refiner = Refiner::new(genv, caller_generics, |bty| {
        let sort = bty.sort();
        let bty = bty.shift_in_escaping(1);
        let constr = if !sort.is_unit() {
            rty::SubsetTy::new(bty, Expr::nu(), Expr::hole(rty::HoleKind::Pred))
        } else {
            rty::SubsetTy::trivial(bty, Expr::nu())
        };
        Binder::with_sort(constr, sort)
    });
    let default_refiner = Refiner::default(genv, caller_generics);

    args.iter()
        .enumerate()
        .map(|(idx, arg)| {
            let param = callee_generics.param_at(idx, genv)?;
            let refiner =
                if params_in_clauses.contains(&idx) { &default_refiner } else { &hole_refiner };
            refiner.refine_generic_arg(&param, arg)
        })
        .collect()
}

fn instantiate_args_for_constructor(
    genv: GlobalEnv,
    caller_generics: &rty::Generics,
    adt_id: DefId,
    args: &ty::GenericArgs,
) -> QueryResult<Vec<rty::GenericArg>> {
    let params_in_clauses = collect_params_in_clauses(genv, adt_id);

    let adt_generics = genv.generics_of(adt_id)?;
    let hole_refiner = Refiner::with_holes(genv, caller_generics);
    let default_refiner = Refiner::default(genv, caller_generics);
    args.iter()
        .enumerate()
        .map(|(idx, arg)| {
            let param = adt_generics.param_at(idx, genv)?;
            let refiner =
                if params_in_clauses.contains(&idx) { &default_refiner } else { &hole_refiner };
            refiner.refine_generic_arg(&param, arg)
        })
        .collect()
}

fn collect_params_in_clauses(genv: GlobalEnv, def_id: DefId) -> FxHashSet<usize> {
    let tcx = genv.tcx();
    struct Collector {
        params: FxHashSet<usize>,
    }

    impl<'tcx> rustc_middle::ty::TypeVisitor<TyCtxt<'tcx>> for Collector {
        fn visit_ty(&mut self, t: rustc_middle::ty::Ty) {
            if let rustc_middle::ty::Param(param_ty) = t.kind() {
                self.params.insert(param_ty.index as usize);
            }
            t.super_visit_with(self);
        }
    }
    let mut vis = Collector { params: Default::default() };

    for (clause, _) in all_predicates_of(tcx, def_id) {
        if let Some(trait_pred) = clause.as_trait_clause() {
            let trait_id = trait_pred.def_id();
            if tcx.require_lang_item(LangItem::Sized, None) == trait_id {
                continue;
            }
            if tcx.require_lang_item(LangItem::Copy, None) == trait_id {
                continue;
            }
            if tcx.fn_trait_kind_from_def_id(trait_id).is_some() {
                continue;
            }
            if tcx.get_diagnostic_item(sym::Hash) == Some(trait_id) {
                continue;
            }
            if tcx.get_diagnostic_item(sym::Eq) == Some(trait_id) {
                continue;
            }
        }
        if let Some(proj_pred) = clause.as_projection_clause() {
            let assoc_id = proj_pred.projection_def_id();
            if genv.is_fn_once_output(assoc_id) {
                continue;
            }
        }
        if let Some(outlives_pred) = clause.as_type_outlives_clause() {
            // We skip outlives bounds if they are not 'static. A 'static bound means the type
            // implements `Any` which makes it unsound to instantiate the argument with refinements.
            if outlives_pred.skip_binder().1 != tcx.lifetimes.re_static {
                continue;
            }
        }
        clause.visit_with(&mut vis);
    }
    vis.params
}

fn all_predicates_of(
    tcx: TyCtxt<'_>,
    id: DefId,
) -> impl Iterator<Item = &(rustc_middle::ty::Clause<'_>, Span)> {
    let mut next_id = Some(id);
    iter::from_fn(move || {
        next_id.take().map(|id| {
            let preds = tcx.predicates_of(id);
            next_id = preds.parent;
            preds.predicates.iter()
        })
    })
    .flatten()
}

/// HACK(nilehmann) This let us infer parameters under mutable references for the simple case
/// where the formal argument is of the form `&mut B[@n]`, e.g., the type of the first argument
/// to `RVec::get_mut` is `&mut RVec<T>[@n]`. We should remove this after we implement opening of
/// mutable references.
fn infer_under_mut_ref_hack(
    rcx: &mut RefineCtxt,
    actuals: &[Ty],
    fn_sig: EarlyBinder<&PolyFnSig>,
) -> Vec<Ty> {
    iter::zip(
        actuals,
        fn_sig
            .as_ref()
            .skip_binder()
            .as_ref()
            .skip_binder()
            .inputs(),
    )
    .map(|(actual, formal)| {
        if let (Ref!(.., Mutability::Mut), Ref!(_, ty, Mutability::Mut)) =
            (actual.kind(), formal.kind())
            && let TyKind::Indexed(..) = ty.kind()
        {
            rcx.unpacker().unpack_inside_mut_ref(true).unpack(actual)
        } else {
            actual.clone()
        }
    })
    .collect()
}

impl Mode for ShapeMode {
    const NAME: &str = "shape";

    fn constr_gen<'a, 'genv, 'tcx>(
        ck: &'a Checker<'_, 'genv, 'tcx, Self>,
        _rcx: &RefineCtxt,
        span: Span,
    ) -> ConstrGen<'a, 'genv, 'tcx> {
        ConstrGen::new(
            ck.genv,
            &ck.body.infcx,
            ck.def_id.into(),
            &ck.inherited.refine_params,
            |_: &[_], _| Expr::hole(HoleKind::Pred),
            span,
        )
    }

    fn enter_basic_block<'a>(
        ck: &mut Checker<'a, '_, '_, ShapeMode>,
        _rcx: &mut RefineCtxt,
        bb: BasicBlock,
    ) -> TypeEnv<'a> {
        ck.inherited.mode.bb_envs[&ck.def_id][&bb].enter(&ck.body.local_decls)
    }

    fn check_goto_join_point(
        ck: &mut Checker<ShapeMode>,
        _: RefineCtxt,
        env: TypeEnv,
        terminator_span: Span,
        target: BasicBlock,
    ) -> Result<bool> {
        let bb_envs = &mut ck.inherited.mode.bb_envs;
        let target_bb_env = bb_envs.entry(ck.def_id).or_default().get(&target);
        dbg::shape_goto_enter!(target, env, target_bb_env);

        let modified = match bb_envs.entry(ck.def_id).or_default().entry(target) {
            Entry::Occupied(mut entry) => entry.get_mut().join(env).with_span(terminator_span)?,
            Entry::Vacant(entry) => {
                let scope = snapshot_at_dominator(ck.body, &ck.snapshots, target)
                    .scope()
                    .unwrap();
                entry.insert(env.into_infer(scope).with_span(terminator_span)?);
                true
            }
        };

        dbg::shape_goto_exit!(target, bb_envs[&ck.def_id].get(&target));
        Ok(modified)
    }

    fn clear(ck: &mut Checker<ShapeMode>, root: BasicBlock) {
        ck.visited.remove(root);
        for bb in ck.body.basic_blocks.indices() {
            if bb != root && ck.dominators().dominates(root, bb) {
                ck.inherited
                    .mode
                    .bb_envs
                    .entry(ck.def_id)
                    .or_default()
                    .remove(&bb);
                ck.visited.remove(bb);
            }
        }
    }
}

impl Mode for RefineMode {
    const NAME: &str = "refine";

    fn constr_gen<'a, 'genv, 'tcx>(
        ck: &'a Checker<'_, 'genv, 'tcx, Self>,
        rcx: &RefineCtxt,
        span: Span,
    ) -> ConstrGen<'a, 'genv, 'tcx> {
        ConstrGen::new(
            ck.genv,
            &ck.body.infcx,
            ck.def_id.into(),
            &ck.inherited.refine_params,
            {
                let scope = rcx.scope();
                move |sorts: &[_], encoding| {
                    ck.inherited
                        .mode
                        .kvars
                        .borrow_mut()
                        .fresh(sorts, &scope, encoding)
                }
            },
            span,
        )
    }

    fn enter_basic_block<'ck>(
        ck: &mut Checker<'ck, '_, '_, RefineMode>,
        rcx: &mut RefineCtxt,
        bb: BasicBlock,
    ) -> TypeEnv<'ck> {
        ck.inherited.mode.bb_envs[&ck.def_id][&bb].enter(rcx, &ck.body.local_decls)
    }

    fn check_goto_join_point(
        ck: &mut Checker<RefineMode>,
        mut rcx: RefineCtxt,
        env: TypeEnv,
        terminator_span: Span,
        target: BasicBlock,
    ) -> Result<bool> {
        let bb_env = &ck.inherited.mode.bb_envs[&ck.def_id][&target];
        debug_assert_eq!(&ck.snapshot_at_dominator(target).scope().unwrap(), bb_env.scope());

        dbg::refine_goto!(target, rcx, env, bb_env);

        let gen = &mut ConstrGen::new(
            ck.genv,
            &ck.body.infcx,
            ck.def_id.into(),
            &ck.inherited.refine_params,
            |sorts: &_, encoding| {
                ck.inherited
                    .mode
                    .kvars
                    .borrow_mut()
                    .fresh(sorts, bb_env.scope(), encoding)
            },
            terminator_span,
        );
        env.check_goto(&mut rcx, gen, bb_env, target)
            .with_span(terminator_span)?;

        Ok(!ck.visited.contains(target))
    }

    fn clear(_ck: &mut Checker<RefineMode>, _bb: BasicBlock) {
        bug!();
    }
}

fn bool_int_cast(b: &Expr, int_ty: IntTy) -> Ty {
    let idx = Expr::ite(b, 1, 0, None);
    Ty::indexed(BaseTy::Int(int_ty), idx)
}

fn bool_uint_cast(b: &Expr, uint_ty: UintTy) -> Ty {
    let idx = Expr::ite(b, 1, 0, None);
    Ty::indexed(BaseTy::Uint(uint_ty), idx)
}

fn int_int_cast(idx: &Expr, int_ty1: IntTy, int_ty2: IntTy) -> Ty {
    if int_bit_width(int_ty1) <= int_bit_width(int_ty2) {
        Ty::indexed(BaseTy::Int(int_ty2), idx.clone())
    } else {
        Ty::int(int_ty2)
    }
}

fn uint_int_cast(idx: &Expr, uint_ty: UintTy, int_ty: IntTy) -> Ty {
    if uint_bit_width(uint_ty) < int_bit_width(int_ty) {
        Ty::indexed(BaseTy::Int(int_ty), idx.clone())
    } else {
        Ty::int(int_ty)
    }
}

fn uint_uint_cast(idx: &Expr, uint_ty1: UintTy, uint_ty2: UintTy) -> Ty {
    if uint_bit_width(uint_ty1) <= uint_bit_width(uint_ty2) {
        Ty::indexed(BaseTy::Uint(uint_ty2), idx.clone())
    } else {
        Ty::uint(uint_ty2)
    }
}

fn uint_bit_width(uint_ty: UintTy) -> u64 {
    uint_ty
        .bit_width()
        .unwrap_or(config::pointer_width().bits())
}

fn int_bit_width(int_ty: IntTy) -> u64 {
    int_ty.bit_width().unwrap_or(config::pointer_width().bits())
}

impl ShapeResult {
    fn into_bb_envs(
        self,
        kvar_store: &mut KVarStore,
    ) -> FxHashMap<LocalDefId, FxHashMap<BasicBlock, BasicBlockEnv>> {
        self.0
            .into_iter()
            .map(|(def_id, shapes)| {
                let bb_envs = shapes
                    .into_iter()
                    .map(|(bb, shape)| (bb, shape.into_bb_env(kvar_store)))
                    .collect();
                (def_id, bb_envs)
            })
            .collect()
    }
}

fn snapshot_at_dominator<'a>(
    body: &Body,
    snapshots: &'a IndexVec<BasicBlock, Option<Snapshot>>,
    bb: BasicBlock,
) -> &'a Snapshot {
    let dominator = body.dominators().immediate_dominator(bb).unwrap();
    snapshots[dominator].as_ref().unwrap()
}

pub(crate) mod errors {
    use flux_errors::{ErrorGuaranteed, E0999};
    use flux_middle::{pretty, queries::QueryErr, rty::evars::UnsolvedEvar};
    use rustc_errors::Diagnostic;
    use rustc_hir::def_id::DefId;
    use rustc_middle::mir::SourceInfo;
    use rustc_span::Span;

    pub struct CheckerError {
        kind: CheckerErrKind,
        span: Span,
    }

    #[derive(Debug)]
    pub enum CheckerErrKind {
        Inference,
        OpaqueStruct(DefId),
        Query(QueryErr),
    }

    impl CheckerError {
        pub fn opaque_struct(def_id: DefId, span: Span) -> Self {
            Self { kind: CheckerErrKind::OpaqueStruct(def_id), span }
        }
    }

    impl<'a> Diagnostic<'a> for CheckerError {
        fn into_diag(
            self,
            dcx: rustc_errors::DiagCtxtHandle<'a>,
            level: rustc_errors::Level,
        ) -> rustc_errors::Diag<'a, ErrorGuaranteed> {
            use crate::fluent_generated as fluent;

            match self.kind {
                CheckerErrKind::Inference => {
                    let mut diag =
                        dcx.struct_span_err(self.span, fluent::refineck_param_inference_error);
                    diag.code(E0999);
                    diag
                }
                CheckerErrKind::OpaqueStruct(def_id) => {
                    let mut diag =
                        dcx.struct_span_err(self.span, fluent::refineck_opaque_struct_error);
                    diag.arg("struct", pretty::def_id_to_string(def_id));
                    diag.code(E0999);
                    diag
                }
                CheckerErrKind::Query(err) => err.at(self.span).into_diag(dcx, level),
            }
        }
    }

    impl From<QueryErr> for CheckerErrKind {
        fn from(err: QueryErr) -> Self {
            CheckerErrKind::Query(err)
        }
    }

    impl From<UnsolvedEvar> for CheckerErrKind {
        fn from(_: UnsolvedEvar) -> Self {
            CheckerErrKind::Inference
        }
    }

    pub trait ResultExt<T> {
        fn with_span(self, span: Span) -> Result<T, CheckerError>;
        fn with_src_info(self, src_info: SourceInfo) -> Result<T, CheckerError>;
    }

    impl<T, E> ResultExt<T> for Result<T, E>
    where
        E: Into<CheckerErrKind>,
    {
        fn with_span(self, span: Span) -> Result<T, CheckerError> {
            self.map_err(|kind| CheckerError { kind: kind.into(), span })
        }

        fn with_src_info(self, src_info: SourceInfo) -> Result<T, CheckerError> {
            self.map_err(|kind| CheckerError { kind: kind.into(), span: src_info.span })
        }
    }
}<|MERGE_RESOLUTION|>--- conflicted
+++ resolved
@@ -571,12 +571,6 @@
         if let Some(BaseTy::Closure(def_id, tys)) =
             fn_trait_pred.self_ty.as_bty_skipping_existentials()
         {
-<<<<<<< HEAD
-            // TODO(nilehmann) Checking of closure body should happen at construction time in
-            // check_rvalue
-            let refine_tree = rcx.subtree_at(snapshot).unwrap();
-            let poly_sig = fn_trait_pred.to_poly_fn_sig(*def_id, tys.clone());
-=======
             // The closure signature may contain region variables generated in the `InferCtxt` of the
             // current function so we normalize it before passing it to `Checker::run`. After
             // normalization, the signature could still contain region variables wich haven't been
@@ -592,7 +586,6 @@
                 EarlyBinder(fn_trait_pred.to_poly_fn_sig(*def_id, tys.clone())),
             )?;
 
->>>>>>> 659074fd
             Checker::run(
                 self.genv,
                 rcx.subtree_at(snapshot).unwrap(),
