use std::{cell::RefCell, collections::hash_map::Entry, iter};

use flux_common::{bug, dbg, index::IndexVec, tracked_span_bug};
use flux_config as config;
use flux_middle::{
    global_env::GlobalEnv,
    intern::List,
    queries::QueryResult,
    rty::{
<<<<<<< HEAD
        self, fold::TypeFoldable, refining::Refiner, subst::ConstGenericArgs, BaseTy, Binder, Bool,
        Constraint, CoroutineObligPredicate, EarlyBinder, Expr, Float, FnOutput, FnSig,
        FnTraitPredicate, GenericArg, GenericParamDefKind, Generics, HoleKind, Int, IntTy,
        Mutability, PolyFnSig, Ref, Region::ReStatic, Ty, TyKind, Uint, UintTy, VariantIdx,
=======
        self, fold::TypeFoldable, refining::Refiner, BaseTy, Binder, Bool, CoroutineObligPredicate,
        EarlyBinder, Ensures, Expr, Float, FnOutput, FnSig, FnTraitPredicate, GenericArg, Generics,
        HoleKind, Int, IntTy, Mutability, PolyFnSig, Ref, Region::ReStatic, Ty, TyKind, Uint,
        UintTy, VariantIdx,
>>>>>>> 73805c6c
    },
    rustc::{
        self,
        mir::{
            self, AggregateKind, AssertKind, BasicBlock, Body, BorrowKind, CastKind, Constant,
            Location, Operand, Place, Rvalue, Statement, StatementKind, Terminator, TerminatorKind,
            RETURN_PLACE, START_BLOCK,
        },
        ty::{self, Const, ConstKind},
    },
};
use itertools::Itertools;
use rustc_data_structures::{graph::dominators::Dominators, unord::UnordMap};
use rustc_hash::{FxHashMap, FxHashSet};
use rustc_hir::{
    def_id::{DefId, LocalDefId},
    LangItem,
};
use rustc_index::bit_set::BitSet;
use rustc_infer::infer::NllRegionVariableOrigin;
use rustc_middle::{
    mir::{SourceInfo, SwitchTargets},
    ty::{TyCtxt, TypeSuperVisitable as _, TypeVisitable as _},
};
use rustc_span::{sym, Span};

use self::errors::{CheckerError, ResultExt};
use crate::{
    constraint_gen::{ConstrGen, ConstrReason, Obligations},
    fixpoint_encoding::{self, KVarStore},
    ghost_statements::{GhostStatement, GhostStatements, Point},
    queue::WorkQueue,
    refine_tree::{RefineCtxt, RefineSubtree, RefineTree, Snapshot},
    sigs,
    type_env::{BasicBlockEnv, BasicBlockEnvShape, TypeEnv},
};

type Result<T = ()> = std::result::Result<T, CheckerError>;

#[derive(Clone, Copy, Debug)]
pub struct CheckerConfig {
    pub check_overflow: bool,
    pub scrape_quals: bool,
}

pub(crate) struct Checker<'ck, 'genv, 'tcx, M> {
    genv: GlobalEnv<'genv, 'tcx>,
    /// [`LocalDefId`] of the function-like item being checked.
    def_id: LocalDefId,
    /// [`Generics`] of the function being checked.
    generics: Generics,
    inherited: Inherited<'ck, M>,
    body: &'ck Body<'tcx>,
    /// The type used for the `resume` argument if we are checking a generator.
    resume_ty: Option<Ty>,
    output: Binder<FnOutput>,
    /// A snapshot of the refinement context at the end of the basic block after applying the effects
    /// of the terminator.
    snapshots: IndexVec<BasicBlock, Option<Snapshot>>,
    visited: BitSet<BasicBlock>,
    queue: WorkQueue<'ck>,
}

/// Fields shared by the top-level function and its nested closure/generators
struct Inherited<'ck, M> {
    /// [`Expr`]s used to instantiate the early bound refinement parameters of the top-level function
    /// signature
    refine_params: List<Expr>,
    ghost_stmts: &'ck UnordMap<LocalDefId, GhostStatements>,
    mode: &'ck mut M,
    config: CheckerConfig,
}

impl<'ck, M: Mode> Inherited<'ck, M> {
    fn new(
        genv: GlobalEnv,
        rcx: &mut RefineCtxt,
        def_id: LocalDefId,
        mode: &'ck mut M,
        ghost_stmts: &'ck UnordMap<LocalDefId, GhostStatements>,
        config: CheckerConfig,
    ) -> Result<Self> {
        let span = genv.tcx().def_span(def_id);

        let refine_params = genv
            .refinement_generics_of(def_id)
            .with_span(span)?
            .collect_all_params(genv, |param| rcx.define_vars(&param.sort))
            .with_span(span)?;

        Ok(Self { refine_params, ghost_stmts, mode, config })
    }

    fn reborrow(&mut self) -> Inherited<M> {
        Inherited {
            refine_params: self.refine_params.clone(),
            ghost_stmts: self.ghost_stmts,
            mode: &mut *self.mode,
            config: self.config,
        }
    }
}

pub(crate) trait Mode: Sized {
    fn constr_gen<'a, 'genv, 'tcx>(
        ck: &'a Checker<'_, 'genv, 'tcx, Self>,
        rcx: &RefineCtxt,
        span: Span,
    ) -> ConstrGen<'a, 'genv, 'tcx>;

    fn enter_basic_block<'ck>(
        ck: &mut Checker<'ck, '_, '_, Self>,
        rcx: &mut RefineCtxt,
        bb: BasicBlock,
        const_generic_args: &ConstGenericArgs,
    ) -> TypeEnv<'ck>;

    fn check_goto_join_point(
        ck: &mut Checker<Self>,
        rcx: RefineCtxt,
        env: TypeEnv,
        terminator_span: Span,
        target: BasicBlock,
    ) -> Result<bool>;

    fn clear(ck: &mut Checker<Self>, bb: BasicBlock);
}

pub(crate) struct ShapeMode {
    bb_envs: FxHashMap<LocalDefId, FxHashMap<BasicBlock, BasicBlockEnvShape>>,
}

pub(crate) struct RefineMode {
    bb_envs: FxHashMap<LocalDefId, FxHashMap<BasicBlock, BasicBlockEnv>>,
    kvars: RefCell<KVarStore>,
}

/// The result of running the shape phase.
pub(crate) struct ShapeResult(FxHashMap<LocalDefId, FxHashMap<BasicBlock, BasicBlockEnvShape>>);

/// A `Guard` describes extra "control" information that holds at the start of a successor basic block
enum Guard {
    /// No extra information holds, e.g., for a plain goto.
    None,
    /// A predicate that can be assumed, e.g., in the branches of an if-then-else.
    Pred(Expr),
    /// The corresponding place was found to be of a particular variant.
    Match(Place, VariantIdx),
}

impl<'ck, 'genv, 'tcx> Checker<'ck, 'genv, 'tcx, ShapeMode> {
    pub(crate) fn run_in_shape_mode(
        genv: GlobalEnv<'genv, 'tcx>,
        def_id: LocalDefId,
        ghost_stmts: &'ck UnordMap<LocalDefId, GhostStatements>,
        config: CheckerConfig,
    ) -> Result<ShapeResult> {
        dbg::shape_mode_span!(genv.tcx(), def_id).in_scope(|| {
            let mut mode = ShapeMode { bb_envs: FxHashMap::default() };
            let mut refine_tree = RefineTree::new();
            let mut rcx = refine_tree.refine_ctxt_at_root();
            let inherited = Inherited::new(genv, &mut rcx, def_id, &mut mode, ghost_stmts, config)?;
            Checker::run(
                genv,
                rcx.as_subtree(),
                def_id,
                inherited,
                genv.fn_sig(def_id).with_span(genv.tcx().def_span(def_id))?,
            )?;

            Ok(ShapeResult(mode.bb_envs))
        })
    }
}

impl<'ck, 'genv, 'tcx> Checker<'ck, 'genv, 'tcx, RefineMode> {
    pub(crate) fn run_in_refine_mode(
        genv: GlobalEnv<'genv, 'tcx>,
        def_id: LocalDefId,
        ghost_stmts: &'ck UnordMap<LocalDefId, GhostStatements>,
        bb_env_shapes: ShapeResult,
        config: CheckerConfig,
    ) -> Result<(RefineTree, KVarStore)> {
        let fn_sig = genv.fn_sig(def_id).with_span(genv.tcx().def_span(def_id))?;

        let mut kvars = fixpoint_encoding::KVarStore::new();
        let mut refine_tree = RefineTree::new();
        let bb_envs = bb_env_shapes.into_bb_envs(&mut kvars);

        dbg::refine_mode_span!(genv.tcx(), def_id, bb_envs).in_scope(|| {
            let mut mode = RefineMode { bb_envs, kvars: RefCell::new(kvars) };
            let mut rcx = refine_tree.refine_ctxt_at_root();
            let inherited = Inherited::new(genv, &mut rcx, def_id, &mut mode, ghost_stmts, config)?;
            Checker::run(genv, rcx.as_subtree(), def_id, inherited, fn_sig)?;

            Ok((refine_tree, mode.kvars.into_inner()))
        })
    }
}

#[allow(clippy::too_many_arguments)]
impl<'ck, 'genv, 'tcx, M: Mode> Checker<'ck, 'genv, 'tcx, M> {
    fn run(
        genv: GlobalEnv<'genv, 'tcx>,
        mut refine_tree: RefineSubtree,
        def_id: LocalDefId,
        inherited: Inherited<'ck, M>,
        poly_sig: EarlyBinder<PolyFnSig>,
    ) -> Result {
        let span = genv.tcx().def_span(def_id);

        let body = genv.mir(def_id).with_span(span)?;
        let generics = genv.generics_of(def_id).with_span(span)?;

        let mut rcx = refine_tree.refine_ctxt_at_root();

        let mut const_generic_args = ConstGenericArgs::empty();
        for generic_param in &generics.params {
            if let GenericParamDefKind::Const { .. } = generic_param.kind
                && let Some(local_def_id) = generic_param.def_id.as_local()
                && let Some(sort) = genv.sort_of_generic_param(local_def_id).with_span(span)?
            {
                let generic_expr = rcx.define_vars(&sort);
                const_generic_args.insert(generic_param.index, generic_expr);
            }
        }

        let poly_sig: Binder<FnSig> = poly_sig
            .instantiate_identity(&inherited.refine_params, &const_generic_args)
            .normalize_projections(genv, &body.infcx, def_id.to_def_id(), &inherited.refine_params)
            .with_span(span)?;

        let fn_sig = poly_sig.replace_bound_vars(
            |_| {
                let re = body
                    .infcx
                    .next_nll_region_var(NllRegionVariableOrigin::FreeRegion);
                rty::ReVar(re.as_var())
            },
            |sort, _| rcx.define_vars(sort),
        );
<<<<<<< HEAD
        let env = init_env(&mut rcx, &body, &fn_sig, const_generic_args, inherited.config);
=======

        let mut env = init_env(&mut rcx, &body, &fn_sig, inherited.config);
>>>>>>> 73805c6c

        // (NOTE:YIELD) per https://doc.rust-lang.org/beta/nightly-rustc/rustc_middle/mir/enum.TerminatorKind.html#variant.Yield
        //   "execution of THIS function continues at the `resume` basic block, with THE SECOND ARGUMENT WRITTEN
        //    to the `resume_arg` place..."
        let resume_ty = if genv.tcx().is_coroutine(def_id.to_def_id()) {
            Some(fn_sig.inputs()[1].clone())
        } else {
            None
        };
        let mut ck = Checker {
            def_id,
            genv,
            generics,
            inherited,
            body: &body,
            resume_ty,
            visited: BitSet::new_empty(body.basic_blocks.len()),
            output: fn_sig.output().clone(),
            snapshots: IndexVec::from_fn_n(|_| None, body.basic_blocks.len()),
            queue: WorkQueue::empty(body.basic_blocks.len(), body.dominators()),
        };
<<<<<<< HEAD
        let const_generic_args = env.const_generic_args();
        ck.check_goto(rcx, env, START_BLOCK, body.span(), START_BLOCK)?;
=======
        ck.check_ghost_statements_at(&mut rcx, &mut env, Point::FunEntry, body.span())?;
        ck.check_goto(rcx, env, body.span(), START_BLOCK)?;
>>>>>>> 73805c6c
        while let Some(bb) = ck.queue.pop() {
            if ck.visited.contains(bb) {
                let snapshot = ck.snapshot_at_dominator(bb);
                refine_tree.clear_children(snapshot);
                M::clear(&mut ck, bb);
            }

            let snapshot = ck.snapshot_at_dominator(bb);
            let mut rcx = refine_tree.refine_ctxt_at(snapshot).unwrap();
            let mut env = M::enter_basic_block(&mut ck, &mut rcx, bb, &const_generic_args);
            env.unpack(&mut rcx, ck.config().check_overflow);
            ck.check_basic_block(rcx, env, bb)?;
        }

        Ok(())
    }

    fn check_basic_block(
        &mut self,
        mut rcx: RefineCtxt,
        mut env: TypeEnv,
        bb: BasicBlock,
    ) -> Result {
        dbg::basic_block_start!(bb, rcx, env);

        self.visited.insert(bb);
        let data = &self.body.basic_blocks[bb];
        let mut last_stmt_span = None;
        let mut location = Location { block: bb, statement_index: 0 };
        for stmt in &data.statements {
            let span = stmt.source_info.span;
            self.check_ghost_statements_at(
                &mut rcx,
                &mut env,
                Point::BeforeLocation(location),
                span,
            )?;
            bug::track_span(span, || {
                dbg::statement!("start", stmt, rcx, env);
                self.check_statement(&mut rcx, &mut env, stmt)?;
                dbg::statement!("end", stmt, rcx, env);
                Ok(())
            })?;
            if !stmt.is_nop() {
                last_stmt_span = Some(span);
            }
            location = location.successor_within_block();
        }

        if let Some(terminator) = &data.terminator {
            let span = terminator.source_info.span;
            self.check_ghost_statements_at(
                &mut rcx,
                &mut env,
                Point::BeforeLocation(location),
                span,
            )?;
            bug::track_span(span, || {
                dbg::terminator!("start", terminator, rcx, env);
                let successors =
                    self.check_terminator(&mut rcx, &mut env, terminator, last_stmt_span)?;
                dbg::terminator!("end", terminator, rcx, env);

                self.snapshots[bb] = Some(rcx.snapshot());
                let term_span = last_stmt_span.unwrap_or(span);
                self.check_successors(rcx, env, bb, term_span, successors)
            })?;
        }
        Ok(())
    }

    fn check_assign_ty(
        &mut self,
        rcx: &mut RefineCtxt,
        env: &mut TypeEnv,
        place: &Place,
        ty: Ty,
        source_info: SourceInfo,
    ) -> Result {
        let ty = rcx
            .unpacker()
            .assume_invariants(self.check_overflow())
            .unpack(&ty);
        let gen = &mut self.constr_gen(rcx, source_info.span);
        env.assign(rcx, gen, place, ty).with_src_info(source_info)
    }

    fn check_statement(
        &mut self,
        rcx: &mut RefineCtxt,
        env: &mut TypeEnv,
        stmt: &Statement,
    ) -> Result {
        let stmt_span = stmt.source_info.span;
        match &stmt.kind {
            StatementKind::Assign(place, rvalue) => {
                let ty = self.check_rvalue(rcx, env, stmt_span, rvalue)?;
                self.check_assign_ty(rcx, env, place, ty, stmt.source_info)?;
            }
            StatementKind::SetDiscriminant { .. } => {
                // TODO(nilehmann) double check here that the place is unfolded to
                // the correct variant. This should be guaranteed by rustc
            }
            StatementKind::FakeRead(_) => {
                // TODO(nilehmann) fake reads should be folding points
            }
            StatementKind::AscribeUserType(_, _) => {
                // User ascriptions affect nll, but no refinement type checking.
                // Maybe we can use this to associate refinement type to locals.
            }
            StatementKind::PlaceMention(_) => {
                // Place mentions are a no-op used to detect uses of unsafe that would
                // otherwise be optimized away.
            }
            StatementKind::Nop => {}
        }
        Ok(())
    }

    fn is_exit_block(&self, bb: BasicBlock) -> bool {
        let data = &self.body.basic_blocks[bb];
        let is_no_op = data.statements.iter().all(Statement::is_nop);
        let is_ret = match &data.terminator {
            None => false,
            Some(term) => term.is_return(),
        };
        is_no_op && is_ret
    }

    /// For `check_terminator`, the output `Vec<BasicBlock, Guard>` denotes,
    /// - `BasicBlock` "successors" of the current terminator, and
    /// - `Guard` are extra control information from, e.g. the `SwitchInt` (or `Assert`)
    ///    you can assume when checking the corresponding successor.
    fn check_terminator(
        &mut self,
        rcx: &mut RefineCtxt,
        env: &mut TypeEnv,
        terminator: &Terminator<'tcx>,
        last_stmt_span: Option<Span>,
    ) -> Result<Vec<(BasicBlock, Guard)>> {
        let source_info = terminator.source_info;
        let terminator_span = source_info.span;
        match &terminator.kind {
            TerminatorKind::Return => {
                let span = last_stmt_span.unwrap_or(terminator_span);
                let obligs = self
                    .constr_gen(rcx, span)
                    .check_ret(rcx, env, &self.output)
                    .with_span(span)?;
                self.check_closure_obligs(rcx, obligs)?;
                Ok(vec![])
            }
            TerminatorKind::Unreachable => Ok(vec![]),
            TerminatorKind::CoroutineDrop => Ok(vec![]),
            TerminatorKind::Goto { target } => Ok(vec![(*target, Guard::None)]),
            TerminatorKind::Yield { resume, resume_arg, .. } => {
                if let Some(resume_ty) = self.resume_ty.clone() {
                    self.check_assign_ty(rcx, env, resume_arg, resume_ty, source_info)?;
                } else {
                    bug!("yield in non-generator function");
                }
                Ok(vec![(*resume, Guard::None)])
            }
            TerminatorKind::SwitchInt { discr, targets } => {
                let discr_ty = self.check_operand(rcx, env, terminator_span, discr)?;
                if discr_ty.is_integral() || discr_ty.is_bool() {
                    Ok(Self::check_if(&discr_ty, targets))
                } else {
                    Ok(Self::check_match(&discr_ty, targets))
                }
            }
            TerminatorKind::Call { args, destination, target, resolved_call, .. } => {
                let actuals = self.check_operands(rcx, env, terminator_span, args)?;

                let (func_id, call_args) = resolved_call;
                let fn_sig = self
                    .genv
                    .fn_sig(*func_id)
                    .with_src_info(terminator.source_info)?;

                let generic_args = instantiate_args_for_fun_call(
                    self.genv,
                    &self.generics,
                    *func_id,
                    &call_args.lowered,
                )
                .with_src_info(terminator.source_info)?;

                let ret = self.check_call(
                    rcx,
                    env,
                    terminator_span,
                    Some(*func_id),
                    fn_sig,
                    &generic_args,
                    &actuals,
                )?;

                let ret = rcx.unpack(&ret);
                rcx.assume_invariants(&ret, self.check_overflow());
                let mut gen = self.constr_gen(rcx, terminator_span);
                env.assign(rcx, &mut gen, destination, ret)
                    .with_span(terminator_span)?;

                if let Some(target) = target {
                    Ok(vec![(*target, Guard::None)])
                } else {
                    Ok(vec![])
                }
            }
            TerminatorKind::Assert { cond, expected, target, msg } => {
                Ok(vec![(
                    *target,
                    self.check_assert(rcx, env, terminator_span, cond, *expected, msg)?,
                )])
            }
            TerminatorKind::Drop { place, target, .. } => {
                let _ = env.move_place(self.genv, rcx, place);
                Ok(vec![(*target, Guard::None)])
            }
            TerminatorKind::FalseEdge { real_target, .. } => Ok(vec![(*real_target, Guard::None)]),
            TerminatorKind::FalseUnwind { real_target, .. } => {
                Ok(vec![(*real_target, Guard::None)])
            }
            TerminatorKind::UnwindResume => todo!("implement checking of cleanup code"),
        }
    }

    #[allow(clippy::too_many_arguments)]
    fn check_call(
        &mut self,
        rcx: &mut RefineCtxt,
        env: &mut TypeEnv,
        terminator_span: Span,
        did: Option<DefId>,
        fn_sig: EarlyBinder<PolyFnSig>,
        generic_args: &[GenericArg],
        actuals: &[Ty],
    ) -> Result<Ty> {
        let actuals = infer_under_mut_ref_hack(rcx, actuals, fn_sig.as_ref());
        let (output, obligs) = self
            .constr_gen(rcx, terminator_span)
            .check_fn_call(rcx, env, did, fn_sig, generic_args, &actuals)
            .with_span(terminator_span)?;

        let output = output.replace_bound_refts_with(|sort, _, _| rcx.define_vars(sort));

        for ensures in &output.ensures {
            match ensures {
                Ensures::Type(path, updated_ty) => {
                    let updated_ty = rcx.unpack(updated_ty);
                    rcx.assume_invariants(&updated_ty, self.check_overflow());
                    env.update_path(path, updated_ty);
                }
                Ensures::Pred(e) => rcx.assume_pred(e),
            }
        }

        self.check_closure_obligs(rcx, obligs)?;

        Ok(output.ret)
    }

    fn check_oblig_generator_pred(
        &mut self,
        rcx: &mut RefineCtxt,
        snapshot: &Snapshot,
        gen_pred: CoroutineObligPredicate,
    ) -> Result {
        let poly_sig = gen_pred.to_poly_fn_sig();
        let refine_tree = rcx.subtree_at(snapshot).unwrap();
        Checker::run(
            self.genv,
            refine_tree,
            gen_pred.def_id.expect_local(),
            self.inherited.reborrow(),
            EarlyBinder(poly_sig),
        )
    }

    fn check_oblig_fn_trait_pred(
        &mut self,
        rcx: &mut RefineCtxt,
        snapshot: &Snapshot,
        fn_trait_pred: FnTraitPredicate,
    ) -> Result {
        if let Some(BaseTy::Closure(def_id, tys)) =
            fn_trait_pred.self_ty.as_bty_skipping_existentials()
        {
            let refine_tree = rcx.subtree_at(snapshot).unwrap();
            let poly_sig = fn_trait_pred.to_poly_fn_sig(*def_id, tys.clone());
            Checker::run(
                self.genv,
                refine_tree,
                def_id.expect_local(),
                self.inherited.reborrow(),
                EarlyBinder(poly_sig),
            )?;
        } else {
            panic!("check_oblig_fn_trait_pred: unexpected self_ty {:?}", fn_trait_pred.self_ty);
        }
        Ok(())
    }

    /// This checks obligations related to closures & generators; the remainder are directly checked in `check_fn_call`
    fn check_closure_obligs(&mut self, rcx: &mut RefineCtxt, obligs: Obligations) -> Result {
        for pred in &obligs.predicates {
            match pred.kind() {
                rty::ClauseKind::FnTrait(fn_trait_pred) => {
                    self.check_oblig_fn_trait_pred(rcx, &obligs.snapshot, fn_trait_pred)?;
                }
                rty::ClauseKind::CoroutineOblig(gen_pred) => {
                    self.check_oblig_generator_pred(rcx, &obligs.snapshot, gen_pred)?;
                }
                rty::ClauseKind::Projection(_)
                | rty::ClauseKind::Trait(_)
                | rty::ClauseKind::TypeOutlives(_)
                | rty::ClauseKind::ConstArgHasType(_, _) => {}
            }
        }
        Ok(())
    }

    fn check_assert(
        &mut self,
        rcx: &mut RefineCtxt,
        env: &mut TypeEnv,
        terminator_span: Span,
        cond: &Operand,
        expected: bool,
        msg: &AssertKind,
    ) -> Result<Guard> {
        let ty = self.check_operand(rcx, env, terminator_span, cond)?;
        let TyKind::Indexed(BaseTy::Bool, idx) = ty.kind() else {
            tracked_span_bug!("unexpected ty `{ty:?}`");
        };
        let pred = if expected { idx.clone() } else { idx.not() };

        let msg = match msg {
            AssertKind::DivisionByZero => "possible division by zero",
            AssertKind::BoundsCheck => "possible out-of-bounds access",
            AssertKind::RemainderByZero => "possible remainder with a divisor of zero",
            AssertKind::Overflow(mir::BinOp::Div) => "possible division with overflow",
            AssertKind::Overflow(mir::BinOp::Rem) => "possible reminder with overflow",
            AssertKind::Overflow(_) => return Ok(Guard::Pred(pred)),
        };
        self.constr_gen(rcx, terminator_span)
            .check_pred(rcx, &pred, ConstrReason::Assert(msg));
        Ok(Guard::Pred(pred))
    }

    fn check_if(discr_ty: &Ty, targets: &SwitchTargets) -> Vec<(BasicBlock, Guard)> {
        let mk = |bits| {
            match discr_ty.kind() {
                TyKind::Indexed(BaseTy::Bool, idx) => {
                    if bits == 0 {
                        idx.not()
                    } else {
                        idx.clone()
                    }
                }
                TyKind::Indexed(bty @ (BaseTy::Int(_) | BaseTy::Uint(_)), idx) => {
                    Expr::eq(idx.clone(), Expr::from_bits(bty, bits))
                }
                _ => tracked_span_bug!("unexpected discr_ty {:?}", discr_ty),
            }
        };

        let mut successors = vec![];

        for (bits, bb) in targets.iter() {
            successors.push((bb, Guard::Pred(mk(bits))));
        }
        let otherwise = Expr::and(targets.iter().map(|(bits, _)| mk(bits).not()));
        successors.push((targets.otherwise(), Guard::Pred(otherwise)));

        successors
    }

    fn check_match(discr_ty: &Ty, targets: &SwitchTargets) -> Vec<(BasicBlock, Guard)> {
        let (adt_def, place) = discr_ty.expect_discr();

        let mut successors = vec![];
        let mut remaining: FxHashMap<u128, VariantIdx> = adt_def
            .discriminants()
            .map(|(idx, discr)| (discr, idx))
            .collect();
        for (bits, bb) in targets.iter() {
            let variant_idx = remaining
                .remove(&bits)
                .expect("value doesn't correspond to any variant");
            successors.push((bb, Guard::Match(place.clone(), variant_idx)));
        }

        if remaining.len() == 1 {
            let (_, variant_idx) = remaining.into_iter().next().unwrap();
            successors.push((targets.otherwise(), Guard::Match(place.clone(), variant_idx)));
        } else {
            successors.push((targets.otherwise(), Guard::None));
        }

        successors
    }

    fn check_successors(
        &mut self,
        mut rcx: RefineCtxt,
        env: TypeEnv,
        from: BasicBlock,
        terminator_span: Span,
        successors: Vec<(BasicBlock, Guard)>,
    ) -> Result {
        for (target, guard) in successors {
            let mut rcx = rcx.branch();
            let mut env = env.clone();
            match guard {
                Guard::None => {}
                Guard::Pred(expr) => {
                    rcx.assume_pred(&expr);
                }
                Guard::Match(place, variant_idx) => {
                    env.downcast(self.genv, &mut rcx, &place, variant_idx, self.config())
                        .with_span(terminator_span)?;
                }
            }
            self.check_ghost_statements_at(
                &mut rcx,
                &mut env,
                Point::Edge(from, target),
                terminator_span,
            )?;
            self.check_goto(rcx, env, terminator_span, target)?;
        }
        Ok(())
    }

    fn check_goto(
        &mut self,
        mut rcx: RefineCtxt,
        mut env: TypeEnv,
        span: Span,
        target: BasicBlock,
    ) -> Result {
        if self.is_exit_block(target) {
            let location = self.body.terminator_loc(target);
            self.check_ghost_statements_at(
                &mut rcx,
                &mut env,
                Point::BeforeLocation(location),
                span,
            )?;
            let obligs = self
                .constr_gen(&rcx, span)
                .check_ret(&mut rcx, &mut env, &self.output)
                .with_span(span)?;
            self.check_closure_obligs(&mut rcx, obligs)?;
            Ok(())
        } else if self.body.is_join_point(target) {
            if M::check_goto_join_point(self, rcx, env, span, target)? {
                self.queue.insert(target);
            }
            Ok(())
        } else {
            self.check_basic_block(rcx, env, target)
        }
    }

    fn check_rvalue(
        &mut self,
        rcx: &mut RefineCtxt,
        env: &mut TypeEnv,
        stmt_span: Span,
        rvalue: &Rvalue,
    ) -> Result<Ty> {
        let genv = self.genv;
        match rvalue {
            Rvalue::Use(operand) => self.check_operand(rcx, env, stmt_span, operand),
            Rvalue::BinaryOp(bin_op, op1, op2) => {
                self.check_binary_op(rcx, env, stmt_span, *bin_op, op1, op2)
            }
            Rvalue::CheckedBinaryOp(bin_op, op1, op2) => {
                // TODO(nilehmann) should we somehow connect the result of the operation with the bool?
                let ty = self.check_binary_op(rcx, env, stmt_span, *bin_op, op1, op2)?;
                Ok(Ty::tuple(vec![ty, Ty::bool()]))
            }
            Rvalue::Ref(r, BorrowKind::Mut { .. }, place) => {
                env.borrow(self.genv, rcx, *r, Mutability::Mut, place)
                    .with_span(stmt_span)
            }
            Rvalue::Ref(r, BorrowKind::Shared, place) => {
                env.borrow(self.genv, rcx, *r, Mutability::Not, place)
                    .with_span(stmt_span)
            }
            Rvalue::UnaryOp(un_op, op) => self.check_unary_op(rcx, env, stmt_span, *un_op, op),
            Rvalue::Aggregate(AggregateKind::Adt(def_id, variant_idx, args), operands) => {
                let actuals = self.check_operands(rcx, env, stmt_span, operands)?;
                let sig = genv
                    .variant_sig(*def_id, *variant_idx)
                    .with_span(stmt_span)?
                    .ok_or_else(|| CheckerError::opaque_struct(*def_id, stmt_span))?
                    .to_poly_fn_sig();
                let args = instantiate_args_for_constructor(genv, &self.generics, *def_id, args)
                    .with_span(stmt_span)?;
                self.check_call(rcx, env, stmt_span, None, sig, &args, &actuals)
            }
            Rvalue::Aggregate(AggregateKind::Array(arr_ty), operands) => {
                let args = self.check_operands(rcx, env, stmt_span, operands)?;
                let arr_ty = self
                    .genv
                    .refine_with_holes(&self.generics, arr_ty)
                    .with_span(stmt_span)?;
                let mut gen = self.constr_gen(rcx, stmt_span);
                gen.check_mk_array(rcx, env, &args, arr_ty)
                    .with_span(stmt_span)
            }
            Rvalue::Aggregate(AggregateKind::Tuple, args) => {
                let tys = self.check_operands(rcx, env, stmt_span, args)?;
                Ok(Ty::tuple(tys))
            }
            Rvalue::Aggregate(AggregateKind::Closure(did, _), operands) => {
                let upvar_tys = self.check_aggregate_operands(rcx, env, stmt_span, operands)?;
                let res = Ty::closure(*did, upvar_tys);
                Ok(res)
            }
            Rvalue::Aggregate(AggregateKind::Coroutine(did, args), ops) => {
                let args = args.as_coroutine();
                let resume_ty = self
                    .genv
                    .refine_default(&self.generics, args.resume_ty())
                    .with_span(stmt_span)?;
                let upvar_tys = self.check_aggregate_operands(rcx, env, stmt_span, ops)?;
                Ok(Ty::coroutine(*did, resume_ty, upvar_tys))
            }

            Rvalue::Discriminant(place) => {
                let ty = env
                    .lookup_place(self.genv, rcx, place)
                    .with_span(stmt_span)?;
                let (adt_def, ..) = ty.expect_adt();
                Ok(Ty::discr(adt_def.clone(), place.clone()))
            }
            Rvalue::Len(place) => self.check_len(rcx, env, stmt_span, place),
            Rvalue::Cast(kind, op, to) => {
                let from = self.check_operand(rcx, env, stmt_span, op)?;
                self.check_cast(env, *kind, &from, to)
            }
        }
    }

    fn check_aggregate_operands(
        &mut self,
        rcx: &mut RefineCtxt<'_>,
        env: &mut TypeEnv<'_>,
        stmt_span: Span,
        args: &[Operand],
    ) -> Result<List<flux_middle::intern::Interned<rty::TyS>>> {
        let tys = self.check_operands(rcx, env, stmt_span, args)?;
        let mut gen = self.constr_gen(rcx, stmt_span);
        let tys = gen.pack_closure_operands(env, &tys);
        Ok(tys)
    }

    fn index_of_const(&self, env: &TypeEnv, const_: &Const) -> Expr {
        match &const_.kind {
            ConstKind::Value(value) => {
                let value = value.try_to_target_usize(self.genv.tcx()).unwrap() as u128;
                Expr::constant(rty::Constant::from(value))
            }
            ConstKind::Param(param_const) => env.index_of_param_const(param_const),
        }
    }

    fn check_len(
        &mut self,
        rcx: &mut RefineCtxt,
        env: &mut TypeEnv,
        source_span: Span,
        place: &Place,
    ) -> Result<Ty> {
        let ty = env
            .lookup_place(self.genv, rcx, place)
            .with_span(source_span)?;

        let idx = match ty.kind() {
            TyKind::Indexed(BaseTy::Array(_, len), _) => self.index_of_const(env, len),
            TyKind::Indexed(BaseTy::Slice(_), idx) => idx.clone(),
            _ => tracked_span_bug!("expected array or slice type"),
        };

        Ok(Ty::indexed(BaseTy::Uint(UintTy::Usize), idx))
    }

    fn check_binary_op(
        &mut self,
        rcx: &mut RefineCtxt,
        env: &mut TypeEnv,
        source_span: Span,
        bin_op: mir::BinOp,
        op1: &Operand,
        op2: &Operand,
    ) -> Result<Ty> {
        let ty1 = self.check_operand(rcx, env, source_span, op1)?;
        let ty2 = self.check_operand(rcx, env, source_span, op2)?;

        match (ty1.kind(), ty2.kind()) {
            (Float!(float_ty1), Float!(float_ty2)) => {
                debug_assert_eq!(float_ty1, float_ty2);
                match bin_op {
                    mir::BinOp::Eq
                    | mir::BinOp::Ne
                    | mir::BinOp::Gt
                    | mir::BinOp::Ge
                    | mir::BinOp::Lt
                    | mir::BinOp::Le => Ok(Ty::bool()),
                    mir::BinOp::Add
                    | mir::BinOp::Sub
                    | mir::BinOp::Mul
                    | mir::BinOp::Div
                    | mir::BinOp::BitAnd
                    | mir::BinOp::BitOr
                    | mir::BinOp::Shl
                    | mir::BinOp::Shr
                    | mir::BinOp::Rem => Ok(Ty::float(*float_ty1)),
                }
            }
            (TyKind::Indexed(bty1, idx1), TyKind::Indexed(bty2, idx2)) => {
                let sig = sigs::get_bin_op_sig(bin_op, bty1, bty2, self.check_overflow());
                let (e1, e2) = (idx1.clone(), idx2.clone());
                if let sigs::Pre::Some(reason, constr) = &sig.pre {
                    self.constr_gen(rcx, source_span).check_pred(
                        rcx,
                        &constr([e1.clone(), e2.clone()]),
                        *reason,
                    );
                }

                Ok(sig.out.to_ty([e1, e2]))
            }
            _ => tracked_span_bug!("incompatible types: `{ty1:?}` `{ty2:?}`"),
        }
    }

    fn check_unary_op(
        &mut self,
        rcx: &mut RefineCtxt,
        env: &mut TypeEnv,
        source_span: Span,
        un_op: mir::UnOp,
        op: &Operand,
    ) -> Result<Ty> {
        let ty = self.check_operand(rcx, env, source_span, op)?;
        match ty.kind() {
            Float!(float_ty) => Ok(Ty::float(*float_ty)),
            TyKind::Indexed(bty, idx) => {
                let sig = sigs::get_un_op_sig(un_op, bty, self.check_overflow());
                let e = idx.clone();
                if let sigs::Pre::Some(reason, constr) = &sig.pre {
                    self.constr_gen(rcx, source_span).check_pred(
                        rcx,
                        &constr([e.clone()]),
                        *reason,
                    );
                }
                Ok(sig.out.to_ty([e]))
            }
            _ => tracked_span_bug!("invalid type for unary operator `{un_op:?}` `{ty:?}`"),
        }
    }

    fn check_cast(
        &self,
        env: &TypeEnv,
        kind: CastKind,
        from: &Ty,
        to: &rustc::ty::Ty,
    ) -> Result<Ty> {
        use rustc::ty::TyKind as RustTy;
        let ty = match kind {
            CastKind::IntToInt => {
                match (from.kind(), to.kind()) {
                    (Bool!(idx), RustTy::Int(int_ty)) => bool_int_cast(idx, *int_ty),
                    (Bool!(idx), RustTy::Uint(uint_ty)) => bool_uint_cast(idx, *uint_ty),
                    (Int!(int_ty1, idx), RustTy::Int(int_ty2)) => {
                        int_int_cast(idx, *int_ty1, *int_ty2)
                    }
                    (Uint!(uint_ty1, idx), RustTy::Uint(uint_ty2)) => {
                        uint_uint_cast(idx, *uint_ty1, *uint_ty2)
                    }
                    (Uint!(uint_ty, idx), RustTy::Int(int_ty)) => {
                        uint_int_cast(idx, *uint_ty, *int_ty)
                    }
                    (Int!(_, _), RustTy::Uint(uint_ty)) => Ty::uint(*uint_ty),
                    _ => {
                        tracked_span_bug!("invalid int to int cast")
                    }
                }
            }
            // &mut [T; n] -> &mut [T][n] and &[T; n] -> &[T][n]
            CastKind::Pointer(mir::PointerCast::Unsize) => {
                if let TyKind::Indexed(BaseTy::Ref(_, src_ty, src_mut), _) = from.kind()
                    && let TyKind::Indexed(BaseTy::Array(src_arr_ty, src_n), _) = src_ty.kind()
                    // && let ConstKind::Value(src_n) = &src_n.kind
                    && let rustc::ty::TyKind::Ref(dst_re, dst_ty, dst_mut) = to.kind()
                    && let rustc::ty::TyKind::Slice(_) = dst_ty.kind()
                    && src_mut == dst_mut
                {
                    // let v = src_n.try_to_target_usize(self.genv.tcx()).unwrap() as u128;
                    // let idx = Expr::constant(rty::Constant::from(v));
                    let idx = self.index_of_const(env, src_n);
                    let dst_slice = Ty::indexed(BaseTy::Slice(src_arr_ty.clone()), idx);
                    Ty::mk_ref(*dst_re, dst_slice, *dst_mut)
                } else {
                    tracked_span_bug!("unsupported Unsize cast")
                }
            }
            CastKind::FloatToInt
            | CastKind::IntToFloat
            | CastKind::PtrToPtr
            | CastKind::Pointer(mir::PointerCast::MutToConstPointer) => {
                self.genv
                    .refine_default(&self.generics, to)
                    .with_span(self.body.span())?
            }
        };
        Ok(ty)
    }

    fn check_operands(
        &mut self,
        rcx: &mut RefineCtxt,
        env: &mut TypeEnv,
        source_span: Span,
        operands: &[Operand],
    ) -> Result<Vec<Ty>> {
        operands
            .iter()
            .map(|op| self.check_operand(rcx, env, source_span, op))
            .try_collect()
    }

    fn check_operand(
        &mut self,
        rcx: &mut RefineCtxt,
        env: &mut TypeEnv,
        source_span: Span,
        operand: &Operand,
    ) -> Result<Ty> {
        let ty = match operand {
            Operand::Copy(p) => env.lookup_place(self.genv, rcx, p).with_span(source_span)?,
            Operand::Move(p) => env.move_place(self.genv, rcx, p).with_span(source_span)?,
            Operand::Constant(c) => self.check_constant(env, c)?,
        };
        Ok(rcx
            .unpacker()
            .assume_invariants(self.check_overflow())
            .unpack(&ty))
    }

    fn check_constant(&mut self, env: &TypeEnv, c: &Constant) -> Result<Ty> {
        match c {
            Constant::Int(n, int_ty) => {
                let idx = Expr::constant(rty::Constant::from(*n));
                Ok(Ty::indexed(BaseTy::Int(*int_ty), idx))
            }
            Constant::Uint(n, uint_ty) => {
                let idx = Expr::constant(rty::Constant::from(*n));
                Ok(Ty::indexed(BaseTy::Uint(*uint_ty), idx))
            }
            Constant::Bool(b) => {
                let idx = Expr::constant(rty::Constant::from(*b));
                Ok(Ty::indexed(BaseTy::Bool, idx))
            }
            Constant::Float(_, float_ty) => Ok(Ty::float(*float_ty)),
            Constant::Unit => Ok(Ty::unit()),
            Constant::Str => Ok(Ty::mk_ref(ReStatic, Ty::str(), Mutability::Not)),
            Constant::Char => Ok(Ty::char()),
            Constant::Param(param_const, ty) => {
                let idx = env.index_of_param_const(param_const);
                let ty = self
                    .genv
                    .refine_default(&self.generics, ty)
                    .with_span(self.body.span())?;
                let bty = ty.expect_base();
                Ok(Ty::indexed(bty, idx))
            }
            Constant::Opaque(ty) => {
                self.genv
                    .refine_default(&self.generics, ty)
                    .with_span(self.body.span())
            }
        }
    }

    fn check_ghost_statements_at(
        &mut self,
        rcx: &mut RefineCtxt,
        env: &mut TypeEnv,
        point: Point,
        span: Span,
    ) -> Result {
        bug::track_span(span, || {
            for stmt in self.ghost_stmts().statements_at(point) {
                self.check_ghost_statement(rcx, env, stmt, span)?;
            }
            Ok(())
        })
    }

    fn check_ghost_statement(
        &mut self,
        rcx: &mut RefineCtxt,
        env: &mut TypeEnv,
        stmt: &GhostStatement,
        span: Span,
    ) -> Result {
        dbg::statement!("start", stmt, rcx, env);
        match stmt {
            GhostStatement::Fold(place) => {
                let gen = &mut self.constr_gen(rcx, span);
                env.fold(rcx, gen, place).with_span(span)?;
            }
            GhostStatement::Unfold(place) => {
                env.unfold(self.genv, rcx, place, self.config())
                    .with_span(span)?;
            }
            GhostStatement::Unblock(place) => env.unblock(rcx, place, self.check_overflow()),
            GhostStatement::PtrToBorrow(place) => {
                let gen = &mut self.constr_gen(rcx, span);
                env.ptr_to_borrow(rcx, gen, place).with_span(span)?;
            }
        }
        dbg::statement!("end", stmt, rcx, env);
        Ok(())
    }

    fn constr_gen(&self, rcx: &RefineCtxt, span: Span) -> ConstrGen<'_, 'genv, 'tcx> {
        M::constr_gen(self, rcx, span)
    }

    #[track_caller]
    fn snapshot_at_dominator(&self, bb: BasicBlock) -> &Snapshot {
        snapshot_at_dominator(self.body, &self.snapshots, bb)
    }

    fn dominators(&self) -> &'ck Dominators<BasicBlock> {
        self.body.dominators()
    }

    fn ghost_stmts(&self) -> &'ck GhostStatements {
        &self.inherited.ghost_stmts[&self.def_id]
    }

    fn config(&self) -> CheckerConfig {
        self.inherited.config
    }

    fn check_overflow(&self) -> bool {
        self.config().check_overflow
    }
}

fn init_env<'a>(
    rcx: &mut RefineCtxt,
    body: &'a Body,
    fn_sig: &FnSig,
    const_generic_args: ConstGenericArgs,
    config: CheckerConfig,
) -> TypeEnv<'a> {
    let mut env = TypeEnv::new(&body.local_decls, const_generic_args);

    for requires in fn_sig.requires() {
        rcx.assume_pred(requires);
    }

    for (local, ty) in body.args_iter().zip(fn_sig.inputs()) {
        let ty = rcx.unpack(ty);
        rcx.assume_invariants(&ty, config.check_overflow);
        env.alloc_with_ty(local, ty);
    }

    for local in body.vars_and_temps_iter() {
        env.alloc(local);
    }

    env.alloc(RETURN_PLACE);
    env
}

fn instantiate_args_for_fun_call(
    genv: GlobalEnv,
    caller_generics: &rty::Generics,
    callee_id: DefId,
    args: &ty::GenericArgs,
) -> QueryResult<Vec<rty::GenericArg>> {
    let params_in_clauses = collect_params_in_clauses(genv, callee_id);

    let callee_generics = genv.generics_of(callee_id)?;
    let hole_refiner = Refiner::new(genv, caller_generics, |bty| {
        let sort = bty.sort();
        let bty = bty.shift_in_escaping(1);
        let constr = if !sort.is_unit() {
            rty::SubsetTy::new(bty, Expr::nu(), Expr::hole(rty::HoleKind::Pred))
        } else {
            rty::SubsetTy::trivial(bty, Expr::nu())
        };
        Binder::with_sort(constr, sort)
    });
    let default_refiner = Refiner::default(genv, caller_generics);

    args.iter()
        .enumerate()
        .map(|(idx, arg)| {
            let param = callee_generics.param_at(idx, genv)?;
            let refiner =
                if params_in_clauses.contains(&idx) { &default_refiner } else { &hole_refiner };
            refiner.refine_generic_arg(&param, arg)
        })
        .collect()
}

fn instantiate_args_for_constructor(
    genv: GlobalEnv,
    caller_generics: &rty::Generics,
    adt_id: DefId,
    args: &ty::GenericArgs,
) -> QueryResult<Vec<rty::GenericArg>> {
    let params_in_clauses = collect_params_in_clauses(genv, adt_id);

    let adt_generics = genv.generics_of(adt_id)?;
    let hole_refiner = Refiner::with_holes(genv, caller_generics);
    let default_refiner = Refiner::default(genv, caller_generics);
    args.iter()
        .enumerate()
        .map(|(idx, arg)| {
            let param = adt_generics.param_at(idx, genv)?;
            let refiner =
                if params_in_clauses.contains(&idx) { &default_refiner } else { &hole_refiner };
            refiner.refine_generic_arg(&param, arg)
        })
        .collect()
}

fn collect_params_in_clauses(genv: GlobalEnv, def_id: DefId) -> FxHashSet<usize> {
    let tcx = genv.tcx();
    struct Collector {
        params: FxHashSet<usize>,
    }

    impl<'tcx> rustc_middle::ty::TypeVisitor<TyCtxt<'tcx>> for Collector {
        fn visit_ty(&mut self, t: rustc_middle::ty::Ty) {
            if let rustc_middle::ty::Param(param_ty) = t.kind() {
                self.params.insert(param_ty.index as usize);
            }
            t.super_visit_with(self);
        }
    }
    let mut vis = Collector { params: Default::default() };

    for (clause, _) in all_predicates_of(tcx, def_id) {
        if let Some(trait_pred) = clause.as_trait_clause() {
            let trait_id = trait_pred.def_id();
            if tcx.require_lang_item(LangItem::Sized, None) == trait_id {
                continue;
            }
            if tcx.require_lang_item(LangItem::Copy, None) == trait_id {
                continue;
            }
            if tcx.fn_trait_kind_from_def_id(trait_id).is_some() {
                continue;
            }
            if tcx.get_diagnostic_item(sym::Hash) == Some(trait_id) {
                continue;
            }
            if tcx.get_diagnostic_item(sym::Eq) == Some(trait_id) {
                continue;
            }
        }
        if let Some(proj_pred) = clause.as_projection_clause() {
            let assoc_id = proj_pred.projection_def_id();
            if genv.is_fn_once_output(assoc_id) {
                continue;
            }
        }
        if let Some(outlives_pred) = clause.as_type_outlives_clause() {
            // We skip outlives bounds if they are not 'static. A 'static bound means the type
            // implements `Any` which makes it unsound to instantiate the argument with refinements.
            if outlives_pred.skip_binder().1 != tcx.lifetimes.re_static {
                continue;
            }
        }
        clause.visit_with(&mut vis);
    }
    vis.params
}

fn all_predicates_of(
    tcx: TyCtxt<'_>,
    id: DefId,
) -> impl Iterator<Item = &(rustc_middle::ty::Clause<'_>, Span)> {
    let mut next_id = Some(id);
    iter::from_fn(move || {
        next_id.take().map(|id| {
            let preds = tcx.predicates_of(id);
            next_id = preds.parent;
            preds.predicates.iter()
        })
    })
    .flatten()
}

/// HACK(nilehmann) This let us infer parameters under mutable references for the simple case
/// where the formal argument is of the form `&mut B[@n]`, e.g., the type of the first argument
/// to `RVec::get_mut` is `&mut RVec<T>[@n]`. We should remove this after we implement opening of
/// mutable references.
fn infer_under_mut_ref_hack(
    rcx: &mut RefineCtxt,
    actuals: &[Ty],
    fn_sig: EarlyBinder<&PolyFnSig>,
) -> Vec<Ty> {
    iter::zip(
        actuals,
        fn_sig
            .as_ref()
            .skip_binder()
            .as_ref()
            .skip_binder()
            .inputs(),
    )
    .map(|(actual, formal)| {
        if let (Ref!(.., Mutability::Mut), Ref!(_, ty, Mutability::Mut)) =
            (actual.kind(), formal.kind())
            && let TyKind::Indexed(..) = ty.kind()
        {
            rcx.unpacker().unpack_inside_mut_ref(true).unpack(actual)
        } else {
            actual.clone()
        }
    })
    .collect()
}

impl Mode for ShapeMode {
    fn constr_gen<'a, 'genv, 'tcx>(
        ck: &'a Checker<'_, 'genv, 'tcx, Self>,
        _rcx: &RefineCtxt,
        span: Span,
    ) -> ConstrGen<'a, 'genv, 'tcx> {
        ConstrGen::new(
            ck.genv,
            &ck.body.infcx,
            ck.def_id.into(),
            &ck.inherited.refine_params,
            |_: &[_], _| Expr::hole(HoleKind::Pred),
            span,
        )
    }

    fn enter_basic_block<'a>(
        ck: &mut Checker<'a, '_, '_, ShapeMode>,
        _rcx: &mut RefineCtxt,
        bb: BasicBlock,
        const_generic_args: &ConstGenericArgs,
    ) -> TypeEnv<'a> {
        ck.inherited.mode.bb_envs[&ck.def_id][&bb]
            .enter(&ck.body.local_decls, const_generic_args.clone())
    }

    fn check_goto_join_point(
        ck: &mut Checker<ShapeMode>,
        _: RefineCtxt,
        env: TypeEnv,
        terminator_span: Span,
        target: BasicBlock,
    ) -> Result<bool> {
        let bb_envs = &mut ck.inherited.mode.bb_envs;
        let target_bb_env = bb_envs.entry(ck.def_id).or_default().get(&target);
        dbg::shape_goto_enter!(target, env, target_bb_env);

        let modified = match bb_envs.entry(ck.def_id).or_default().entry(target) {
            Entry::Occupied(mut entry) => entry.get_mut().join(env).with_span(terminator_span)?,
            Entry::Vacant(entry) => {
                let scope = snapshot_at_dominator(ck.body, &ck.snapshots, target)
                    .scope()
                    .unwrap();
                entry.insert(env.into_infer(scope).with_span(terminator_span)?);
                true
            }
        };

        dbg::shape_goto_exit!(target, bb_envs[&ck.def_id].get(&target));
        Ok(modified)
    }

    fn clear(ck: &mut Checker<ShapeMode>, root: BasicBlock) {
        ck.visited.remove(root);
        for bb in ck.body.basic_blocks.indices() {
            if bb != root && ck.dominators().dominates(root, bb) {
                ck.inherited
                    .mode
                    .bb_envs
                    .entry(ck.def_id)
                    .or_default()
                    .remove(&bb);
                ck.visited.remove(bb);
            }
        }
    }
}

impl Mode for RefineMode {
    fn constr_gen<'a, 'genv, 'tcx>(
        ck: &'a Checker<'_, 'genv, 'tcx, Self>,
        rcx: &RefineCtxt,
        span: Span,
    ) -> ConstrGen<'a, 'genv, 'tcx> {
        ConstrGen::new(
            ck.genv,
            &ck.body.infcx,
            ck.def_id.into(),
            &ck.inherited.refine_params,
            {
                let scope = rcx.scope();
                move |sorts: &[_], encoding| {
                    ck.inherited
                        .mode
                        .kvars
                        .borrow_mut()
                        .fresh(sorts, &scope, encoding)
                }
            },
            span,
        )
    }

    fn enter_basic_block<'ck>(
        ck: &mut Checker<'ck, '_, '_, RefineMode>,
        rcx: &mut RefineCtxt,
        bb: BasicBlock,
        const_generic_args: &ConstGenericArgs,
    ) -> TypeEnv<'ck> {
        ck.inherited.mode.bb_envs[&ck.def_id][&bb].enter(
            rcx,
            &ck.body.local_decls,
            const_generic_args.clone(),
        )
    }

    fn check_goto_join_point(
        ck: &mut Checker<RefineMode>,
        mut rcx: RefineCtxt,
        env: TypeEnv,
        terminator_span: Span,
        target: BasicBlock,
    ) -> Result<bool> {
        let bb_env = &ck.inherited.mode.bb_envs[&ck.def_id][&target];
        debug_assert_eq!(&ck.snapshot_at_dominator(target).scope().unwrap(), bb_env.scope());

        dbg::refine_goto!(target, rcx, env, bb_env);

        let gen = &mut ConstrGen::new(
            ck.genv,
            &ck.body.infcx,
            ck.def_id.into(),
            &ck.inherited.refine_params,
            |sorts: &_, encoding| {
                ck.inherited
                    .mode
                    .kvars
                    .borrow_mut()
                    .fresh(sorts, bb_env.scope(), encoding)
            },
            terminator_span,
        );
        env.check_goto(&mut rcx, gen, bb_env, target)
            .with_span(terminator_span)?;

        Ok(!ck.visited.contains(target))
    }

    fn clear(_ck: &mut Checker<RefineMode>, _bb: BasicBlock) {
        bug!();
    }
}

fn bool_int_cast(b: &Expr, int_ty: IntTy) -> Ty {
    let idx = Expr::ite(b, 1, 0, None);
    Ty::indexed(BaseTy::Int(int_ty), idx)
}

fn bool_uint_cast(b: &Expr, uint_ty: UintTy) -> Ty {
    let idx = Expr::ite(b, 1, 0, None);
    Ty::indexed(BaseTy::Uint(uint_ty), idx)
}

fn int_int_cast(idx: &Expr, int_ty1: IntTy, int_ty2: IntTy) -> Ty {
    if int_bit_width(int_ty1) <= int_bit_width(int_ty2) {
        Ty::indexed(BaseTy::Int(int_ty2), idx.clone())
    } else {
        Ty::int(int_ty2)
    }
}

fn uint_int_cast(idx: &Expr, uint_ty: UintTy, int_ty: IntTy) -> Ty {
    if uint_bit_width(uint_ty) < int_bit_width(int_ty) {
        Ty::indexed(BaseTy::Int(int_ty), idx.clone())
    } else {
        Ty::int(int_ty)
    }
}

fn uint_uint_cast(idx: &Expr, uint_ty1: UintTy, uint_ty2: UintTy) -> Ty {
    if uint_bit_width(uint_ty1) <= uint_bit_width(uint_ty2) {
        Ty::indexed(BaseTy::Uint(uint_ty2), idx.clone())
    } else {
        Ty::uint(uint_ty2)
    }
}

fn uint_bit_width(uint_ty: UintTy) -> u64 {
    uint_ty
        .bit_width()
        .unwrap_or(config::pointer_width().bits())
}

fn int_bit_width(int_ty: IntTy) -> u64 {
    int_ty.bit_width().unwrap_or(config::pointer_width().bits())
}

impl ShapeResult {
    fn into_bb_envs(
        self,
        kvar_store: &mut KVarStore,
    ) -> FxHashMap<LocalDefId, FxHashMap<BasicBlock, BasicBlockEnv>> {
        self.0
            .into_iter()
            .map(|(def_id, shapes)| {
                let bb_envs = shapes
                    .into_iter()
                    .map(|(bb, shape)| (bb, shape.into_bb_env(kvar_store)))
                    .collect();
                (def_id, bb_envs)
            })
            .collect()
    }
}

fn snapshot_at_dominator<'a>(
    body: &Body,
    snapshots: &'a IndexVec<BasicBlock, Option<Snapshot>>,
    bb: BasicBlock,
) -> &'a Snapshot {
    let dominator = body.dominators().immediate_dominator(bb).unwrap();
    snapshots[dominator].as_ref().unwrap()
}

pub(crate) mod errors {
    use flux_errors::{ErrorGuaranteed, E0999};
    use flux_middle::{pretty, queries::QueryErr, rty::evars::UnsolvedEvar};
    use rustc_errors::Diagnostic;
    use rustc_hir::def_id::DefId;
    use rustc_middle::mir::SourceInfo;
    use rustc_span::Span;

    pub struct CheckerError {
        kind: CheckerErrKind,
        span: Span,
    }

    #[derive(Debug)]
    pub enum CheckerErrKind {
        Inference,
        OpaqueStruct(DefId),
        Query(QueryErr),
    }

    impl CheckerError {
        pub fn opaque_struct(def_id: DefId, span: Span) -> Self {
            Self { kind: CheckerErrKind::OpaqueStruct(def_id), span }
        }
    }

    impl<'a> Diagnostic<'a> for CheckerError {
        fn into_diag(
            self,
            dcx: &'a rustc_errors::DiagCtxt,
            level: rustc_errors::Level,
        ) -> rustc_errors::Diag<'a, ErrorGuaranteed> {
            use crate::fluent_generated as fluent;

            match self.kind {
                CheckerErrKind::Inference => {
                    let mut diag =
                        dcx.struct_span_err(self.span, fluent::refineck_param_inference_error);
                    diag.code(E0999);
                    diag
                }
                CheckerErrKind::OpaqueStruct(def_id) => {
                    let mut diag =
                        dcx.struct_span_err(self.span, fluent::refineck_opaque_struct_error);
                    diag.arg("struct", pretty::def_id_to_string(def_id));
                    diag.code(E0999);
                    diag
                }
                CheckerErrKind::Query(err) => err.at(self.span).into_diag(dcx, level),
            }
        }
    }

    impl From<QueryErr> for CheckerErrKind {
        fn from(err: QueryErr) -> Self {
            CheckerErrKind::Query(err)
        }
    }

    impl From<UnsolvedEvar> for CheckerErrKind {
        fn from(_: UnsolvedEvar) -> Self {
            CheckerErrKind::Inference
        }
    }

    pub trait ResultExt<T> {
        fn with_span(self, span: Span) -> Result<T, CheckerError>;
        fn with_src_info(self, src_info: SourceInfo) -> Result<T, CheckerError>;
    }

    impl<T, E> ResultExt<T> for Result<T, E>
    where
        E: Into<CheckerErrKind>,
    {
        fn with_span(self, span: Span) -> Result<T, CheckerError> {
            self.map_err(|kind| CheckerError { kind: kind.into(), span })
        }

        fn with_src_info(self, src_info: SourceInfo) -> Result<T, CheckerError> {
            self.map_err(|kind| CheckerError { kind: kind.into(), span: src_info.span })
        }
    }
}<|MERGE_RESOLUTION|>--- conflicted
+++ resolved
@@ -7,17 +7,10 @@
     intern::List,
     queries::QueryResult,
     rty::{
-<<<<<<< HEAD
         self, fold::TypeFoldable, refining::Refiner, subst::ConstGenericArgs, BaseTy, Binder, Bool,
-        Constraint, CoroutineObligPredicate, EarlyBinder, Expr, Float, FnOutput, FnSig,
+        Constraint, CoroutineObligPredicate, EarlyBinder, Ensures, Expr, Float, FnOutput, FnSig,
         FnTraitPredicate, GenericArg, GenericParamDefKind, Generics, HoleKind, Int, IntTy,
         Mutability, PolyFnSig, Ref, Region::ReStatic, Ty, TyKind, Uint, UintTy, VariantIdx,
-=======
-        self, fold::TypeFoldable, refining::Refiner, BaseTy, Binder, Bool, CoroutineObligPredicate,
-        EarlyBinder, Ensures, Expr, Float, FnOutput, FnSig, FnTraitPredicate, GenericArg, Generics,
-        HoleKind, Int, IntTy, Mutability, PolyFnSig, Ref, Region::ReStatic, Ty, TyKind, Uint,
-        UintTy, VariantIdx,
->>>>>>> 73805c6c
     },
     rustc::{
         self,
@@ -259,12 +252,8 @@
             },
             |sort, _| rcx.define_vars(sort),
         );
-<<<<<<< HEAD
-        let env = init_env(&mut rcx, &body, &fn_sig, const_generic_args, inherited.config);
-=======
-
-        let mut env = init_env(&mut rcx, &body, &fn_sig, inherited.config);
->>>>>>> 73805c6c
+
+        let mut env = init_env(&mut rcx, &body, &fn_sig, const_generic_args, inherited.config);
 
         // (NOTE:YIELD) per https://doc.rust-lang.org/beta/nightly-rustc/rustc_middle/mir/enum.TerminatorKind.html#variant.Yield
         //   "execution of THIS function continues at the `resume` basic block, with THE SECOND ARGUMENT WRITTEN
@@ -286,13 +275,10 @@
             snapshots: IndexVec::from_fn_n(|_| None, body.basic_blocks.len()),
             queue: WorkQueue::empty(body.basic_blocks.len(), body.dominators()),
         };
-<<<<<<< HEAD
+
         let const_generic_args = env.const_generic_args();
-        ck.check_goto(rcx, env, START_BLOCK, body.span(), START_BLOCK)?;
-=======
         ck.check_ghost_statements_at(&mut rcx, &mut env, Point::FunEntry, body.span())?;
         ck.check_goto(rcx, env, body.span(), START_BLOCK)?;
->>>>>>> 73805c6c
         while let Some(bb) = ck.queue.pop() {
             if ck.visited.contains(bb) {
                 let snapshot = ck.snapshot_at_dominator(bb);
@@ -543,9 +529,9 @@
         for ensures in &output.ensures {
             match ensures {
                 Ensures::Type(path, updated_ty) => {
-                    let updated_ty = rcx.unpack(updated_ty);
+                    let updated_ty = rcx.unpack(&updated_ty);
                     rcx.assume_invariants(&updated_ty, self.check_overflow());
-                    env.update_path(path, updated_ty);
+                    env.update_path(&path, updated_ty);
                 }
                 Ensures::Pred(e) => rcx.assume_pred(e),
             }
