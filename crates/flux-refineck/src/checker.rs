use std::{cell::RefCell, collections::hash_map::Entry, iter};

use flux_common::{bug, dbg, index::IndexVec, iter::IterExt, tracked_span_bug};
use flux_config as config;
use flux_infer::{
    fixpoint_encoding::{self, KVarGen},
    infer::{ConstrReason, InferCtxt},
    refine_tree::{RefineCtxt, RefineSubtree, RefineTree, Snapshot},
};
use flux_middle::{
    global_env::GlobalEnv,
    intern::List,
    queries::QueryResult,
    rty::{
        self, fold::TypeFoldable, refining::Refiner, AdtDef, BaseTy, Binder, Bool, Clause,
        CoroutineObligPredicate, EarlyBinder, Ensures, Expr, FnOutput, FnSig, FnTraitPredicate,
        GenericArg, Generics, Int, IntTy, Mutability, PolyFnSig, PtrKind, Ref, Region::ReStatic,
        Ty, TyKind, Uint, UintTy, VariantIdx,
    },
    rustc::{
        self,
        mir::{
            self, AggregateKind, AssertKind, BasicBlock, Body, BorrowKind, CastKind, Constant,
            Location, NonDivergingIntrinsic, Operand, Place, Rvalue, Statement, StatementKind,
            Terminator, TerminatorKind, RETURN_PLACE, START_BLOCK,
        },
        ty,
    },
};
use itertools::Itertools;
use rustc_data_structures::{graph::dominators::Dominators, unord::UnordMap};
use rustc_hash::{FxHashMap, FxHashSet};
use rustc_hir::{
    def_id::{DefId, LocalDefId},
    LangItem,
};
use rustc_index::bit_set::BitSet;
use rustc_infer::infer::{BoundRegionConversionTime, NllRegionVariableOrigin};
use rustc_middle::{
    mir::{SourceInfo, SwitchTargets},
    ty::{TyCtxt, TypeSuperVisitable as _, TypeVisitable as _},
};
use rustc_span::{sym, Span};

use self::errors::{CheckerError, ResultExt};
use crate::{
    ghost_statements::{GhostStatement, GhostStatements, Point},
    primops,
    queue::WorkQueue,
    type_env::{BasicBlockEnv, BasicBlockEnvShape, PtrToRefBound, TypeEnv},
};

type Result<T = ()> = std::result::Result<T, CheckerError>;

#[derive(Clone, Copy, Debug)]
pub struct CheckerConfig {
    pub check_overflow: bool,
    pub scrape_quals: bool,
}

pub(crate) struct Checker<'ck, 'genv, 'tcx, M> {
    genv: GlobalEnv<'genv, 'tcx>,
    /// [`LocalDefId`] of the function-like item being checked.
    def_id: LocalDefId,
    /// [`Generics`] of the function being checked.
    generics: Generics,
    inherited: Inherited<'ck, M>,
    body: &'ck Body<'tcx>,
    /// The type used for the `resume` argument if we are checking a generator.
    resume_ty: Option<Ty>,
    output: Binder<FnOutput>,
    /// A snapshot of the refinement context at the end of the basic block after applying the effects
    /// of the terminator.
    snapshots: IndexVec<BasicBlock, Option<Snapshot>>,
    visited: BitSet<BasicBlock>,
    queue: WorkQueue<'ck>,
}

/// Fields shared by the top-level function and its nested closure/generators
struct Inherited<'ck, M> {
    /// [`Expr`]s used to instantiate the early bound refinement parameters of the top-level function
    /// signature
    refine_params: List<Expr>,
    ghost_stmts: &'ck UnordMap<LocalDefId, GhostStatements>,
    mode: &'ck mut M,
    kvars: &'ck RefCell<KVarGen>,
    config: CheckerConfig,
}

impl<'ck, M: Mode> Inherited<'ck, M> {
    fn new(
        genv: GlobalEnv,
        rcx: &mut RefineCtxt,
        def_id: LocalDefId,
        mode: &'ck mut M,
        kvars: &'ck RefCell<KVarGen>,
        ghost_stmts: &'ck UnordMap<LocalDefId, GhostStatements>,
        config: CheckerConfig,
    ) -> Result<Self> {
        let span = genv.tcx().def_span(def_id);

        let refine_params = genv
            .refinement_generics_of(def_id)
            .with_span(span)?
            .collect_all_params(genv, |param| rcx.define_vars(&param.sort))
            .with_span(span)?;

        Ok(Self { refine_params, ghost_stmts, mode, kvars, config })
    }

    fn reborrow(&mut self) -> Inherited<M> {
        Inherited {
            refine_params: self.refine_params.clone(),
            ghost_stmts: self.ghost_stmts,
            mode: &mut *self.mode,
            kvars: self.kvars,
            config: self.config,
        }
    }
}

pub(crate) trait Mode: Sized {
    #[allow(dead_code)] // used for debugging
    const NAME: &str;

    fn enter_basic_block<'ck>(
        ck: &mut Checker<'ck, '_, '_, Self>,
        rcx: &mut RefineCtxt,
        bb: BasicBlock,
    ) -> TypeEnv<'ck>;

    fn check_goto_join_point(
        ck: &mut Checker<Self>,
        rcx: RefineCtxt,
        env: TypeEnv,
        terminator_span: Span,
        target: BasicBlock,
    ) -> Result<bool>;

    fn clear(ck: &mut Checker<Self>, bb: BasicBlock);
}

pub(crate) struct ShapeMode {
    bb_envs: FxHashMap<LocalDefId, FxHashMap<BasicBlock, BasicBlockEnvShape>>,
}

pub(crate) struct RefineMode {
    bb_envs: FxHashMap<LocalDefId, FxHashMap<BasicBlock, BasicBlockEnv>>,
}

/// The result of running the shape phase.
pub(crate) struct ShapeResult(FxHashMap<LocalDefId, FxHashMap<BasicBlock, BasicBlockEnvShape>>);

/// A `Guard` describes extra "control" information that holds at the start of a successor basic block
enum Guard {
    /// No extra information holds, e.g., for a plain goto.
    None,
    /// A predicate that can be assumed, e.g., in the branches of an if-then-else.
    Pred(Expr),
    /// The corresponding place was found to be of a particular variant.
    Match(Place, VariantIdx),
}

impl<'ck, 'genv, 'tcx> Checker<'ck, 'genv, 'tcx, ShapeMode> {
    pub(crate) fn run_in_shape_mode(
        genv: GlobalEnv<'genv, 'tcx>,
        def_id: LocalDefId,
        ghost_stmts: &'ck UnordMap<LocalDefId, GhostStatements>,
        config: CheckerConfig,
    ) -> Result<ShapeResult> {
        dbg::shape_mode_span!(genv.tcx(), def_id).in_scope(|| {
            let span = genv.tcx().def_span(def_id);
            let mut mode = ShapeMode { bb_envs: FxHashMap::default() };
            let generics = genv.generics_of(def_id).with_span(span)?;
            let const_params = generics.const_params(genv).with_span(span)?;
            let mut refine_tree = RefineTree::new(const_params);
            let mut rcx = refine_tree.refine_ctxt_at_root();

            // In shape mode we don't care about kvars
            let kvars = RefCell::new(KVarGen::dummy());
            let inherited =
                Inherited::new(genv, &mut rcx, def_id, &mut mode, &kvars, ghost_stmts, config)?;

            let body = genv.mir(def_id).with_span(span)?;
            let poly_sig = instantiate_and_normalize_fn_sig(
                genv,
                &inherited,
                &body,
                genv.fn_sig(def_id).with_span(genv.tcx().def_span(def_id))?,
            )?;
            Checker::run(genv, rcx.as_subtree(), def_id, inherited, poly_sig)?;

            Ok(ShapeResult(mode.bb_envs))
        })
    }
}

impl<'ck, 'genv, 'tcx> Checker<'ck, 'genv, 'tcx, RefineMode> {
    pub(crate) fn run_in_refine_mode(
        genv: GlobalEnv<'genv, 'tcx>,
        def_id: LocalDefId,
        ghost_stmts: &'ck UnordMap<LocalDefId, GhostStatements>,
        bb_env_shapes: ShapeResult,
        config: CheckerConfig,
    ) -> Result<(RefineTree, KVarGen)> {
        let span = genv.tcx().def_span(def_id);
        let fn_sig = genv.fn_sig(def_id).with_span(span)?;

        let mut kvars = fixpoint_encoding::KVarGen::new();
        let generics = genv.generics_of(def_id).with_span(span)?;
        let const_params = generics.const_params(genv).with_span(span)?;
        let mut refine_tree = RefineTree::new(const_params);
        let bb_envs = bb_env_shapes.into_bb_envs(&mut kvars);

        dbg::refine_mode_span!(genv.tcx(), def_id, bb_envs).in_scope(|| {
            let mut mode = RefineMode { bb_envs };
            let kvars = RefCell::new(kvars);
            let mut rcx = refine_tree.refine_ctxt_at_root();
            let inherited =
                Inherited::new(genv, &mut rcx, def_id, &mut mode, &kvars, ghost_stmts, config)?;

            let body = genv.mir(def_id).with_span(span)?;
            let poly_sig = instantiate_and_normalize_fn_sig(genv, &inherited, &body, fn_sig)?;

            Checker::run(genv, rcx.as_subtree(), def_id, inherited, poly_sig)?;

            Ok((refine_tree, kvars.into_inner()))
        })
    }
}

#[allow(clippy::too_many_arguments)]
impl<'ck, 'genv, 'tcx, M: Mode> Checker<'ck, 'genv, 'tcx, M> {
    fn run(
        genv: GlobalEnv<'genv, 'tcx>,
        mut refine_tree: RefineSubtree,
        def_id: LocalDefId,
        inherited: Inherited<'ck, M>,
        poly_sig: PolyFnSig,
    ) -> Result {
        let span = genv.tcx().def_span(def_id);

        let body = genv.mir(def_id).with_span(span)?;
        let generics = genv.generics_of(def_id).with_span(span)?;

        let mut rcx = refine_tree.refine_ctxt_at_root();

        // The regions we assign here are not relevant because we would map them to local regions
        // when assigning to locals. See [`TypeEnv::assign`]. Maybe, we should erase regions instead.
        let fn_sig = poly_sig.replace_bound_vars(
            |_| {
                rty::ReVar(
                    body.infcx
                        .next_nll_region_var(NllRegionVariableOrigin::FreeRegion)
                        .as_var(),
                )
            },
            |sort, _| rcx.define_vars(sort),
        );

        let mut env = init_env(&mut rcx, &body, &fn_sig, inherited.config);

        // (NOTE:YIELD) per https://doc.rust-lang.org/beta/nightly-rustc/rustc_middle/mir/enum.TerminatorKind.html#variant.Yield
        //   "execution of THIS function continues at the `resume` basic block, with THE SECOND ARGUMENT WRITTEN
        //    to the `resume_arg` place..."
        let resume_ty = if genv.tcx().is_coroutine(def_id.to_def_id()) {
            Some(fn_sig.inputs()[1].clone())
        } else {
            None
        };
        let mut ck = Checker {
            def_id,
            genv,
            generics,
            inherited,
            body: &body,
            resume_ty,
            visited: BitSet::new_empty(body.basic_blocks.len()),
            output: fn_sig.output().clone(),
            snapshots: IndexVec::from_fn_n(|_| None, body.basic_blocks.len()),
            queue: WorkQueue::empty(body.basic_blocks.len(), body.dominators()),
        };

        ck.check_ghost_statements_at(&mut rcx, &mut env, Point::FunEntry, body.span())?;
        ck.check_goto(rcx, env, body.span(), START_BLOCK)?;
        while let Some(bb) = ck.queue.pop() {
            if ck.visited.contains(bb) {
                let snapshot = ck.snapshot_at_dominator(bb);
                refine_tree.clear_children(snapshot);
                M::clear(&mut ck, bb);
            }

            let snapshot = ck.snapshot_at_dominator(bb);
            let mut rcx = refine_tree.refine_ctxt_at(snapshot).unwrap();
            let mut env = M::enter_basic_block(&mut ck, &mut rcx, bb);
            env.unpack(&mut rcx, ck.config().check_overflow);
            ck.check_basic_block(rcx, env, bb)?;
        }

        Ok(())
    }

    fn check_basic_block(
        &mut self,
        mut rcx: RefineCtxt,
        mut env: TypeEnv,
        bb: BasicBlock,
    ) -> Result {
        dbg::basic_block_start!(bb, rcx, env);

        self.visited.insert(bb);
        let data = &self.body.basic_blocks[bb];
        let mut last_stmt_span = None;
        let mut location = Location { block: bb, statement_index: 0 };
        for stmt in &data.statements {
            let span = stmt.source_info.span;
            self.check_ghost_statements_at(
                &mut rcx,
                &mut env,
                Point::BeforeLocation(location),
                span,
            )?;
            bug::track_span(span, || {
                dbg::statement!("start", stmt, rcx, env);
                self.check_statement(&mut rcx, &mut env, stmt)?;
                dbg::statement!("end", stmt, rcx, env);
                Ok(())
            })?;
            if !stmt.is_nop() {
                last_stmt_span = Some(span);
            }
            location = location.successor_within_block();
        }

        if let Some(terminator) = &data.terminator {
            let span = terminator.source_info.span;
            self.check_ghost_statements_at(
                &mut rcx,
                &mut env,
                Point::BeforeLocation(location),
                span,
            )?;
            bug::track_span(span, || {
                dbg::terminator!("start", terminator, rcx, env);
                let successors =
                    self.check_terminator(&mut rcx, &mut env, terminator, last_stmt_span)?;
                dbg::terminator!("end", terminator, rcx, env);

                self.snapshots[bb] = Some(rcx.snapshot());
                let term_span = last_stmt_span.unwrap_or(span);
                self.check_successors(rcx, env, bb, term_span, successors)
            })?;
        }
        Ok(())
    }

    fn check_assign_ty(
        &mut self,
        rcx: &mut RefineCtxt,
        env: &mut TypeEnv,
        place: &Place,
        ty: Ty,
        source_info: SourceInfo,
    ) -> Result {
        let ty = rcx
            .unpacker()
            .assume_invariants(self.check_overflow())
            .unpack(&ty);
        let infcx = &mut self.infcx(source_info.span);
        env.assign(rcx, infcx, place, ty).with_src_info(source_info)
    }

    fn check_statement(
        &mut self,
        rcx: &mut RefineCtxt,
        env: &mut TypeEnv,
        stmt: &Statement,
    ) -> Result {
        let stmt_span = stmt.source_info.span;
        match &stmt.kind {
            StatementKind::Assign(place, rvalue) => {
                let ty = self.check_rvalue(rcx, env, stmt_span, rvalue)?;
                self.check_assign_ty(rcx, env, place, ty, stmt.source_info)?;
            }
            StatementKind::SetDiscriminant { .. } => {
                // TODO(nilehmann) double check here that the place is unfolded to
                // the correct variant. This should be guaranteed by rustc
            }
            StatementKind::FakeRead(_) => {
                // TODO(nilehmann) fake reads should be folding points
            }
            StatementKind::AscribeUserType(_, _) => {
                // User ascriptions affect nll, but no refinement type checking.
                // Maybe we can use this to associate refinement type to locals.
            }
            StatementKind::PlaceMention(_) => {
                // Place mentions are a no-op used to detect uses of unsafe that would
                // otherwise be optimized away.
            }
            StatementKind::Nop => {}
            StatementKind::Intrinsic(NonDivergingIntrinsic::Assume(op)) => {
                // Currently, we only have the `assume` intrinsic, which if we're to trust rustc should be a NOP.
                // TODO: There may be a use-case to actually "assume" the bool index associated with the operand,
                // i.e. to strengthen the `rcx` / `env` with the assumption that the bool-index is in fact `true`...
                let _ =  self.check_operand(rcx, env, stmt_span, op)?;
            }
        }
        Ok(())
    }

    fn is_exit_block(&self, bb: BasicBlock) -> bool {
        let data = &self.body.basic_blocks[bb];
        let is_no_op = data.statements.iter().all(Statement::is_nop);
        let is_ret = match &data.terminator {
            None => false,
            Some(term) => term.is_return(),
        };
        is_no_op && is_ret
    }

    /// For `check_terminator`, the output `Vec<BasicBlock, Guard>` denotes,
    /// - `BasicBlock` "successors" of the current terminator, and
    /// - `Guard` are extra control information from, e.g. the `SwitchInt` (or `Assert`)
    ///    you can assume when checking the corresponding successor.
    fn check_terminator(
        &mut self,
        rcx: &mut RefineCtxt,
        env: &mut TypeEnv,
        terminator: &Terminator<'tcx>,
        last_stmt_span: Option<Span>,
    ) -> Result<Vec<(BasicBlock, Guard)>> {
        let source_info = terminator.source_info;
        let terminator_span = source_info.span;
        match &terminator.kind {
            TerminatorKind::Return => {
                self.check_ret(rcx, env, last_stmt_span.unwrap_or(terminator_span))?;
                Ok(vec![])
            }
            TerminatorKind::Unreachable => Ok(vec![]),
            TerminatorKind::CoroutineDrop => Ok(vec![]),
            TerminatorKind::Goto { target } => Ok(vec![(*target, Guard::None)]),
            TerminatorKind::Yield { resume, resume_arg, .. } => {
                if let Some(resume_ty) = self.resume_ty.clone() {
                    self.check_assign_ty(rcx, env, resume_arg, resume_ty, source_info)?;
                } else {
                    bug!("yield in non-generator function");
                }
                Ok(vec![(*resume, Guard::None)])
            }
            TerminatorKind::SwitchInt { discr, targets } => {
                let discr_ty = self.check_operand(rcx, env, terminator_span, discr)?;
                if discr_ty.is_integral() || discr_ty.is_bool() {
                    Ok(Self::check_if(&discr_ty, targets))
                } else {
                    Ok(Self::check_match(&discr_ty, targets))
                }
            }
            TerminatorKind::Call { args, destination, target, resolved_call, .. } => {
                let actuals = self.check_operands(rcx, env, terminator_span, args)?;

                let (func_id, call_args) = resolved_call;
                let fn_sig = self
                    .genv
                    .fn_sig(*func_id)
                    .with_src_info(terminator.source_info)?;

                let generic_args = instantiate_args_for_fun_call(
                    self.genv,
                    &self.generics,
                    *func_id,
                    &call_args.lowered,
                )
                .with_src_info(terminator.source_info)?;

                let ret = self.check_call(
                    rcx,
                    env,
                    terminator_span,
                    *func_id,
                    fn_sig,
                    &generic_args,
                    &actuals,
                )?;

                let ret = rcx.unpack(&ret);
                rcx.assume_invariants(&ret, self.check_overflow());
                let mut infcx = self.infcx(terminator_span);
                env.assign(rcx, &mut infcx, destination, ret)
                    .with_span(terminator_span)?;

                if let Some(target) = target {
                    Ok(vec![(*target, Guard::None)])
                } else {
                    Ok(vec![])
                }
            }
            TerminatorKind::Assert { cond, expected, target, msg } => {
                Ok(vec![(
                    *target,
                    self.check_assert(rcx, env, terminator_span, cond, *expected, msg)?,
                )])
            }
            TerminatorKind::Drop { place, target, .. } => {
                let infcx = self.infcx(terminator_span);
                let _ = env.move_place(rcx, &infcx, place);
                Ok(vec![(*target, Guard::None)])
            }
            TerminatorKind::FalseEdge { real_target, .. } => Ok(vec![(*real_target, Guard::None)]),
            TerminatorKind::FalseUnwind { real_target, .. } => {
                Ok(vec![(*real_target, Guard::None)])
            }
            TerminatorKind::UnwindResume => bug!("TODO: implement checking of cleanup code"),
        }
    }

    fn check_ret(&mut self, rcx: &mut RefineCtxt, env: &mut TypeEnv, span: Span) -> Result {
        let mut infcx = self.infcx(span);
        infcx.push_scope(rcx);

        let ret_place_ty = env
            .lookup_place(rcx, &infcx, Place::RETURN)
            .with_span(span)?;

        let output = self
            .output
            .replace_bound_refts_with(|sort, mode, _| infcx.fresh_infer_var(sort, mode));

        let obligations = infcx
            .at(ConstrReason::Ret)
            .subtyping(rcx, &ret_place_ty, &output.ret)
            .with_span(span)?;

        for constraint in &output.ensures {
            match constraint {
                Ensures::Type(path, ty) => {
                    let actual_ty = env.get(path);
                    infcx
                        .at(ConstrReason::Ret)
                        .subtyping(rcx, &actual_ty, ty)
                        .with_span(span)?;
                }
                Ensures::Pred(e) => {
                    infcx.at(ConstrReason::Ret).check_pred(rcx, e);
                }
            }
        }

        let evars_sol = infcx.pop_scope().with_span(span)?;
        rcx.replace_evars(&evars_sol);
        drop(infcx);

        self.check_closure_clauses(rcx, rcx.snapshot(), &obligations)
    }

    #[allow(clippy::too_many_arguments)]
    fn check_call(
        &mut self,
        rcx: &mut RefineCtxt,
        env: &mut TypeEnv,
        span: Span,
        callee_def_id: DefId,
        fn_sig: EarlyBinder<PolyFnSig>,
        generic_args: &[GenericArg],
        actuals: &[Ty],
    ) -> Result<Ty> {
        let genv = self.genv;
        let tcx = genv.tcx();

        let actuals = infer_under_mut_ref_hack(rcx, actuals, fn_sig.as_ref());

        let mut infcx = self.infcx(span);
        infcx.push_scope(rcx);
        let snapshot = rcx.snapshot();

        // Replace holes in generic arguments with fresh inference variables
        let generic_args = infcx.instantiate_generic_args(generic_args);

        // Generate fresh inference variables for refinement arguments
        let refine_args = infcx
            .instantiate_refine_args(callee_def_id)
            .with_span(span)?;

        // Instantiate function signature and normalize it
        let fn_sig = fn_sig
            .instantiate(tcx, &generic_args, &refine_args)
            .replace_bound_vars(
                |br| infcx.next_bound_region_var(span, br.kind, BoundRegionConversionTime::FnCall),
                |sort, mode| infcx.fresh_infer_var(sort, mode),
            )
            .normalize_projections(genv, infcx.region_infcx, infcx.def_id, infcx.refparams)
            .with_span(span)?;

        // Check requires predicates
        for requires in fn_sig.requires() {
            infcx.at(ConstrReason::Call).check_pred(rcx, requires);
        }

        // Check arguments
        for (actual, formal) in iter::zip(actuals, fn_sig.inputs()) {
            let (formal, pred) = formal.unconstr();
            infcx.at(ConstrReason::Call).check_pred(rcx, &pred);
            // TODO(pack-closure): Generalize/refactor to reuse for mutable closures
            match (actual.kind(), formal.kind()) {
                (TyKind::Ptr(PtrKind::Mut(_), path1), TyKind::StrgRef(_, path2, ty2)) => {
                    let ty1 = env.get(path1);
                    infcx.unify_exprs(&path1.to_expr(), &path2.to_expr());
                    infcx
                        .at(ConstrReason::Call)
                        .subtyping(rcx, &ty1, ty2)
                        .with_span(span)?;
                }
                (TyKind::Ptr(PtrKind::Mut(re), path), Ref!(_, bound, Mutability::Mut)) => {
                    env.ptr_to_ref(
                        rcx,
                        &mut infcx,
                        ConstrReason::Call,
                        *re,
                        path,
                        PtrToRefBound::Ty(bound.clone()),
                    )
                    .with_span(span)?;
                }
                _ => {
                    infcx
                        .at(ConstrReason::Call)
                        .subtyping(rcx, &actual, &formal)
                        .with_span(span)?;
                }
            }
        }

        let clauses = genv
            .predicates_of(callee_def_id)
            .with_span(span)?
            .predicates()
            .instantiate(tcx, &generic_args, &refine_args);

        infcx
            .at(ConstrReason::Call)
            .check_non_closure_clauses(rcx, &clauses)
            .with_span(span)?;

        // Replace evars
        let evars_sol = infcx.pop_scope().with_span(span)?;
        env.replace_evars(&evars_sol);
        rcx.replace_evars(&evars_sol);
        drop(infcx);

        let output = fn_sig
            .output()
            .replace_evars(&evars_sol)
            .replace_bound_refts_with(|sort, _, _| rcx.define_vars(sort));

        for ensures in &output.ensures {
            match ensures {
                Ensures::Type(path, updated_ty) => {
                    let updated_ty = rcx.unpack(updated_ty);
                    rcx.assume_invariants(&updated_ty, self.check_overflow());
                    env.update_path(path, updated_ty);
                }
                Ensures::Pred(e) => rcx.assume_pred(e),
            }
        }
        self.check_closure_clauses(rcx, snapshot, &clauses)?;

        Ok(output.ret)
    }

    fn check_oblig_generator_pred(
        &mut self,
        rcx: &mut RefineCtxt,
        snapshot: &Snapshot,
        gen_pred: CoroutineObligPredicate,
    ) -> Result {
        // See comment for [`Checker::check_oblig_fn_trait_pred`]
        let poly_sig = instantiate_and_normalize_fn_sig(
            self.genv,
            &self.inherited,
            self.body,
            EarlyBinder(gen_pred.to_poly_fn_sig()),
        )?;
        Checker::run(
            self.genv,
            rcx.subtree_at(snapshot).unwrap(),
            gen_pred.def_id.expect_local(),
            self.inherited.reborrow(),
            poly_sig,
        )
    }

    fn check_oblig_fn_trait_pred(
        &mut self,
        rcx: &mut RefineCtxt,
        snapshot: &Snapshot,
        fn_trait_pred: FnTraitPredicate,
    ) -> Result {
        if let Some(BaseTy::Closure(def_id, tys)) =
            fn_trait_pred.self_ty.as_bty_skipping_existentials()
        {
            // The closure signature may contain region variables generated in the `InferCtxt` of the
            // current function so we normalize it before passing it to `Checker::run`. After
            // normalization, the signature could still contain region variables wich haven't been
            // declared in the closure's `InferCtxt`, but this is fine because we would map them to
            // local regions when assigning to locals. See [`TypeEnv::assign`]
            //
            // After writing this, I realize it may be better to erase regions before normalization.
            // We should revisit this at some point.
            let fn_sig = EarlyBinder(fn_trait_pred.to_poly_fn_sig(*def_id, tys.clone()));
            let poly_sig =
                instantiate_and_normalize_fn_sig(self.genv, &self.inherited, self.body, fn_sig)?;

            Checker::run(
                self.genv,
                rcx.subtree_at(snapshot).unwrap(),
                def_id.expect_local(),
                self.inherited.reborrow(),
                poly_sig,
            )?;
        } else {
            bug!("check_oblig_fn_trait_pred: unexpected self_ty {:?}", fn_trait_pred.self_ty);
        }
        Ok(())
    }

    fn check_closure_clauses(
        &mut self,
        rcx: &mut RefineCtxt,
        snapshot: Snapshot,
        clauses: &[Clause],
    ) -> Result {
        for clause in clauses {
            match clause.kind() {
                rty::ClauseKind::FnTrait(fn_trait_pred) => {
                    self.check_oblig_fn_trait_pred(rcx, &snapshot, fn_trait_pred)?;
                }
                rty::ClauseKind::CoroutineOblig(gen_pred) => {
                    self.check_oblig_generator_pred(rcx, &snapshot, gen_pred)?;
                }
                rty::ClauseKind::Projection(_)
                | rty::ClauseKind::Trait(_)
                | rty::ClauseKind::TypeOutlives(_)
                | rty::ClauseKind::ConstArgHasType(_, _) => {}
            }
        }
        Ok(())
    }

    fn check_assert(
        &mut self,
        rcx: &mut RefineCtxt,
        env: &mut TypeEnv,
        terminator_span: Span,
        cond: &Operand,
        expected: bool,
        msg: &AssertKind,
    ) -> Result<Guard> {
        let ty = self.check_operand(rcx, env, terminator_span, cond)?;
        let TyKind::Indexed(BaseTy::Bool, idx) = ty.kind() else {
            tracked_span_bug!("unexpected ty `{ty:?}`");
        };
        let pred = if expected { idx.clone() } else { idx.not() };

        let msg = match msg {
            AssertKind::DivisionByZero => "possible division by zero",
            AssertKind::BoundsCheck => "possible out-of-bounds access",
            AssertKind::RemainderByZero => "possible remainder with a divisor of zero",
            AssertKind::Overflow(mir::BinOp::Div) => "possible division with overflow",
            AssertKind::Overflow(mir::BinOp::Rem) => "possible reminder with overflow",
            AssertKind::Overflow(_) => return Ok(Guard::Pred(pred)),
        };
        self.infcx(terminator_span)
            .at(ConstrReason::Assert(msg))
            .check_pred(rcx, &pred);
        Ok(Guard::Pred(pred))
    }

    fn check_if(discr_ty: &Ty, targets: &SwitchTargets) -> Vec<(BasicBlock, Guard)> {
        let mk = |bits| {
            match discr_ty.kind() {
                TyKind::Indexed(BaseTy::Bool, idx) => {
                    if bits == 0 {
                        idx.not()
                    } else {
                        idx.clone()
                    }
                }
                TyKind::Indexed(bty @ (BaseTy::Int(_) | BaseTy::Uint(_)), idx) => {
                    Expr::eq(idx.clone(), Expr::from_bits(bty, bits))
                }
                _ => tracked_span_bug!("unexpected discr_ty {:?}", discr_ty),
            }
        };

        let mut successors = vec![];

        for (bits, bb) in targets.iter() {
            successors.push((bb, Guard::Pred(mk(bits))));
        }
        let otherwise = Expr::and_from_iter(targets.iter().map(|(bits, _)| mk(bits).not()));
        successors.push((targets.otherwise(), Guard::Pred(otherwise)));

        successors
    }

    fn check_match(discr_ty: &Ty, targets: &SwitchTargets) -> Vec<(BasicBlock, Guard)> {
        let (adt_def, place) = discr_ty.expect_discr();

        let mut successors = vec![];
        let mut remaining: FxHashMap<u128, VariantIdx> = adt_def
            .discriminants()
            .map(|(idx, discr)| (discr, idx))
            .collect();
        for (bits, bb) in targets.iter() {
            let variant_idx = remaining
                .remove(&bits)
                .expect("value doesn't correspond to any variant");
            successors.push((bb, Guard::Match(place.clone(), variant_idx)));
        }

        if remaining.len() == 1 {
            let (_, variant_idx) = remaining.into_iter().next().unwrap();
            successors.push((targets.otherwise(), Guard::Match(place.clone(), variant_idx)));
        } else {
            successors.push((targets.otherwise(), Guard::None));
        }

        successors
    }

    fn check_successors(
        &mut self,
        mut rcx: RefineCtxt,
        env: TypeEnv,
        from: BasicBlock,
        terminator_span: Span,
        successors: Vec<(BasicBlock, Guard)>,
    ) -> Result {
        for (target, guard) in successors {
            let mut rcx = rcx.branch();
            let mut env = env.clone();
            match guard {
                Guard::None => {}
                Guard::Pred(expr) => {
                    rcx.assume_pred(&expr);
                }
                Guard::Match(place, variant_idx) => {
                    let infcx = self.infcx(terminator_span);
                    env.downcast(&infcx, &mut rcx, &place, variant_idx, self.config())
                        .with_span(terminator_span)?;
                }
            }
            self.check_ghost_statements_at(
                &mut rcx,
                &mut env,
                Point::Edge(from, target),
                terminator_span,
            )?;
            self.check_goto(rcx, env, terminator_span, target)?;
        }
        Ok(())
    }

    fn check_goto(
        &mut self,
        mut rcx: RefineCtxt,
        mut env: TypeEnv,
        span: Span,
        target: BasicBlock,
    ) -> Result {
        if self.is_exit_block(target) {
            let location = self.body.terminator_loc(target);
            self.check_ghost_statements_at(
                &mut rcx,
                &mut env,
                Point::BeforeLocation(location),
                span,
            )?;
            self.check_ret(&mut rcx, &mut env, span)
        } else if self.body.is_join_point(target) {
            if M::check_goto_join_point(self, rcx, env, span, target)? {
                self.queue.insert(target);
            }
            Ok(())
        } else {
            self.check_basic_block(rcx, env, target)
        }
    }

    fn check_rvalue(
        &mut self,
        rcx: &mut RefineCtxt,
        env: &mut TypeEnv,
        stmt_span: Span,
        rvalue: &Rvalue,
    ) -> Result<Ty> {
        let genv = self.genv;
        match rvalue {
            Rvalue::Use(operand) => self.check_operand(rcx, env, stmt_span, operand),
            Rvalue::Repeat(operand, c) => {
                let ty = self.check_operand(rcx, env, stmt_span, operand)?;
                Ok(Ty::array(ty, c.clone()))
            }
            Rvalue::Ref(r, BorrowKind::Mut { .. }, place) => {
                let infcx = self.infcx(stmt_span);
                env.borrow(rcx, &infcx, *r, Mutability::Mut, place)
                    .with_span(stmt_span)
            }
            Rvalue::Ref(r, BorrowKind::Shared | BorrowKind::Fake(..), place) => {
                let infcx = self.infcx(stmt_span);
                env.borrow(rcx, &infcx, *r, Mutability::Not, place)
                    .with_span(stmt_span)
            }
            Rvalue::Len(place) => self.check_len(rcx, env, stmt_span, place),
            Rvalue::Cast(kind, op, to) => {
                let from = self.check_operand(rcx, env, stmt_span, op)?;
                self.check_cast(rcx, env, stmt_span, *kind, &from, to)
            }
            Rvalue::BinaryOp(bin_op, op1, op2) => {
                self.check_binary_op(rcx, env, stmt_span, *bin_op, op1, op2)
            }
            Rvalue::NullaryOp(null_op, ty) => Ok(self.check_nullary_op(*null_op, ty)),
            Rvalue::UnaryOp(un_op, op) => self.check_unary_op(rcx, env, stmt_span, *un_op, op),
            Rvalue::Discriminant(place) => {
                let infcx = self.infcx(stmt_span);
                let ty = env.lookup_place(rcx, &infcx, place).with_span(stmt_span)?;
                let (adt_def, ..) = ty.expect_adt();
                Ok(Ty::discr(adt_def.clone(), place.clone()))
            }
            Rvalue::Aggregate(AggregateKind::Adt(def_id, variant_idx, args, _), operands) => {
                let actuals = self.check_operands(rcx, env, stmt_span, operands)?;
                let sig = genv
                    .variant_sig(*def_id, *variant_idx)
                    .with_span(stmt_span)?
                    .ok_or_else(|| CheckerError::opaque_struct(*def_id, stmt_span))?
                    .to_poly_fn_sig();
                let args = instantiate_args_for_constructor(genv, &self.generics, *def_id, args)
                    .with_span(stmt_span)?;
                self.check_call(rcx, env, stmt_span, *def_id, sig, &args, &actuals)
            }
            Rvalue::Aggregate(AggregateKind::Array(arr_ty), operands) => {
                let args = self.check_operands(rcx, env, stmt_span, operands)?;
                let arr_ty = self
                    .genv
                    .refine_with_holes(&self.generics, arr_ty)
                    .with_span(stmt_span)?;
                self.check_mk_array(rcx, env, stmt_span, &args, arr_ty)
            }
            Rvalue::Aggregate(AggregateKind::Tuple, args) => {
                let tys = self.check_operands(rcx, env, stmt_span, args)?;
                Ok(Ty::tuple(tys))
            }
            Rvalue::Aggregate(AggregateKind::Closure(did, _), operands) => {
                let operand_tys = self.check_operands(rcx, env, stmt_span, operands)?;
                let mut infcx = self.infcx(stmt_span);
<<<<<<< HEAD
                let upvar_tys = operand_tys
                    .into_iter()
                    .map(|ty| {
                        if let TyKind::Ptr(PtrKind::Mut(re), path) = ty.kind() {
                            env.ptr_to_ref(
                                rcx,
                                &mut infcx,
                                ConstrReason::Other,
                                *re,
                                path,
                                PtrToRefBound::Infer,
                            )
                        } else {
                            Ok(ty.clone())
                        }
                    })
                    .try_collect_vec()
                    .with_span(stmt_span)?;
                Ok(Ty::closure(*did, upvar_tys))
=======
                let mut upvar_tys = vec![];
                for ty in &operand_tys {
                    let ref_ty = if let TyKind::Ptr(PtrKind::Mut(re), path) = ty.kind() {
                        env.ptr_to_ref(
                            rcx,
                            &mut infcx,
                            ConstrReason::Other,
                            *re,
                            path,
                            PtrToRefBound::Infer,
                        )
                        .with_span(stmt_span)?
                    } else {
                        ty.clone()
                    };
                    upvar_tys.push(ref_ty);
                }
                let res = Ty::closure(*did, upvar_tys);
                Ok(res)
>>>>>>> 621f7436
            }
            Rvalue::Aggregate(AggregateKind::Coroutine(did, args), ops) => {
                let args = args.as_coroutine();
                let resume_ty = self
                    .genv
                    .refine_default(&self.generics, args.resume_ty())
                    .with_span(stmt_span)?;
                let upvar_tys = self.check_operands(rcx, env, stmt_span, ops)?;
                Ok(Ty::coroutine(*did, resume_ty, upvar_tys.into()))
            }
            Rvalue::ShallowInitBox(operand, _) => {
                self.check_operand(rcx, env, stmt_span, operand)?;
                Ty::mk_box_with_default_alloc(self.genv, Ty::uninit()).with_span(stmt_span)
            }
        }
    }

    fn check_len(
        &mut self,
        rcx: &mut RefineCtxt,
        env: &mut TypeEnv,
        stmt_span: Span,
        place: &Place,
    ) -> Result<Ty> {
        let infcx = self.infcx(stmt_span);
        let ty = env.lookup_place(rcx, &infcx, place).with_span(stmt_span)?;

        let idx = match ty.kind() {
            TyKind::Indexed(BaseTy::Array(_, len), _) => Expr::from_const(self.genv.tcx(), len),
            TyKind::Indexed(BaseTy::Slice(_), idx) => idx.clone(),
            _ => tracked_span_bug!("expected array or slice type"),
        };

        Ok(Ty::indexed(BaseTy::Uint(UintTy::Usize), idx))
    }

    fn check_binary_op(
        &mut self,
        rcx: &mut RefineCtxt,
        env: &mut TypeEnv,
        stmt_span: Span,
        bin_op: mir::BinOp,
        op1: &Operand,
        op2: &Operand,
    ) -> Result<Ty> {
        let check_overflow = self.check_overflow();
        let ty1 = self.check_operand(rcx, env, stmt_span, op1)?;
        let ty2 = self.check_operand(rcx, env, stmt_span, op2)?;

        match (ty1.kind(), ty2.kind()) {
            (TyKind::Indexed(bty1, idx1), TyKind::Indexed(bty2, idx2)) => {
                let rule = primops::match_bin_op(bin_op, bty1, idx1, bty2, idx2, check_overflow);
                if let Some(pre) = rule.precondition {
                    self.infcx(stmt_span)
                        .at(pre.reason)
                        .check_pred(rcx, pre.pred);
                }

                Ok(rule.output_type)
            }
            _ => tracked_span_bug!("incompatible types: `{ty1:?}` `{ty2:?}`"),
        }
    }

    fn check_nullary_op(&self, null_op: mir::NullOp, _ty: &rustc::ty::Ty) -> Ty {
        match null_op {
            mir::NullOp::SizeOf | mir::NullOp::AlignOf => {
                // We could try to get the layout of type to index this with the actual value, but
                // this enough for now. Revisit if we ever need the precision.
                Ty::uint(UintTy::Usize)
            }
        }
    }

    fn check_unary_op(
        &mut self,
        rcx: &mut RefineCtxt,
        env: &mut TypeEnv,
        stmt_span: Span,
        un_op: mir::UnOp,
        op: &Operand,
    ) -> Result<Ty> {
        let ty = self.check_operand(rcx, env, stmt_span, op)?;
        match ty.kind() {
            TyKind::Indexed(bty, idx) => {
                let rule = primops::match_un_op(un_op, bty, idx, self.check_overflow());
                if let Some(pre) = rule.precondition {
                    self.infcx(stmt_span)
                        .at(pre.reason)
                        .check_pred(rcx, pre.pred);
                }
                Ok(rule.output_type)
            }
            _ => tracked_span_bug!("invalid type for unary operator `{un_op:?}` `{ty:?}`"),
        }
    }

    fn check_mk_array(
        &mut self,
        rcx: &mut RefineCtxt,
        env: &mut TypeEnv,
        stmt_span: Span,
        args: &[Ty],
        arr_ty: Ty,
    ) -> Result<Ty> {
        let mut infcx = self.infcx(stmt_span);
        infcx.push_scope(rcx);
        let arr_ty =
            arr_ty.replace_holes(|binders, kind| infcx.fresh_infer_var_for_hole(binders, kind));

        let (arr_ty, pred) = arr_ty.unconstr();
        infcx.at(ConstrReason::Other).check_pred(rcx, &pred);
        for ty in args {
            // TODO(nilehmann) We should share this logic with `check_call`
            match (ty.kind(), arr_ty.kind()) {
                (TyKind::Ptr(PtrKind::Mut(re), path), Ref!(_, bound, Mutability::Mut)) => {
                    env.ptr_to_ref(
                        rcx,
                        &mut infcx,
                        ConstrReason::Other,
                        *re,
                        path,
                        PtrToRefBound::Ty(bound.clone()),
                    )
                    .with_span(stmt_span)?;
                }
                _ => {
                    infcx
                        .at(ConstrReason::Other)
                        .subtyping(rcx, ty, &arr_ty)
                        .with_span(stmt_span)?;
                }
            }
        }
        rcx.replace_evars(&infcx.pop_scope().with_span(stmt_span)?);

        Ok(Ty::array(arr_ty, rty::Const::from_usize(self.genv.tcx(), args.len())))
    }

    fn check_cast(
        &self,
        rcx: &mut RefineCtxt,
        env: &mut TypeEnv,
        stmt_span: Span,
        kind: CastKind,
        from: &Ty,
        to: &rustc::ty::Ty,
    ) -> Result<Ty> {
        use rustc::ty::TyKind as RustTy;
        let ty = match kind {
            CastKind::PointerExposeProvenance => {
                match to.kind() {
                    RustTy::Int(int_ty) => Ty::int(*int_ty),
                    RustTy::Uint(uint_ty) => Ty::uint(*uint_ty),
                    _ => tracked_span_bug!("unsupported PointerExposeProvenance cast"),
                }
            }
            CastKind::IntToInt => {
                match (from.kind(), to.kind()) {
                    (Bool!(idx), RustTy::Int(int_ty)) => bool_int_cast(idx, *int_ty),
                    (Bool!(idx), RustTy::Uint(uint_ty)) => bool_uint_cast(idx, *uint_ty),
                    (Int!(int_ty1, idx), RustTy::Int(int_ty2)) => {
                        int_int_cast(idx, *int_ty1, *int_ty2)
                    }
                    (Uint!(uint_ty1, idx), RustTy::Uint(uint_ty2)) => {
                        uint_uint_cast(idx, *uint_ty1, *uint_ty2)
                    }
                    (Uint!(uint_ty, idx), RustTy::Int(int_ty)) => {
                        uint_int_cast(idx, *uint_ty, *int_ty)
                    }
                    (Int!(_, _), RustTy::Uint(uint_ty)) => Ty::uint(*uint_ty),
                    (TyKind::Discr(adt_def, _), RustTy::Int(int_ty)) => {
                        Self::discr_to_int_cast(adt_def, BaseTy::Int(*int_ty))
                    }
                    (TyKind::Discr(adt_def, _place), RustTy::Uint(uint_ty)) => {
                        Self::discr_to_int_cast(adt_def, BaseTy::Uint(*uint_ty))
                    }
                    _ => {
                        tracked_span_bug!("invalid int to int cast {from:?} --> {to:?}")
                    }
                }
            }
            CastKind::Pointer(mir::PointerCast::Unsize) => {
                self.check_unsize_cast(rcx, env, stmt_span, from, to)?
            }
            CastKind::FloatToInt
            | CastKind::IntToFloat
            | CastKind::PtrToPtr
            | CastKind::Pointer(mir::PointerCast::MutToConstPointer)
            | CastKind::PointerWithExposedProvenance => {
                self.genv
                    .refine_default(&self.generics, to)
                    .with_span(self.body.span())?
            }
        };
        Ok(ty)
    }

    fn discr_to_int_cast(adt_def: &AdtDef, bty: BaseTy) -> Ty {
        // TODO: This could be a giant disjunction, maybe better (if less precise) to use the interval?
        let vals = adt_def
            .discriminants()
            .map(|(_, idx)| Expr::eq(Expr::nu(), Expr::from_bits(&bty, idx)))
            .collect_vec();
        Ty::exists_with_constr(bty, Expr::or_from_iter(vals))
    }

    fn check_unsize_cast(
        &self,
        rcx: &mut RefineCtxt,
        env: &mut TypeEnv,
        span: Span,
        src: &Ty,
        dst: &rustc::ty::Ty,
    ) -> Result<Ty> {
        // Convert `ptr` to `&mut`
        let src = if let TyKind::Ptr(PtrKind::Mut(re), path) = src.kind() {
            let mut infcx = self.infcx(span);
            env.ptr_to_ref(rcx, &mut infcx, ConstrReason::Other, *re, path, PtrToRefBound::Identity)
                .with_span(span)?
        } else {
            src.clone()
        };

        if let rustc::ty::TyKind::Ref(_, deref_ty, _) = dst.kind()
            && let rustc::ty::TyKind::Dynamic(..) = deref_ty.kind()
        {
            return self
                .genv
                .refine_default(&self.generics, dst)
                .with_span(self.body.span());
        }

        // `&mut [T; n] -> &mut [T]` or `&[T; n] -> &[T]`
        if let TyKind::Indexed(BaseTy::Ref(_, deref_ty, _), _) = src.kind()
            && let TyKind::Indexed(BaseTy::Array(arr_ty, arr_len), _) = deref_ty.kind()
            && let rustc::ty::TyKind::Ref(re, _, mutbl) = dst.kind()
        {
            let idx = Expr::from_const(self.genv.tcx(), arr_len);
            Ok(Ty::mk_ref(*re, Ty::indexed(BaseTy::Slice(arr_ty.clone()), idx), *mutbl))

        // `Box<[T; n]> -> Box<[T]>`
        } else if let TyKind::Indexed(BaseTy::Adt(adt_def, args), _) = src.kind()
            && adt_def.is_box()
            && let (deref_ty, alloc_ty) = args.box_args()
            && let TyKind::Indexed(BaseTy::Array(arr_ty, arr_len), _) = deref_ty.kind()
        {
            let idx = Expr::from_const(self.genv.tcx(), arr_len);
            Ty::mk_box(self.genv, Ty::indexed(BaseTy::Slice(arr_ty.clone()), idx), alloc_ty.clone())
                .with_span(span)
        } else {
            Err(CheckerError::bug(
                format!("unsupported unsize cast from `{src:?}` to `{dst:?}`",),
                span,
            ))
        }
    }

    fn check_operands(
        &mut self,
        rcx: &mut RefineCtxt,
        env: &mut TypeEnv,
        source_span: Span,
        operands: &[Operand],
    ) -> Result<Vec<Ty>> {
        operands
            .iter()
            .map(|op| self.check_operand(rcx, env, source_span, op))
            .try_collect()
    }

    fn check_operand(
        &mut self,
        rcx: &mut RefineCtxt,
        env: &mut TypeEnv,
        source_span: Span,
        operand: &Operand,
    ) -> Result<Ty> {
        let ty = match operand {
            Operand::Copy(p) => {
                let infcx = self.infcx(source_span);
                env.lookup_place(rcx, &infcx, p).with_span(source_span)?
            }
            Operand::Move(p) => {
                let infcx = self.infcx(source_span);
                env.move_place(rcx, &infcx, p).with_span(source_span)?
            }
            Operand::Constant(c) => self.check_constant(c)?,
        };
        Ok(rcx
            .unpacker()
            .assume_invariants(self.check_overflow())
            .unpack(&ty))
    }

    fn check_constant(&mut self, c: &Constant) -> Result<Ty> {
        match c {
            Constant::Int(n, int_ty) => {
                let idx = Expr::constant(rty::Constant::from(*n));
                Ok(Ty::indexed(BaseTy::Int(*int_ty), idx))
            }
            Constant::Uint(n, uint_ty) => {
                let idx = Expr::constant(rty::Constant::from(*n));
                Ok(Ty::indexed(BaseTy::Uint(*uint_ty), idx))
            }
            Constant::Bool(b) => {
                let idx = Expr::constant(rty::Constant::from(*b));
                Ok(Ty::indexed(BaseTy::Bool, idx))
            }
            Constant::Float(_, float_ty) => Ok(Ty::float(*float_ty)),
            Constant::Unit => Ok(Ty::unit()),
            Constant::Str(s) => {
                let idx = Expr::constant(rty::Constant::from(*s));
                Ok(Ty::mk_ref(ReStatic, Ty::indexed(BaseTy::Str, idx), Mutability::Not))
            }
            Constant::Char => Ok(Ty::char()),
            Constant::Param(param_const, ty) => {
                let idx = Expr::const_generic(*param_const, None);
                let ty_ctor = Refiner::default(self.genv, &self.generics)
                    .refine_ty_ctor(ty)
                    .with_span(self.body.span())?;
                Ok(ty_ctor.replace_bound_reft(&idx))
            }
            Constant::Opaque(ty) => {
                self.genv
                    .refine_default(&self.generics, ty)
                    .with_span(self.body.span())
            }
        }
    }

    fn check_ghost_statements_at(
        &mut self,
        rcx: &mut RefineCtxt,
        env: &mut TypeEnv,
        point: Point,
        span: Span,
    ) -> Result {
        bug::track_span(span, || {
            for stmt in self.ghost_stmts().statements_at(point) {
                self.check_ghost_statement(rcx, env, stmt, span)?;
            }
            Ok(())
        })
    }

    fn check_ghost_statement(
        &mut self,
        rcx: &mut RefineCtxt,
        env: &mut TypeEnv,
        stmt: &GhostStatement,
        span: Span,
    ) -> Result {
        dbg::statement!("start", stmt, rcx, env);
        match stmt {
            GhostStatement::Fold(place) => {
                let infcx = &mut self.infcx(span);
                env.fold(rcx, infcx, place).with_span(span)?;
            }
            GhostStatement::Unfold(place) => {
                let infcx = self.infcx(span);
                env.unfold(&infcx, rcx, place, self.config())
                    .with_span(span)?;
            }
            GhostStatement::Unblock(place) => env.unblock(rcx, place, self.check_overflow()),
            GhostStatement::PtrToRef(place) => {
                let infcx = &mut self.infcx(span);
                env.ptr_to_ref_at_place(rcx, infcx, place).with_span(span)?;
            }
        }
        dbg::statement!("end", stmt, rcx, env);
        Ok(())
    }

    fn infcx(&self, span: Span) -> InferCtxt<'_, 'genv, 'tcx> {
        InferCtxt::new(
            self.genv,
            &self.body.infcx,
            self.def_id.into(),
            &self.inherited.refine_params,
            self.inherited.kvars,
            span,
        )
    }

    #[track_caller]
    fn snapshot_at_dominator(&self, bb: BasicBlock) -> &Snapshot {
        snapshot_at_dominator(self.body, &self.snapshots, bb)
    }

    fn dominators(&self) -> &'ck Dominators<BasicBlock> {
        self.body.dominators()
    }

    fn ghost_stmts(&self) -> &'ck GhostStatements {
        &self.inherited.ghost_stmts[&self.def_id]
    }

    fn config(&self) -> CheckerConfig {
        self.inherited.config
    }

    fn check_overflow(&self) -> bool {
        self.config().check_overflow
    }
}

fn instantiate_and_normalize_fn_sig<'tcx, M>(
    genv: GlobalEnv<'_, 'tcx>,
    inherited: &Inherited<M>,
    body: &Body<'tcx>,
    fn_sig: EarlyBinder<PolyFnSig>,
) -> Result<PolyFnSig> {
    fn_sig
        .instantiate_identity(&inherited.refine_params)
        .normalize_projections(genv, &body.infcx, body.def_id(), &inherited.refine_params)
        .with_span(body.span())
}

fn init_env<'a>(
    rcx: &mut RefineCtxt,
    body: &'a Body,
    fn_sig: &FnSig,
    config: CheckerConfig,
) -> TypeEnv<'a> {
    let mut env = TypeEnv::new(&body.local_decls);

    for requires in fn_sig.requires() {
        rcx.assume_pred(requires);
    }

    for (local, ty) in body.args_iter().zip(fn_sig.inputs()) {
        let ty = rcx.unpack(ty);
        rcx.assume_invariants(&ty, config.check_overflow);
        env.alloc_with_ty(local, ty);
    }

    for local in body.vars_and_temps_iter() {
        env.alloc(local);
    }

    env.alloc(RETURN_PLACE);
    env
}

fn instantiate_args_for_fun_call(
    genv: GlobalEnv,
    caller_generics: &rty::Generics,
    callee_id: DefId,
    args: &ty::GenericArgs,
) -> QueryResult<Vec<rty::GenericArg>> {
    let params_in_clauses = collect_params_in_clauses(genv, callee_id);

    let callee_generics = genv.generics_of(callee_id)?;
    let hole_refiner = Refiner::new(genv, caller_generics, |bty| {
        let sort = bty.sort();
        let bty = bty.shift_in_escaping(1);
        let constr = if !sort.is_unit() {
            rty::SubsetTy::new(bty, Expr::nu(), Expr::hole(rty::HoleKind::Pred))
        } else {
            rty::SubsetTy::trivial(bty, Expr::nu())
        };
        Binder::with_sort(constr, sort)
    });
    let default_refiner = Refiner::default(genv, caller_generics);

    args.iter()
        .enumerate()
        .map(|(idx, arg)| {
            let param = callee_generics.param_at(idx, genv)?;
            let refiner =
                if params_in_clauses.contains(&idx) { &default_refiner } else { &hole_refiner };
            refiner.refine_generic_arg(&param, arg)
        })
        .collect()
}

fn instantiate_args_for_constructor(
    genv: GlobalEnv,
    caller_generics: &rty::Generics,
    adt_id: DefId,
    args: &ty::GenericArgs,
) -> QueryResult<Vec<rty::GenericArg>> {
    let params_in_clauses = collect_params_in_clauses(genv, adt_id);

    let adt_generics = genv.generics_of(adt_id)?;
    let hole_refiner = Refiner::with_holes(genv, caller_generics);
    let default_refiner = Refiner::default(genv, caller_generics);
    args.iter()
        .enumerate()
        .map(|(idx, arg)| {
            let param = adt_generics.param_at(idx, genv)?;
            let refiner =
                if params_in_clauses.contains(&idx) { &default_refiner } else { &hole_refiner };
            refiner.refine_generic_arg(&param, arg)
        })
        .collect()
}

fn collect_params_in_clauses(genv: GlobalEnv, def_id: DefId) -> FxHashSet<usize> {
    let tcx = genv.tcx();
    struct Collector {
        params: FxHashSet<usize>,
    }

    impl<'tcx> rustc_middle::ty::TypeVisitor<TyCtxt<'tcx>> for Collector {
        fn visit_ty(&mut self, t: rustc_middle::ty::Ty) {
            if let rustc_middle::ty::Param(param_ty) = t.kind() {
                self.params.insert(param_ty.index as usize);
            }
            t.super_visit_with(self);
        }
    }
    let mut vis = Collector { params: Default::default() };

    for (clause, _) in all_predicates_of(tcx, def_id) {
        if let Some(trait_pred) = clause.as_trait_clause() {
            let trait_id = trait_pred.def_id();
            if tcx.require_lang_item(LangItem::Sized, None) == trait_id {
                continue;
            }
            if tcx.require_lang_item(LangItem::Copy, None) == trait_id {
                continue;
            }
            if tcx.fn_trait_kind_from_def_id(trait_id).is_some() {
                continue;
            }
            if tcx.get_diagnostic_item(sym::Hash) == Some(trait_id) {
                continue;
            }
            if tcx.get_diagnostic_item(sym::Eq) == Some(trait_id) {
                continue;
            }
        }
        if let Some(proj_pred) = clause.as_projection_clause() {
            let assoc_id = proj_pred.projection_def_id();
            if genv.is_fn_once_output(assoc_id) {
                continue;
            }
        }
        if let Some(outlives_pred) = clause.as_type_outlives_clause() {
            // We skip outlives bounds if they are not 'static. A 'static bound means the type
            // implements `Any` which makes it unsound to instantiate the argument with refinements.
            if outlives_pred.skip_binder().1 != tcx.lifetimes.re_static {
                continue;
            }
        }
        clause.visit_with(&mut vis);
    }
    vis.params
}

fn all_predicates_of(
    tcx: TyCtxt<'_>,
    id: DefId,
) -> impl Iterator<Item = &(rustc_middle::ty::Clause<'_>, Span)> {
    let mut next_id = Some(id);
    iter::from_fn(move || {
        next_id.take().map(|id| {
            let preds = tcx.predicates_of(id);
            next_id = preds.parent;
            preds.predicates.iter()
        })
    })
    .flatten()
}

/// HACK(nilehmann) This let us infer parameters under mutable references for the simple case
/// where the formal argument is of the form `&mut B[@n]`, e.g., the type of the first argument
/// to `RVec::get_mut` is `&mut RVec<T>[@n]`. We should remove this after we implement opening of
/// mutable references.
fn infer_under_mut_ref_hack(
    rcx: &mut RefineCtxt,
    actuals: &[Ty],
    fn_sig: EarlyBinder<&PolyFnSig>,
) -> Vec<Ty> {
    iter::zip(
        actuals,
        fn_sig
            .as_ref()
            .skip_binder()
            .as_ref()
            .skip_binder()
            .inputs(),
    )
    .map(|(actual, formal)| {
        if let (Ref!(.., Mutability::Mut), Ref!(_, ty, Mutability::Mut)) =
            (actual.kind(), formal.kind())
            && let TyKind::Indexed(..) = ty.kind()
        {
            rcx.unpacker().unpack_inside_mut_ref(true).unpack(actual)
        } else {
            actual.clone()
        }
    })
    .collect()
}

impl Mode for ShapeMode {
    const NAME: &str = "shape";

    fn enter_basic_block<'a>(
        ck: &mut Checker<'a, '_, '_, ShapeMode>,
        _rcx: &mut RefineCtxt,
        bb: BasicBlock,
    ) -> TypeEnv<'a> {
        ck.inherited.mode.bb_envs[&ck.def_id][&bb].enter(&ck.body.local_decls)
    }

    fn check_goto_join_point(
        ck: &mut Checker<ShapeMode>,
        _: RefineCtxt,
        env: TypeEnv,
        terminator_span: Span,
        target: BasicBlock,
    ) -> Result<bool> {
        let bb_envs = &mut ck.inherited.mode.bb_envs;
        let target_bb_env = bb_envs.entry(ck.def_id).or_default().get(&target);
        dbg::shape_goto_enter!(target, env, target_bb_env);

        let modified = match bb_envs.entry(ck.def_id).or_default().entry(target) {
            Entry::Occupied(mut entry) => entry.get_mut().join(env).with_span(terminator_span)?,
            Entry::Vacant(entry) => {
                let scope = snapshot_at_dominator(ck.body, &ck.snapshots, target)
                    .scope()
                    .unwrap();
                entry.insert(env.into_infer(scope).with_span(terminator_span)?);
                true
            }
        };

        dbg::shape_goto_exit!(target, bb_envs[&ck.def_id].get(&target));
        Ok(modified)
    }

    fn clear(ck: &mut Checker<ShapeMode>, root: BasicBlock) {
        ck.visited.remove(root);
        for bb in ck.body.basic_blocks.indices() {
            if bb != root && ck.dominators().dominates(root, bb) {
                ck.inherited
                    .mode
                    .bb_envs
                    .entry(ck.def_id)
                    .or_default()
                    .remove(&bb);
                ck.visited.remove(bb);
            }
        }
    }
}

impl Mode for RefineMode {
    const NAME: &str = "refine";

    fn enter_basic_block<'ck>(
        ck: &mut Checker<'ck, '_, '_, RefineMode>,
        rcx: &mut RefineCtxt,
        bb: BasicBlock,
    ) -> TypeEnv<'ck> {
        ck.inherited.mode.bb_envs[&ck.def_id][&bb].enter(rcx, &ck.body.local_decls)
    }

    fn check_goto_join_point(
        ck: &mut Checker<RefineMode>,
        mut rcx: RefineCtxt,
        env: TypeEnv,
        terminator_span: Span,
        target: BasicBlock,
    ) -> Result<bool> {
        let bb_env = &ck.inherited.mode.bb_envs[&ck.def_id][&target];
        debug_assert_eq!(&ck.snapshot_at_dominator(target).scope().unwrap(), bb_env.scope());

        dbg::refine_goto!(target, rcx, env, bb_env);

        let mut infcx = ck.infcx(terminator_span);
        env.check_goto(&mut rcx, &mut infcx, bb_env, target)
            .with_span(terminator_span)?;

        Ok(!ck.visited.contains(target))
    }

    fn clear(_ck: &mut Checker<RefineMode>, _bb: BasicBlock) {
        bug!();
    }
}

fn bool_int_cast(b: &Expr, int_ty: IntTy) -> Ty {
    let idx = Expr::ite(b, 1, 0, None);
    Ty::indexed(BaseTy::Int(int_ty), idx)
}

fn bool_uint_cast(b: &Expr, uint_ty: UintTy) -> Ty {
    let idx = Expr::ite(b, 1, 0, None);
    Ty::indexed(BaseTy::Uint(uint_ty), idx)
}

fn int_int_cast(idx: &Expr, int_ty1: IntTy, int_ty2: IntTy) -> Ty {
    if int_bit_width(int_ty1) <= int_bit_width(int_ty2) {
        Ty::indexed(BaseTy::Int(int_ty2), idx.clone())
    } else {
        Ty::int(int_ty2)
    }
}

fn uint_int_cast(idx: &Expr, uint_ty: UintTy, int_ty: IntTy) -> Ty {
    if uint_bit_width(uint_ty) < int_bit_width(int_ty) {
        Ty::indexed(BaseTy::Int(int_ty), idx.clone())
    } else {
        Ty::int(int_ty)
    }
}

fn uint_uint_cast(idx: &Expr, uint_ty1: UintTy, uint_ty2: UintTy) -> Ty {
    if uint_bit_width(uint_ty1) <= uint_bit_width(uint_ty2) {
        Ty::indexed(BaseTy::Uint(uint_ty2), idx.clone())
    } else {
        Ty::uint(uint_ty2)
    }
}

fn uint_bit_width(uint_ty: UintTy) -> u64 {
    uint_ty
        .bit_width()
        .unwrap_or(config::pointer_width().bits())
}

fn int_bit_width(int_ty: IntTy) -> u64 {
    int_ty.bit_width().unwrap_or(config::pointer_width().bits())
}

impl ShapeResult {
    fn into_bb_envs(
        self,
        kvar_gen: &mut KVarGen,
    ) -> FxHashMap<LocalDefId, FxHashMap<BasicBlock, BasicBlockEnv>> {
        self.0
            .into_iter()
            .map(|(def_id, shapes)| {
                let bb_envs = shapes
                    .into_iter()
                    .map(|(bb, shape)| (bb, shape.into_bb_env(kvar_gen)))
                    .collect();
                (def_id, bb_envs)
            })
            .collect()
    }
}

fn snapshot_at_dominator<'a>(
    body: &Body,
    snapshots: &'a IndexVec<BasicBlock, Option<Snapshot>>,
    bb: BasicBlock,
) -> &'a Snapshot {
    let dominator = body.dominators().immediate_dominator(bb).unwrap();
    snapshots[dominator].as_ref().unwrap()
}

pub(crate) mod errors {
    use flux_errors::{ErrorGuaranteed, E0999};
    use flux_infer::infer::InferErr;
    use flux_middle::{pretty, queries::QueryErr};
    use rustc_errors::Diagnostic;
    use rustc_hir::def_id::DefId;
    use rustc_middle::mir::SourceInfo;
    use rustc_span::Span;

    pub struct CheckerError {
        kind: CheckerErrKind,
        span: Span,
    }

    impl CheckerError {
        pub fn opaque_struct(def_id: DefId, span: Span) -> Self {
            Self { kind: CheckerErrKind::OpaqueStruct(def_id), span }
        }

        #[track_caller]
        pub fn bug(msg: impl ToString, span: Span) -> Self {
            CheckerErrKind::bug(msg).at(span)
        }
    }

    #[derive(Debug)]
    pub enum CheckerErrKind {
        Inference,
        OpaqueStruct(DefId),
        Query(QueryErr),
    }

    impl CheckerErrKind {
        #[track_caller]
        pub fn bug(msg: impl ToString) -> Self {
            Self::Query(QueryErr::bug(msg))
        }

        pub fn at(self, span: Span) -> CheckerError {
            CheckerError { kind: self, span }
        }
    }

    impl<'a> Diagnostic<'a> for CheckerError {
        fn into_diag(
            self,
            dcx: rustc_errors::DiagCtxtHandle<'a>,
            level: rustc_errors::Level,
        ) -> rustc_errors::Diag<'a, ErrorGuaranteed> {
            use crate::fluent_generated as fluent;

            match self.kind {
                CheckerErrKind::Inference => {
                    let mut diag =
                        dcx.struct_span_err(self.span, fluent::refineck_param_inference_error);
                    diag.code(E0999);
                    diag
                }
                CheckerErrKind::OpaqueStruct(def_id) => {
                    let mut diag =
                        dcx.struct_span_err(self.span, fluent::refineck_opaque_struct_error);
                    diag.arg("struct", pretty::def_id_to_string(def_id));
                    diag.code(E0999);
                    diag
                }
                CheckerErrKind::Query(err) => err.at(self.span).into_diag(dcx, level),
            }
        }
    }

    impl From<QueryErr> for CheckerErrKind {
        fn from(err: QueryErr) -> Self {
            CheckerErrKind::Query(err)
        }
    }

    impl From<InferErr> for CheckerErrKind {
        fn from(err: InferErr) -> Self {
            match err {
                InferErr::Inference => CheckerErrKind::Inference,
                InferErr::Query(err) => CheckerErrKind::Query(err),
            }
        }
    }

    pub trait ResultExt<T> {
        fn with_span(self, span: Span) -> Result<T, CheckerError>;
        fn with_src_info(self, src_info: SourceInfo) -> Result<T, CheckerError>;
    }

    impl<T, E> ResultExt<T> for Result<T, E>
    where
        E: Into<CheckerErrKind>,
    {
        fn with_span(self, span: Span) -> Result<T, CheckerError> {
            self.map_err(|kind| kind.into().at(span))
        }

        fn with_src_info(self, src_info: SourceInfo) -> Result<T, CheckerError> {
            self.map_err(|kind| kind.into().at(src_info.span))
        }
    }
}<|MERGE_RESOLUTION|>--- conflicted
+++ resolved
@@ -402,7 +402,7 @@
                 // Currently, we only have the `assume` intrinsic, which if we're to trust rustc should be a NOP.
                 // TODO: There may be a use-case to actually "assume" the bool index associated with the operand,
                 // i.e. to strengthen the `rcx` / `env` with the assumption that the bool-index is in fact `true`...
-                let _ =  self.check_operand(rcx, env, stmt_span, op)?;
+                let _ = self.check_operand(rcx, env, stmt_span, op)?;
             }
         }
         Ok(())
@@ -952,7 +952,6 @@
             Rvalue::Aggregate(AggregateKind::Closure(did, _), operands) => {
                 let operand_tys = self.check_operands(rcx, env, stmt_span, operands)?;
                 let mut infcx = self.infcx(stmt_span);
-<<<<<<< HEAD
                 let upvar_tys = operand_tys
                     .into_iter()
                     .map(|ty| {
@@ -972,27 +971,6 @@
                     .try_collect_vec()
                     .with_span(stmt_span)?;
                 Ok(Ty::closure(*did, upvar_tys))
-=======
-                let mut upvar_tys = vec![];
-                for ty in &operand_tys {
-                    let ref_ty = if let TyKind::Ptr(PtrKind::Mut(re), path) = ty.kind() {
-                        env.ptr_to_ref(
-                            rcx,
-                            &mut infcx,
-                            ConstrReason::Other,
-                            *re,
-                            path,
-                            PtrToRefBound::Infer,
-                        )
-                        .with_span(stmt_span)?
-                    } else {
-                        ty.clone()
-                    };
-                    upvar_tys.push(ref_ty);
-                }
-                let res = Ty::closure(*did, upvar_tys);
-                Ok(res)
->>>>>>> 621f7436
             }
             Rvalue::Aggregate(AggregateKind::Coroutine(did, args), ops) => {
                 let args = args.as_coroutine();
