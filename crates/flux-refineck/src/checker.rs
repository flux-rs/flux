use std::{collections::hash_map::Entry, iter};

use flux_common::{bug, dbg, index::IndexVec, iter::IterExt, tracked_span_bug};
use flux_config as config;
use flux_middle::{
    global_env::GlobalEnv,
    intern::List,
    rty::{
<<<<<<< HEAD
        self, fold::TypeFoldable, AdtDef, BaseTy, BinOp, Binder, Bool, Const, Constraint,
        EarlyBinder, Expr, Float, FnOutput, FnSig, FnTraitPredicate, GeneratorArgs,
        GeneratorObligPredicate, GenericArg, Generics, HoleKind, Index, Int, IntTy, Mutability,
        PolyFnSig, Region::ReStatic, Ty, TyKind, Uint, UintTy, VariantIdx,
=======
        self, fold::TypeFoldable, BaseTy, BinOp, Binder, Bool, Constraint, EarlyBinder, Expr,
        Float, FnOutput, FnSig, FnTraitPredicate, GeneratorArgs, GeneratorObligPredicate,
        GenericArg, Generics, HoleKind, Index, Int, IntTy, Mutability, PolyFnSig, Region::ReStatic,
        Ty, TyKind, Uint, UintTy, VariantIdx,
>>>>>>> 867519a6
    },
    rustc::{
        self,
        mir::{
            self, AggregateKind, AssertKind, BasicBlock, Body, BorrowKind, CastKind, Constant,
            Location, Operand, Place, Rvalue, Statement, StatementKind, Terminator, TerminatorKind,
            RETURN_PLACE, START_BLOCK,
        },
        ty::{ConstKind, GeneratorArgsParts},
    },
};
use itertools::Itertools;
use rustc_data_structures::{graph::dominators::Dominators, unord::UnordMap};
use rustc_hash::FxHashMap;
use rustc_hir::{
    def::DefKind,
    def_id::{DefId, LocalDefId},
};
use rustc_index::bit_set::BitSet;
use rustc_infer::infer::NllRegionVariableOrigin;
use rustc_middle::mir::{SourceInfo, SwitchTargets};
use rustc_span::Span;

use self::errors::{CheckerError, ResultExt};
use crate::{
    constraint_gen::{ConstrGen, ConstrReason, Obligations},
    fixpoint_encoding::{self, KVarStore},
    ghost_statements::{GhostStatement, GhostStatements, Point},
    queue::WorkQueue,
    refine_tree::{AssumeInvariants, RefineCtxt, RefineSubtree, RefineTree, Snapshot},
    sigs,
    type_env::{BasicBlockEnv, BasicBlockEnvShape, TypeEnv},
};

#[derive(Clone, Copy, Debug)]
pub struct CheckerConfig {
    pub check_overflow: bool,
    pub scrape_quals: bool,
}

pub(crate) struct Checker<'ck, 'tcx, M> {
    genv: &'ck GlobalEnv<'ck, 'tcx>,
    config: CheckerConfig,
    /// [`LocalDefId`] of the function-like item being checked.
    def_id: LocalDefId,
    /// [`Generics`] of the function being checked.
    generics: Generics,
    /// [`Expr`]s used to instantiate EarlyBinders for signature of function being checked
    refine_params: List<Expr>,
    body: &'ck Body<'tcx>,
    /// The type used for the `resume` argument of a generator.
    resume_ty: Option<Ty>,
    ghost_stmts: &'ck UnordMap<LocalDefId, GhostStatements>,
    output: Binder<FnOutput>,
    mode: &'ck mut M,
    /// A snapshot of the refinement context at the end of the basic block after applying the effects
    /// of the terminator.
    snapshots: IndexVec<BasicBlock, Option<Snapshot>>,
    visited: BitSet<BasicBlock>,
    queue: WorkQueue<'ck>,
}

pub(crate) trait Mode: Sized {
    fn constr_gen<'a, 'tcx>(
        &'a mut self,
        genv: &'a GlobalEnv<'a, 'tcx>,
        infcx: &'a rustc_infer::infer::InferCtxt<'tcx>,
        def_id: impl Into<DefId>,
        refparams: &'a [Expr],
        rcx: &RefineCtxt,
        span: Span,
    ) -> ConstrGen<'a, 'tcx>;

    fn enter_basic_block<'ck>(
        ck: &mut Checker<'ck, '_, Self>,
        rcx: &mut RefineCtxt,
        bb: BasicBlock,
    ) -> TypeEnv<'ck>;

    fn check_goto_join_point(
        ck: &mut Checker<Self>,
        rcx: RefineCtxt,
        env: TypeEnv,
        terminator_span: Span,
        target: BasicBlock,
    ) -> Result<bool, CheckerError>;

    fn clear(ck: &mut Checker<Self>, bb: BasicBlock);
}

pub(crate) struct ShapeMode {
    bb_envs: FxHashMap<LocalDefId, FxHashMap<BasicBlock, BasicBlockEnvShape>>,
}

pub(crate) struct RefineMode {
    bb_envs: FxHashMap<LocalDefId, FxHashMap<BasicBlock, BasicBlockEnv>>,
    kvars: KVarStore,
}

/// The result of running the shape phase.
pub(crate) struct ShapeResult(FxHashMap<LocalDefId, FxHashMap<BasicBlock, BasicBlockEnvShape>>);

/// A `Guard` describes extra "control" information that holds at the start of a successor basic block
enum Guard {
    /// No extra information holds, e.g., for a plain goto.
    None,
    /// A predicate that can be assumed, e.g., in the branches of an if-then-else.
    Pred(Expr),
    /// The corresponding place was found to be of a particular variant.
    Match(Place, VariantIdx),
}

/// TODO: hack to prune the "extra" arm for `FluxExternEnum` (see option00.rs) which would, otherwise,
/// generate a spurious `match` arm (i.e. `successor`) for the `FluxExternEnumFake` variant.
fn adt_def_num_variants(adt_def: &AdtDef) -> usize {
    let def_id = adt_def.did();
    let is_extern_enum = format!("{def_id:?}").contains("__FluxExternEnum");
    let num_variants = adt_def.variants().len();
    if is_extern_enum {
        num_variants - 1
    } else {
        num_variants
    }
}

impl<'a, 'tcx> Checker<'a, 'tcx, ShapeMode> {
    pub(crate) fn run_in_shape_mode(
        genv: &GlobalEnv<'a, 'tcx>,
        def_id: LocalDefId,
        ghost_stmts: &'a UnordMap<LocalDefId, GhostStatements>,
        config: CheckerConfig,
    ) -> Result<ShapeResult, CheckerError> {
        dbg::shape_mode_span!(genv.tcx, def_id).in_scope(|| {
            let mut mode = ShapeMode { bb_envs: FxHashMap::default() };

            let fn_sig = genv.fn_sig(def_id).with_span(genv.tcx.def_span(def_id))?;

            Checker::run(
                genv,
                RefineTree::new().as_subtree(),
                def_id,
                ghost_stmts,
                &mut mode,
                fn_sig,
                None,
                config,
            )?;

            Ok(ShapeResult(mode.bb_envs))
        })
    }
}

impl<'a, 'tcx> Checker<'a, 'tcx, RefineMode> {
    pub(crate) fn run_in_refine_mode(
        genv: &GlobalEnv<'a, 'tcx>,
        def_id: LocalDefId,
        ghost_stmts: &'a UnordMap<LocalDefId, GhostStatements>,
        bb_env_shapes: ShapeResult,
        config: CheckerConfig,
    ) -> Result<(RefineTree, KVarStore), CheckerError> {
        let fn_sig = genv.fn_sig(def_id).with_span(genv.tcx.def_span(def_id))?;

        let mut kvars = fixpoint_encoding::KVarStore::new();
        let mut refine_tree = RefineTree::new();
        let bb_envs = bb_env_shapes.into_bb_envs(&mut kvars);

        dbg::refine_mode_span!(genv.tcx, def_id, bb_envs).in_scope(|| {
            let mut mode = RefineMode { bb_envs, kvars };
            Checker::run(
                genv,
                refine_tree.as_subtree(),
                def_id,
                ghost_stmts,
                &mut mode,
                fn_sig,
                None,
                config,
            )?;

            Ok((refine_tree, mode.kvars))
        })
    }
}

#[allow(clippy::too_many_arguments)]
impl<'a, 'tcx, M: Mode> Checker<'a, 'tcx, M> {
    fn run(
        genv: &'a GlobalEnv<'a, 'tcx>,
        mut refine_tree: RefineSubtree<'a>,
        def_id: LocalDefId,
        ghost_stmts: &'a UnordMap<LocalDefId, GhostStatements>,
        mode: &'a mut M,
        poly_sig: EarlyBinder<PolyFnSig>,
        refine_params: Option<List<Expr>>,
        config: CheckerConfig,
    ) -> Result<(), CheckerError> {
        let span = genv.tcx.def_span(def_id);

        let body = genv.mir(def_id).with_span(span)?;
        let generics = genv.generics_of(def_id).with_span(span)?;

        let mut rcx = refine_tree.refine_ctxt_at_root();

        let refine_params = if let Some(refine_params) = refine_params {
            refine_params
        } else {
            generics
                .collect_all_refine_params(genv, |param| rcx.define_vars(&param.sort))
                .with_span(span)?
        };

        let poly_sig = poly_sig
            .instantiate_identity(&refine_params)
            .normalize_projections(genv, &body.infcx, def_id.to_def_id(), &refine_params)
            .with_span(span)?;

        let fn_sig = poly_sig.replace_bound_vars(
            |_| {
                let re = body
                    .infcx
                    .next_nll_region_var(NllRegionVariableOrigin::FreeRegion);
                rty::ReVar(re.as_var())
            },
            |sort, _| rcx.define_vars(sort),
        );

        let env = Self::init(&mut rcx, &body, &fn_sig, config);

        // (NOTE:YIELD) per https://doc.rust-lang.org/beta/nightly-rustc/rustc_middle/mir/enum.TerminatorKind.html#variant.Yield
        //   "execution of THIS function continues at the `resume` basic block, with THE SECOND ARGUMENT WRITTEN
        //    to the `resume_arg` place..."
        let resume_ty = if genv.tcx.def_kind(def_id) == DefKind::Coroutine {
            Some(fn_sig.args()[1].clone())
        } else {
            None
        };
        let mut ck = Checker {
            def_id,
            genv,
            generics,
            refine_params,
            body: &body,
            resume_ty,
            ghost_stmts,
            visited: BitSet::new_empty(body.basic_blocks.len()),
            output: fn_sig.output().clone(),
            mode,
            snapshots: IndexVec::from_fn_n(|_| None, body.basic_blocks.len()),
            queue: WorkQueue::empty(body.basic_blocks.len(), body.dominators()),
            config,
        };
        ck.check_goto(rcx, env, START_BLOCK, body.span(), START_BLOCK)?;
        while let Some(bb) = ck.queue.pop() {
            if ck.visited.contains(bb) {
                let snapshot = ck.snapshot_at_dominator(bb);
                refine_tree.clear_children(snapshot);
                M::clear(&mut ck, bb);
            }

            let snapshot = ck.snapshot_at_dominator(bb);
            let mut rcx = refine_tree.refine_ctxt_at(snapshot).unwrap();
            let mut env = M::enter_basic_block(&mut ck, &mut rcx, bb);
            env.unpack(&mut rcx, ck.config.check_overflow);
            ck.check_basic_block(rcx, env, bb)?;
        }

        Ok(())
    }

    fn init<'b>(
        rcx: &mut RefineCtxt,
        body: &'b Body,
        fn_sig: &FnSig,
        config: CheckerConfig,
    ) -> TypeEnv<'b> {
        let mut env = TypeEnv::new(&body.local_decls);

        for constr in fn_sig.requires() {
            match constr {
                rty::Constraint::Type(path, ty, local) => {
                    let loc = path.to_loc().unwrap();
                    let ty = rcx.unpack(ty, AssumeInvariants::No);
                    rcx.assume_invariants(&ty, config.check_overflow);
                    env.alloc_universal_loc(loc, Place::new(*local, vec![]), ty);
                }
                rty::Constraint::Pred(e) => {
                    rcx.assume_pred(e.clone());
                }
            }
        }

        for (local, ty) in body.args_iter().zip(fn_sig.args()) {
            let ty = rcx.unpack(ty, AssumeInvariants::No);
            rcx.assume_invariants(&ty, config.check_overflow);
            env.alloc_with_ty(local, ty);
        }

        for local in body.vars_and_temps_iter() {
            env.alloc(local);
        }

        env.alloc(RETURN_PLACE);
        env
    }

    fn check_basic_block(
        &mut self,
        mut rcx: RefineCtxt,
        mut env: TypeEnv,
        bb: BasicBlock,
    ) -> Result<(), CheckerError> {
        dbg::basic_block_start!(bb, rcx, env);

        self.visited.insert(bb);
        let data = &self.body.basic_blocks[bb];
        let mut last_stmt_span = None;
        let mut location = Location { block: bb, statement_index: 0 };
        for stmt in &data.statements {
            let span = stmt.source_info.span;
            self.check_ghost_statements_at(&mut rcx, &mut env, Point::Location(location), span)?;
            bug::track_span(span, || {
                dbg::statement!("start", stmt, rcx, env);
                self.check_statement(&mut rcx, &mut env, stmt)?;
                dbg::statement!("end", stmt, rcx, env);
                Ok(())
            })?;
            if !stmt.is_nop() {
                last_stmt_span = Some(span);
            }
            location = location.successor_within_block();
        }

        if let Some(terminator) = &data.terminator {
            let span = terminator.source_info.span;
            self.check_ghost_statements_at(&mut rcx, &mut env, Point::Location(location), span)?;
            bug::track_span(span, || {
                dbg::terminator!("start", terminator, rcx, env);
                let successors =
                    self.check_terminator(&mut rcx, &mut env, terminator, last_stmt_span)?;
                dbg::terminator!("end", terminator, rcx, env);

                self.snapshots[bb] = Some(rcx.snapshot());
                let term_span = last_stmt_span.unwrap_or(span);
                self.check_successors(rcx, env, bb, term_span, successors)
            })?;
        }
        Ok(())
    }

    fn check_assign_ty(
        &mut self,
        rcx: &mut RefineCtxt,
        env: &mut TypeEnv,
        place: &Place,
        ty: Ty,
        source_info: SourceInfo,
    ) -> Result<(), CheckerError> {
        let ty = rcx.unpack(&ty, AssumeInvariants::yes(self.config.check_overflow));
        let gen = &mut self.constr_gen(rcx, source_info.span);
        env.assign(rcx, gen, place, ty).with_src_info(source_info)
    }

    fn check_statement(
        &mut self,
        rcx: &mut RefineCtxt,
        env: &mut TypeEnv,
        stmt: &Statement,
    ) -> Result<(), CheckerError> {
        let stmt_span = stmt.source_info.span;
        match &stmt.kind {
            StatementKind::Assign(place, rvalue) => {
                let ty = self.check_rvalue(rcx, env, stmt_span, rvalue)?;
                self.check_assign_ty(rcx, env, place, ty, stmt.source_info)?;
            }
            StatementKind::SetDiscriminant { .. } => {
                // TODO(nilehmann) double check here that the place is unfolded to
                // the correct variant. This should be guaranteed by rustc
            }
            StatementKind::FakeRead(_) => {
                // TODO(nilehmann) fake reads should be folding points
            }
            StatementKind::AscribeUserType(_, _) => {
                // User ascriptions affect nll, but no refinement type checking.
                // Maybe we can use this to associate refinement type to locals.
            }
            StatementKind::PlaceMention(_) => {
                // Place mentions are a no-op used to detect uses of unsafe that would
                // otherwise optimized away.
            }
            StatementKind::Nop => {}
        }
        Ok(())
    }

    fn is_exit_block(&self, bb: BasicBlock) -> bool {
        let data = &self.body.basic_blocks[bb];
        let is_no_op = data.statements.iter().all(Statement::is_nop);
        let is_ret = match &data.terminator {
            None => false,
            Some(term) => term.is_return(),
        };
        is_no_op && is_ret
    }

    /// For `check_terminator`, the output `Vec<BasicBlock, Guard>` denotes,
    /// - `BasicBlock` "successors" of the current terminator, and
    /// - `Guard` are extra control information from, e.g. the `SwitchInt` (or `Assert`)
    ///    you can assume when checking the corresponding successor.
    fn check_terminator(
        &mut self,
        rcx: &mut RefineCtxt,
        env: &mut TypeEnv,
        terminator: &Terminator<'tcx>,
        last_stmt_span: Option<Span>,
    ) -> Result<Vec<(BasicBlock, Guard)>, CheckerError> {
        let source_info = terminator.source_info;
        let terminator_span = source_info.span;
        match &terminator.kind {
            TerminatorKind::Return => {
                let span = last_stmt_span.unwrap_or(terminator_span);
                let obligs = self
                    .mode
                    .constr_gen(
                        self.genv,
                        &self.body.infcx,
                        self.def_id,
                        &self.refine_params,
                        rcx,
                        span,
                    )
                    .check_ret(rcx, env, &self.output)
                    .with_span(span)?;
                self.check_closure_obligs(rcx, obligs)?;
                Ok(vec![])
            }
            TerminatorKind::Unreachable => Ok(vec![]),
            TerminatorKind::CoroutineDrop => Ok(vec![]),
            TerminatorKind::Goto { target } => Ok(vec![(*target, Guard::None)]),
            TerminatorKind::Yield { resume, resume_arg, .. } => {
                if let Some(resume_ty) = self.resume_ty.clone() {
                    self.check_assign_ty(rcx, env, resume_arg, resume_ty, source_info)?;
                } else {
                    bug!("yield in non-generator function");
                }
                Ok(vec![(*resume, Guard::None)])
            }
            TerminatorKind::SwitchInt { discr, targets } => {
                let discr_ty = self.check_operand(rcx, env, terminator_span, discr)?;
                if discr_ty.is_integral() || discr_ty.is_bool() {
                    Ok(Self::check_if(&discr_ty, targets))
                } else {
                    Ok(Self::check_match(&discr_ty, targets))
                }
            }
            TerminatorKind::Call { args, destination, target, resolved_call, .. } => {
                let actuals = self.check_operands(rcx, env, terminator_span, args)?;

                let (func_id, call_args) = resolved_call;
                let fn_sig = self
                    .genv
                    .fn_sig(*func_id)
                    .with_src_info(terminator.source_info)?;

                let fn_generics = self
                    .genv
                    .generics_of(*func_id)
                    .with_src_info(terminator.source_info)?;

                let generic_args = call_args
                    .lowered
                    .iter()
                    .enumerate()
                    .map(|(idx, arg)| {
                        let param = fn_generics.param_at(idx, self.genv)?;
                        self.genv
                            .instantiate_arg_for_fun(&self.generics, &param, arg)
                    })
                    .try_collect_vec()
                    .with_src_info(terminator.source_info)?;

                let ret = self.check_call(
                    rcx,
                    env,
                    terminator_span,
                    Some(*func_id),
                    fn_sig,
                    &generic_args,
                    &actuals,
                )?;

                let ret = rcx.unpack(&ret, AssumeInvariants::No);
                rcx.assume_invariants(&ret, self.config.check_overflow);
                let mut gen = self.constr_gen(rcx, terminator_span);
                env.assign(rcx, &mut gen, destination, ret)
                    .with_span(terminator_span)?;

                if let Some(target) = target {
                    Ok(vec![(*target, Guard::None)])
                } else {
                    Ok(vec![])
                }
            }
            TerminatorKind::Assert { cond, expected, target, msg } => {
                Ok(vec![(
                    *target,
                    self.check_assert(rcx, env, terminator_span, cond, *expected, msg)?,
                )])
            }
            TerminatorKind::Drop { place, target, .. } => {
                let _ = env.move_place(self.genv, rcx, place);
                Ok(vec![(*target, Guard::None)])
            }
            TerminatorKind::FalseEdge { real_target, .. } => Ok(vec![(*real_target, Guard::None)]),
            TerminatorKind::FalseUnwind { real_target, .. } => {
                Ok(vec![(*real_target, Guard::None)])
            }
            TerminatorKind::UnwindResume => todo!("implement checking of cleanup code"),
        }
    }

    #[allow(clippy::too_many_arguments)]
    fn check_call(
        &mut self,
        rcx: &mut RefineCtxt,
        env: &mut TypeEnv,
        terminator_span: Span,
        did: Option<DefId>,
        fn_sig: EarlyBinder<PolyFnSig>,
        generic_args: &[GenericArg],
        actuals: &[Ty],
    ) -> Result<Ty, CheckerError> {
        let (output, obligs) = self
            .constr_gen(rcx, terminator_span)
            .check_fn_call(rcx, env, did, fn_sig, generic_args, actuals)
            .with_span(terminator_span)?;

        let output = output.replace_bound_exprs_with(|sort, _| rcx.define_vars(sort));

        for constr in &output.ensures {
            match constr {
                Constraint::Type(path, updated_ty, _) => {
                    let updated_ty = rcx.unpack(updated_ty, AssumeInvariants::No);
                    rcx.assume_invariants(&updated_ty, self.config.check_overflow);
                    env.update_path(path, updated_ty);
                }
                Constraint::Pred(e) => rcx.assume_pred(e.clone()),
            }
        }

        self.check_closure_obligs(rcx, obligs)?;

        Ok(output.ret)
    }

    fn check_oblig_generator_pred(
        &mut self,
        rcx: &mut RefineCtxt,
        snapshot: &Snapshot,
        gen_pred: GeneratorObligPredicate,
    ) -> Result<(), CheckerError> {
        let poly_sig = gen_pred.to_closure_sig();
        let refine_tree = rcx.subtree_at(snapshot).unwrap();
        Checker::run(
            self.genv,
            refine_tree,
            gen_pred.def_id.expect_local(),
            self.ghost_stmts,
            self.mode,
            EarlyBinder(poly_sig),
            Some(self.refine_params.clone()),
            self.config,
        )
    }

    fn check_oblig_fn_trait_pred(
        &mut self,
        rcx: &mut RefineCtxt,
        snapshot: &Snapshot,
        fn_trait_pred: FnTraitPredicate,
    ) -> Result<(), CheckerError> {
        if let Some(BaseTy::Closure(def_id, tys)) =
            fn_trait_pred.self_ty.as_bty_skipping_existentials()
        {
            let refine_tree = rcx.subtree_at(snapshot).unwrap();
            let poly_sig = fn_trait_pred.to_closure_sig(*def_id, tys.clone());
            Checker::run(
                self.genv,
                refine_tree,
                def_id.expect_local(),
                self.ghost_stmts,
                self.mode,
                EarlyBinder(poly_sig),
                Some(self.refine_params.clone()),
                self.config,
            )?;
        } else {
            panic!("check_oblig_fn_trait_pred: unexpected self_ty {:?}", fn_trait_pred.self_ty);
        }
        Ok(())
    }

    /// This checks obligations related to closures & generators; the remainder are directly checked in `check_fn_call`
    fn check_closure_obligs(
        &mut self,
        rcx: &mut RefineCtxt,
        obligs: Obligations,
    ) -> Result<(), CheckerError> {
        for pred in &obligs.predicates {
            match pred.kind() {
                rty::ClauseKind::FnTrait(fn_trait_pred) => {
                    self.check_oblig_fn_trait_pred(rcx, &obligs.snapshot, fn_trait_pred)?;
                }
                rty::ClauseKind::GeneratorOblig(gen_pred) => {
                    self.check_oblig_generator_pred(rcx, &obligs.snapshot, gen_pred)?;
                }
                rty::ClauseKind::Projection(_)
                | rty::ClauseKind::Trait(_)
                | rty::ClauseKind::TypeOutlives(_) => {}
            }
        }
        Ok(())
    }

    fn check_assert(
        &mut self,
        rcx: &mut RefineCtxt,
        env: &mut TypeEnv,
        terminator_span: Span,
        cond: &Operand,
        expected: bool,
        msg: &AssertKind,
    ) -> Result<Guard, CheckerError> {
        let ty = self.check_operand(rcx, env, terminator_span, cond)?;
        let TyKind::Indexed(BaseTy::Bool, idx) = ty.kind() else {
            tracked_span_bug!("unexpected ty `{ty:?}`");
        };
        let pred = if expected { idx.expr.clone() } else { idx.expr.not() };

        let msg = match msg {
            AssertKind::DivisionByZero => "possible division by zero",
            AssertKind::BoundsCheck => "possible out-of-bounds access",
            AssertKind::RemainderByZero => "possible remainder with a divisor of zero",
            AssertKind::Overflow(mir::BinOp::Div) => "possible division with overflow",
            AssertKind::Overflow(mir::BinOp::Rem) => "possible reminder with overflow",
            AssertKind::Overflow(_) => return Ok(Guard::Pred(pred)),
        };
        self.constr_gen(rcx, terminator_span).check_pred(
            rcx,
            pred.clone(),
            ConstrReason::Assert(msg),
        );
        Ok(Guard::Pred(pred))
    }

    fn check_if(discr_ty: &Ty, targets: &SwitchTargets) -> Vec<(BasicBlock, Guard)> {
        let mk = |bits| {
            match discr_ty.kind() {
                TyKind::Indexed(BaseTy::Bool, idx) => {
                    if bits == 0 {
                        idx.expr.not()
                    } else {
                        idx.expr.clone()
                    }
                }
                TyKind::Indexed(bty @ (BaseTy::Int(_) | BaseTy::Uint(_)), idx) => {
                    Expr::binary_op(BinOp::Eq, idx.expr.clone(), Expr::from_bits(bty, bits), None)
                }
                _ => tracked_span_bug!("unexpected discr_ty {:?}", discr_ty),
            }
        };

        let mut successors = vec![];

        for (bits, bb) in targets.iter() {
            successors.push((bb, Guard::Pred(mk(bits))));
        }
        let otherwise = Expr::and(targets.iter().map(|(bits, _)| mk(bits).not()));
        successors.push((targets.otherwise(), Guard::Pred(otherwise)));

        successors
    }

    fn check_match(discr_ty: &Ty, targets: &SwitchTargets) -> Vec<(BasicBlock, Guard)> {
        let (adt_def, place) = discr_ty.expect_discr();

        // See the note for [adt_def]
        let num_variants = adt_def_num_variants(adt_def);
        let mut successors = vec![];
        let mut remaining = BitSet::new_filled(num_variants);
        for (bits, bb) in targets.iter() {
            let i = bits as usize;
            remaining.remove(i);
            successors.push((bb, Guard::Match(place.clone(), VariantIdx::from_usize(i))));
        }

        if remaining.count() == 1 {
            let i = remaining.iter().next().unwrap();
            successors.push((
                targets.otherwise(),
                Guard::Match(place.clone(), VariantIdx::from_usize(i)),
            ));
        } else {
            successors.push((targets.otherwise(), Guard::None));
        }

        successors
    }

    fn check_successors(
        &mut self,
        mut rcx: RefineCtxt,
        env: TypeEnv,
        from: BasicBlock,
        terminator_span: Span,
        successors: Vec<(BasicBlock, Guard)>,
    ) -> Result<(), CheckerError> {
        for (target, guard) in successors {
            let mut rcx = rcx.branch();
            let mut env = env.clone();
            match guard {
                Guard::None => {}
                Guard::Pred(expr) => {
                    rcx.assume_pred(expr);
                }
                Guard::Match(place, variant_idx) => {
                    env.downcast(self.genv, &mut rcx, &place, variant_idx, self.config)
                        .with_span(terminator_span)?;
                }
            }
            self.check_goto(rcx, env, from, terminator_span, target)?;
        }
        Ok(())
    }

    fn check_goto(
        &mut self,
        mut rcx: RefineCtxt,
        mut env: TypeEnv,
        from: BasicBlock,
        span: Span,
        target: BasicBlock,
    ) -> Result<(), CheckerError> {
        self.check_ghost_statements_at(&mut rcx, &mut env, Point::Edge(from, target), span)?;
        if self.is_exit_block(target) {
            let location = self.body.terminator_loc(target);
            self.check_ghost_statements_at(&mut rcx, &mut env, Point::Location(location), span)?;
            let obligs = self
                .mode
                .constr_gen(
                    self.genv,
                    &self.body.infcx,
                    self.def_id,
                    &self.refine_params,
                    &rcx,
                    span,
                )
                .check_ret(&mut rcx, &mut env, &self.output)
                .with_span(span)?;
            self.check_closure_obligs(&mut rcx, obligs)?;
            Ok(())
        } else if self.body.is_join_point(target) {
            if M::check_goto_join_point(self, rcx, env, span, target)? {
                self.queue.insert(target);
            }
            Ok(())
        } else {
            self.check_basic_block(rcx, env, target)
        }
    }

    fn check_rvalue(
        &mut self,
        rcx: &mut RefineCtxt,
        env: &mut TypeEnv,
        stmt_span: Span,
        rvalue: &Rvalue,
    ) -> Result<Ty, CheckerError> {
        let genv = self.genv;
        match rvalue {
            Rvalue::Use(operand) => self.check_operand(rcx, env, stmt_span, operand),
            Rvalue::BinaryOp(bin_op, op1, op2) => {
                self.check_binary_op(rcx, env, stmt_span, *bin_op, op1, op2)
            }
            Rvalue::CheckedBinaryOp(bin_op, op1, op2) => {
                // TODO(nilehmann) should we somehow connect the result of the operation with the bool?
                let ty = self.check_binary_op(rcx, env, stmt_span, *bin_op, op1, op2)?;
                Ok(Ty::tuple(vec![ty, Ty::bool()]))
            }
            Rvalue::Ref(r, BorrowKind::Mut { .. }, place) => {
                env.borrow(self.genv, rcx, *r, Mutability::Mut, place)
                    .with_span(stmt_span)
            }
            Rvalue::Ref(r, BorrowKind::Shared, place) => {
                env.borrow(self.genv, rcx, *r, Mutability::Not, place)
                    .with_span(stmt_span)
            }
            Rvalue::UnaryOp(un_op, op) => self.check_unary_op(rcx, env, stmt_span, *un_op, op),
            Rvalue::Aggregate(AggregateKind::Adt(def_id, variant_idx, args), operands) => {
                let actuals = self.check_operands(rcx, env, stmt_span, operands)?;
                let sig = genv
                    .variant_sig(*def_id, *variant_idx)
                    .with_span(stmt_span)?
                    .ok_or_else(|| CheckerError::opaque_struct(*def_id, stmt_span))?
                    .to_poly_fn_sig();
                let adt_generics = &genv.generics_of(*def_id).with_span(stmt_span)?;
                let args = iter::zip(&adt_generics.params, args)
                    .map(|(param, arg)| {
                        genv.instantiate_arg_for_constructor(&self.generics, param, arg)
                    })
                    .try_collect_vec()
                    .with_span(stmt_span)?;
                self.check_call(rcx, env, stmt_span, None, sig, &args, &actuals)
            }
            Rvalue::Aggregate(AggregateKind::Array(arr_ty), operands) => {
                let args = self.check_operands(rcx, env, stmt_span, operands)?;
                let arr_ty = self
                    .genv
                    .refine_with_holes(&self.generics, arr_ty)
                    .with_span(stmt_span)?;
                let mut gen = self.constr_gen(rcx, stmt_span);
                gen.check_mk_array(rcx, env, &args, arr_ty)
                    .with_span(stmt_span)
            }
            Rvalue::Aggregate(AggregateKind::Tuple, args) => {
                let tys = self.check_operands(rcx, env, stmt_span, args)?;
                Ok(Ty::tuple(tys))
            }
            Rvalue::Aggregate(AggregateKind::Closure(did, _), operands) => {
                let tys = self.check_aggregate_operands(rcx, env, stmt_span, operands)?;
                let res = Ty::closure(*did, tys?);
                Ok(res)
            }
            Rvalue::Aggregate(AggregateKind::Coroutine(did, args), ops) => {
                let tys = self.check_aggregate_operands(rcx, env, stmt_span, ops)?;
                let generics = genv.generics_of(*did).unwrap();
                let args = genv.refine_default_generic_args(&generics, args).unwrap();
                let args = args.as_generator();
                let args = args.split();

                let args_parts = GeneratorArgsParts {
                    tupled_upvars_ty: &GenericArg::Ty(Ty::tuple(tys?)),
                    ..args
                };
                let args = GeneratorArgs::new(args_parts);
                Ok(Ty::generator(*did, args.args))
            }

            Rvalue::Discriminant(place) => {
                let ty = env
                    .lookup_place(self.genv, rcx, place)
                    .with_span(stmt_span)?;
                let (adt_def, ..) = ty.expect_adt();
                Ok(Ty::discr(adt_def.clone(), place.clone()))
            }
            Rvalue::Len(place) => self.check_len(rcx, env, stmt_span, place),
            Rvalue::Cast(kind, op, to) => {
                let from = self.check_operand(rcx, env, stmt_span, op)?;
                self.check_cast(*kind, &from, to)
            }
        }
    }

    fn check_aggregate_operands(
        &mut self,
        rcx: &mut RefineCtxt<'_>,
        env: &mut TypeEnv<'_>,
        stmt_span: Span,
        args: &[Operand],
    ) -> Result<Result<Vec<flux_middle::intern::Interned<rty::TyS>>, CheckerError>, CheckerError>
    {
        let tys = self.check_operands(rcx, env, stmt_span, args)?;
        let mut gen = self.constr_gen(rcx, stmt_span);
        let tys = gen.pack_closure_operands(env, &tys).with_span(stmt_span);
        Ok(tys)
    }

    fn check_len(
        &mut self,
        rcx: &mut RefineCtxt,
        env: &mut TypeEnv,
        source_span: Span,
        place: &Place,
    ) -> Result<Ty, CheckerError> {
        let ty = env
            .lookup_place(self.genv, rcx, place)
            .with_span(source_span)?;

        let idx = match ty.kind() {
            TyKind::Indexed(BaseTy::Array(_, len), _) => {
                if let ConstKind::Value(value) = &len.kind {
                    let value = value.try_to_target_usize(self.genv.tcx).unwrap() as u128;
                    Index::from(Expr::constant(rty::Constant::from(value)))
                } else {
                    tracked_span_bug!("unexpected array length")
                }
            }
            TyKind::Indexed(BaseTy::Slice(_), idx) => idx.clone(),
            _ => tracked_span_bug!("expected array or slice type"),
        };

        Ok(Ty::indexed(BaseTy::Uint(UintTy::Usize), idx))
    }

    fn check_binary_op(
        &mut self,
        rcx: &mut RefineCtxt,
        env: &mut TypeEnv,
        source_span: Span,
        bin_op: mir::BinOp,
        op1: &Operand,
        op2: &Operand,
    ) -> Result<Ty, CheckerError> {
        let ty1 = self.check_operand(rcx, env, source_span, op1)?;
        let ty2 = self.check_operand(rcx, env, source_span, op2)?;

        match (ty1.kind(), ty2.kind()) {
            (Float!(float_ty1), Float!(float_ty2)) => {
                debug_assert_eq!(float_ty1, float_ty2);
                match bin_op {
                    mir::BinOp::Eq
                    | mir::BinOp::Ne
                    | mir::BinOp::Gt
                    | mir::BinOp::Ge
                    | mir::BinOp::Lt
                    | mir::BinOp::Le => Ok(Ty::bool()),
                    mir::BinOp::Add
                    | mir::BinOp::Sub
                    | mir::BinOp::Mul
                    | mir::BinOp::Div
                    | mir::BinOp::BitAnd
                    | mir::BinOp::BitOr
                    | mir::BinOp::Shl
                    | mir::BinOp::Shr
                    | mir::BinOp::Rem => Ok(Ty::float(*float_ty1)),
                }
            }
            (TyKind::Indexed(bty1, idx1), TyKind::Indexed(bty2, idx2)) => {
                let sig = sigs::get_bin_op_sig(bin_op, bty1, bty2, self.config.check_overflow);
                let (e1, e2) = (idx1.expr.clone(), idx2.expr.clone());
                if let sigs::Pre::Some(reason, constr) = &sig.pre {
                    self.constr_gen(rcx, source_span).check_pred(
                        rcx,
                        constr([e1.clone(), e2.clone()]),
                        *reason,
                    );
                }

                Ok(sig.out.to_ty([e1, e2]))
            }
            _ => tracked_span_bug!("incompatible types: `{ty1:?}` `{ty2:?}`"),
        }
    }

    fn check_unary_op(
        &mut self,
        rcx: &mut RefineCtxt,
        env: &mut TypeEnv,
        source_span: Span,
        un_op: mir::UnOp,
        op: &Operand,
    ) -> Result<Ty, CheckerError> {
        let ty = self.check_operand(rcx, env, source_span, op)?;
        match ty.kind() {
            Float!(float_ty) => Ok(Ty::float(*float_ty)),
            TyKind::Indexed(bty, idx) => {
                let sig = sigs::get_un_op_sig(un_op, bty, self.config.check_overflow);
                let e = idx.expr.clone();
                if let sigs::Pre::Some(reason, constr) = &sig.pre {
                    self.constr_gen(rcx, source_span)
                        .check_pred(rcx, constr([e.clone()]), *reason);
                }
                Ok(sig.out.to_ty([e]))
            }
            _ => tracked_span_bug!("invalid type for unary operator `{un_op:?}` `{ty:?}`"),
        }
    }

    fn check_cast(
        &self,
        kind: CastKind,
        from: &Ty,
        to: &rustc::ty::Ty,
    ) -> Result<Ty, CheckerError> {
        use rustc::ty::TyKind as RustTy;
        let ty = match kind {
            CastKind::IntToInt => {
                match (from.kind(), to.kind()) {
                    (Bool!(idx), RustTy::Int(int_ty)) => bool_int_cast(&idx.expr, *int_ty),
                    (Bool!(idx), RustTy::Uint(uint_ty)) => bool_uint_cast(&idx.expr, *uint_ty),
                    (Int!(int_ty1, idx), RustTy::Int(int_ty2)) => {
                        int_int_cast(&idx.expr, *int_ty1, *int_ty2)
                    }
                    (Uint!(uint_ty1, idx), RustTy::Uint(uint_ty2)) => {
                        uint_uint_cast(&idx.expr, *uint_ty1, *uint_ty2)
                    }
                    (Uint!(uint_ty, idx), RustTy::Int(int_ty)) => {
                        uint_int_cast(&idx.expr, *uint_ty, *int_ty)
                    }
                    (Int!(_, _), RustTy::Uint(uint_ty)) => Ty::uint(*uint_ty),
                    _ => {
                        tracked_span_bug!("invalid int to int cast")
                    }
                }
            }
            // &mut [T; n] -> &mut [T][n] and &[T; n] -> &[T][n]
            CastKind::Pointer(mir::PointerCast::Unsize) => {
                if let TyKind::Indexed(BaseTy::Ref(_, src_ty, src_mut), _) = from.kind()
                    && let TyKind::Indexed(BaseTy::Array(src_arr_ty, src_n), _) = src_ty.kind()
                    && let ConstKind::Value(src_n) = &src_n.kind
                    && let rustc::ty::TyKind::Ref(dst_re, dst_ty, dst_mut) = to.kind()
                    && let rustc::ty::TyKind::Slice(_) = dst_ty.kind()
                    && src_mut == dst_mut
                {
                    let v = src_n.try_to_target_usize(self.genv.tcx).unwrap() as u128;
                    let expr = Expr::constant(rty::Constant::from(v));
                    let dst_ix = Index::from(expr);
                    let dst_slice = Ty::indexed(BaseTy::Slice(src_arr_ty.clone()), dst_ix);
                    Ty::mk_ref(*dst_re, dst_slice, *dst_mut)
                } else {
                    tracked_span_bug!("unsupported Unsize cast")
                }
            }
            CastKind::FloatToInt
            | CastKind::IntToFloat
            | CastKind::PtrToPtr
            | CastKind::Pointer(mir::PointerCast::MutToConstPointer) => {
                self.genv
                    .refine_default(&self.generics, to)
                    .with_span(self.body.span())?
            }
        };
        Ok(ty)
    }

    fn check_operands(
        &mut self,
        rcx: &mut RefineCtxt,
        env: &mut TypeEnv,
        source_span: Span,
        operands: &[Operand],
    ) -> Result<Vec<Ty>, CheckerError> {
        operands
            .iter()
            .map(|op| self.check_operand(rcx, env, source_span, op))
            .try_collect()
    }

    fn check_operand(
        &mut self,
        rcx: &mut RefineCtxt,
        env: &mut TypeEnv,
        source_span: Span,
        operand: &Operand,
    ) -> Result<Ty, CheckerError> {
        let ty = match operand {
            Operand::Copy(p) => env.lookup_place(self.genv, rcx, p).with_span(source_span)?,
            Operand::Move(p) => env.move_place(self.genv, rcx, p).with_span(source_span)?,
            Operand::Constant(c) => self.check_constant(c)?,
        };
        Ok(rcx.unpack(&ty, AssumeInvariants::yes(self.config.check_overflow)))
    }

    fn check_constant(&mut self, c: &Constant) -> Result<Ty, CheckerError> {
        match c {
            Constant::Int(n, int_ty) => {
                let idx = Expr::constant(rty::Constant::from(*n));
                Ok(Ty::indexed(BaseTy::Int(*int_ty), idx))
            }
            Constant::Uint(n, uint_ty) => {
                let idx = Expr::constant(rty::Constant::from(*n));
                Ok(Ty::indexed(BaseTy::Uint(*uint_ty), idx))
            }
            Constant::Bool(b) => {
                let idx = Expr::constant(rty::Constant::from(*b));
                Ok(Ty::indexed(BaseTy::Bool, idx))
            }
            Constant::Float(_, float_ty) => Ok(Ty::float(*float_ty)),
            Constant::Unit => Ok(Ty::unit()),
            Constant::Str => Ok(Ty::mk_ref(ReStatic, Ty::str(), Mutability::Not)),
            Constant::Char => Ok(Ty::char()),
            Constant::Opaque(ty) => {
                self.genv
                    .refine_default(&self.generics, ty)
                    .with_span(self.body.span())
            }
        }
    }

    fn check_ghost_statements_at(
        &mut self,
        rcx: &mut RefineCtxt,
        env: &mut TypeEnv,
        point: Point,
        span: Span,
    ) -> Result<(), CheckerError> {
        bug::track_span(span, || {
            for stmt in self.ghost_stmts().statements_at(point) {
                self.check_ghost_statement(rcx, env, stmt, span)?;
            }
            Ok(())
        })
    }

    fn check_ghost_statement(
        &mut self,
        rcx: &mut RefineCtxt,
        env: &mut TypeEnv,
        stmt: &GhostStatement,
        span: Span,
    ) -> Result<(), CheckerError> {
        dbg::statement!("start", stmt, rcx, env);
        match stmt {
            GhostStatement::Fold(place) => {
                let gen = &mut self.constr_gen(rcx, span);
                env.fold(rcx, gen, place).with_span(span)?;
            }
            GhostStatement::Unfold(place) => {
                env.unfold(self.genv, rcx, place, self.config)
                    .with_span(span)?;
            }
            GhostStatement::Unblock(place) => env.unblock(rcx, place, self.config.check_overflow),
            GhostStatement::PtrToBorrow(place) => {
                let gen = &mut self.constr_gen(rcx, span);
                env.ptr_to_borrow(rcx, gen, place).with_span(span)?;
            }
        }
        dbg::statement!("end", stmt, rcx, env);
        Ok(())
    }

    fn constr_gen(&mut self, rcx: &RefineCtxt, span: Span) -> ConstrGen<'_, 'tcx> {
        self.mode.constr_gen(
            self.genv,
            &self.body.infcx,
            self.def_id,
            &self.refine_params,
            rcx,
            span,
        )
    }

    #[track_caller]
    fn snapshot_at_dominator(&self, bb: BasicBlock) -> &Snapshot {
        snapshot_at_dominator(self.body, &self.snapshots, bb)
    }

    fn dominators(&self) -> &'a Dominators<BasicBlock> {
        self.body.dominators()
    }

    fn ghost_stmts(&self) -> &'a GhostStatements {
        &self.ghost_stmts[&self.def_id]
    }
}

impl Mode for ShapeMode {
    fn constr_gen<'a, 'tcx>(
        &'a mut self,
        genv: &'a GlobalEnv<'a, 'tcx>,
        infcx: &'a rustc_infer::infer::InferCtxt<'tcx>,
        def_id: impl Into<DefId>,
        refparams: &'a [Expr],
        _rcx: &RefineCtxt,
        span: Span,
    ) -> ConstrGen<'a, 'tcx> {
        ConstrGen::new(
            genv,
            infcx,
            def_id.into(),
            refparams,
            |_: &[_], _| Expr::hole(HoleKind::Pred),
            span,
        )
    }

    fn enter_basic_block<'a>(
        ck: &mut Checker<'a, '_, ShapeMode>,
        _rcx: &mut RefineCtxt,
        bb: BasicBlock,
    ) -> TypeEnv<'a> {
        ck.mode.bb_envs[&ck.def_id][&bb].enter(&ck.body.local_decls)
    }

    fn check_goto_join_point(
        ck: &mut Checker<ShapeMode>,
        _: RefineCtxt,
        env: TypeEnv,
        terminator_span: Span,
        target: BasicBlock,
    ) -> Result<bool, CheckerError> {
        let target_bb_env = ck.mode.bb_envs.entry(ck.def_id).or_default().get(&target);
        dbg::shape_goto_enter!(target, env, target_bb_env);

        let modified = match ck.mode.bb_envs.entry(ck.def_id).or_default().entry(target) {
            Entry::Occupied(mut entry) => entry.get_mut().join(env).with_span(terminator_span)?,
            Entry::Vacant(entry) => {
                let scope = snapshot_at_dominator(ck.body, &ck.snapshots, target)
                    .scope()
                    .unwrap();
                entry.insert(env.into_infer(scope).with_span(terminator_span)?);
                true
            }
        };

        dbg::shape_goto_exit!(target, ck.mode.bb_envs[&ck.def_id].get(&target));
        Ok(modified)
    }

    fn clear(ck: &mut Checker<ShapeMode>, root: BasicBlock) {
        ck.visited.remove(root);
        for bb in ck.body.basic_blocks.indices() {
            if bb != root && ck.dominators().dominates(root, bb) {
                ck.mode.bb_envs.entry(ck.def_id).or_default().remove(&bb);
                ck.visited.remove(bb);
            }
        }
    }
}

impl Mode for RefineMode {
    fn constr_gen<'a, 'tcx>(
        &'a mut self,
        genv: &'a GlobalEnv<'a, 'tcx>,
        infcx: &'a rustc_infer::infer::InferCtxt<'tcx>,
        def_id: impl Into<DefId>,
        refparams: &'a [Expr],
        rcx: &RefineCtxt,
        span: Span,
    ) -> ConstrGen<'a, 'tcx> {
        let scope = rcx.scope();
        ConstrGen::new(
            genv,
            infcx,
            def_id.into(),
            refparams,
            move |sorts: &[_], encoding| self.kvars.fresh(sorts, &scope, encoding),
            span,
        )
    }

    fn enter_basic_block<'a>(
        ck: &mut Checker<'a, '_, RefineMode>,
        rcx: &mut RefineCtxt,
        bb: BasicBlock,
    ) -> TypeEnv<'a> {
        ck.mode.bb_envs[&ck.def_id][&bb].enter(rcx, &ck.body.local_decls)
    }

    fn check_goto_join_point(
        ck: &mut Checker<RefineMode>,
        mut rcx: RefineCtxt,
        env: TypeEnv,
        terminator_span: Span,
        target: BasicBlock,
    ) -> Result<bool, CheckerError> {
        let bb_env = &ck.mode.bb_envs[&ck.def_id][&target];
        debug_assert_eq!(&ck.snapshot_at_dominator(target).scope().unwrap(), bb_env.scope());

        dbg::refine_goto!(target, rcx, env, bb_env);

        let gen = &mut ConstrGen::new(
            ck.genv,
            &ck.body.infcx,
            ck.def_id.into(),
            &ck.refine_params,
            |sorts: &_, encoding| ck.mode.kvars.fresh(sorts, bb_env.scope(), encoding),
            terminator_span,
        );
        env.check_goto(&mut rcx, gen, bb_env, target)
            .with_span(terminator_span)?;

        Ok(!ck.visited.contains(target))
    }

    fn clear(_ck: &mut Checker<RefineMode>, _bb: BasicBlock) {
        bug!();
    }
}

fn bool_int_cast(b: &Expr, int_ty: IntTy) -> Ty {
    let idx = Expr::ite(b, 1, 0, None);
    Ty::indexed(BaseTy::Int(int_ty), idx)
}

fn bool_uint_cast(b: &Expr, uint_ty: UintTy) -> Ty {
    let idx = Expr::ite(b, 1, 0, None);
    Ty::indexed(BaseTy::Uint(uint_ty), idx)
}

fn int_int_cast(idx: &Expr, int_ty1: IntTy, int_ty2: IntTy) -> Ty {
    if int_bit_width(int_ty1) <= int_bit_width(int_ty2) {
        Ty::indexed(BaseTy::Int(int_ty2), idx.clone())
    } else {
        Ty::int(int_ty2)
    }
}

fn uint_int_cast(idx: &Expr, uint_ty: UintTy, int_ty: IntTy) -> Ty {
    if uint_bit_width(uint_ty) < int_bit_width(int_ty) {
        Ty::indexed(BaseTy::Int(int_ty), idx.clone())
    } else {
        Ty::int(int_ty)
    }
}

fn uint_uint_cast(idx: &Expr, uint_ty1: UintTy, uint_ty2: UintTy) -> Ty {
    if uint_bit_width(uint_ty1) <= uint_bit_width(uint_ty2) {
        Ty::indexed(BaseTy::Uint(uint_ty2), idx.clone())
    } else {
        Ty::uint(uint_ty2)
    }
}

fn uint_bit_width(uint_ty: UintTy) -> u64 {
    uint_ty
        .bit_width()
        .unwrap_or(config::pointer_width().bits())
}

fn int_bit_width(int_ty: IntTy) -> u64 {
    int_ty.bit_width().unwrap_or(config::pointer_width().bits())
}

impl ShapeResult {
    fn into_bb_envs(
        self,
        kvar_store: &mut KVarStore,
    ) -> FxHashMap<LocalDefId, FxHashMap<BasicBlock, BasicBlockEnv>> {
        self.0
            .into_iter()
            .map(|(def_id, shapes)| {
                let bb_envs = shapes
                    .into_iter()
                    .map(|(bb, shape)| (bb, shape.into_bb_env(kvar_store)))
                    .collect();
                (def_id, bb_envs)
            })
            .collect()
    }
}

fn snapshot_at_dominator<'a>(
    body: &Body,
    snapshots: &'a IndexVec<BasicBlock, Option<Snapshot>>,
    bb: BasicBlock,
) -> &'a Snapshot {
    let dominator = body.dominators().immediate_dominator(bb).unwrap();
    snapshots[dominator].as_ref().unwrap()
}

pub(crate) mod errors {
    use flux_errors::ErrorGuaranteed;
    use flux_middle::{pretty, queries::QueryErr, rty::evars::UnsolvedEvar};
    use rustc_errors::IntoDiagnostic;
    use rustc_hir::def_id::DefId;
    use rustc_middle::mir::SourceInfo;
    use rustc_span::Span;

    pub struct CheckerError {
        kind: CheckerErrKind,
        span: Span,
    }

    #[derive(Debug)]
    pub enum CheckerErrKind {
        Inference,
        OpaqueStruct(DefId),
        Query(QueryErr),
        InvalidGenericArg,
    }

    impl CheckerError {
        pub fn opaque_struct(def_id: DefId, span: Span) -> Self {
            Self { kind: CheckerErrKind::OpaqueStruct(def_id), span }
        }
    }

    impl<'a> IntoDiagnostic<'a> for CheckerError {
        fn into_diagnostic(
            self,
            handler: &'a rustc_errors::Handler,
        ) -> rustc_errors::DiagnosticBuilder<'a, ErrorGuaranteed> {
            use crate::fluent_generated as fluent;
            let mut builder = match self.kind {
                CheckerErrKind::Inference => {
                    handler.struct_err_with_code(
                        fluent::refineck_param_inference_error,
                        flux_errors::diagnostic_id(),
                    )
                }
                CheckerErrKind::InvalidGenericArg => {
                    handler.struct_err_with_code(
                        fluent::refineck_invalid_generic_arg,
                        flux_errors::diagnostic_id(),
                    )
                }
                CheckerErrKind::OpaqueStruct(def_id) => {
                    let mut builder = handler.struct_err_with_code(
                        fluent::refineck_opaque_struct_error,
                        flux_errors::diagnostic_id(),
                    );
                    builder.set_arg("struct", pretty::def_id_to_string(def_id));
                    builder
                }
                CheckerErrKind::Query(err) => err.into_diagnostic(handler),
            };
            builder.set_span(self.span);

            builder
        }
    }

    impl From<QueryErr> for CheckerErrKind {
        fn from(err: QueryErr) -> Self {
            CheckerErrKind::Query(err)
        }
    }

    impl From<UnsolvedEvar> for CheckerErrKind {
        fn from(_: UnsolvedEvar) -> Self {
            CheckerErrKind::Inference
        }
    }

    pub trait ResultExt {
        type Ok;
        fn with_span(self, span: Span) -> Result<Self::Ok, CheckerError>;
        fn with_src_info(self, src_info: SourceInfo) -> Result<Self::Ok, CheckerError>;
    }

    impl<T, E> ResultExt for Result<T, E>
    where
        E: Into<CheckerErrKind>,
    {
        type Ok = T;

        fn with_span(self, span: Span) -> Result<T, CheckerError> {
            self.map_err(|kind| CheckerError { kind: kind.into(), span })
        }

        fn with_src_info(self, src_info: SourceInfo) -> Result<T, CheckerError> {
            self.map_err(|kind| CheckerError { kind: kind.into(), span: src_info.span })
        }
    }
}<|MERGE_RESOLUTION|>--- conflicted
+++ resolved
@@ -6,17 +6,10 @@
     global_env::GlobalEnv,
     intern::List,
     rty::{
-<<<<<<< HEAD
-        self, fold::TypeFoldable, AdtDef, BaseTy, BinOp, Binder, Bool, Const, Constraint,
-        EarlyBinder, Expr, Float, FnOutput, FnSig, FnTraitPredicate, GeneratorArgs,
-        GeneratorObligPredicate, GenericArg, Generics, HoleKind, Index, Int, IntTy, Mutability,
-        PolyFnSig, Region::ReStatic, Ty, TyKind, Uint, UintTy, VariantIdx,
-=======
-        self, fold::TypeFoldable, BaseTy, BinOp, Binder, Bool, Constraint, EarlyBinder, Expr,
-        Float, FnOutput, FnSig, FnTraitPredicate, GeneratorArgs, GeneratorObligPredicate,
+        self, fold::TypeFoldable, AdtDef, BaseTy, BinOp, Binder, Bool, Constraint, EarlyBinder,
+        Expr, Float, FnOutput, FnSig, FnTraitPredicate, GeneratorArgs, GeneratorObligPredicate,
         GenericArg, Generics, HoleKind, Index, Int, IntTy, Mutability, PolyFnSig, Region::ReStatic,
         Ty, TyKind, Uint, UintTy, VariantIdx,
->>>>>>> 867519a6
     },
     rustc::{
         self,
