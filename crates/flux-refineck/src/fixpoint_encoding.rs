--- conflicted
+++ resolved
@@ -948,20 +948,6 @@
     }
     sorts.push(rty::Sort::Bool);
     rty::PolyFuncSort::new(arity, rty::FuncSort { inputs_and_output: List::from_vec(sorts) })
-<<<<<<< HEAD
-}
-
-fn alias_pred_gen(
-    global_var_gen: &IndexGen<fixpoint::GlobalVar>,
-    alias_pred: &rty::AliasPred,
-    arity: usize,
-) -> ConstInfo {
-    let orig = format!("{alias_pred:?}");
-    let name = global_var_gen.fresh();
-    let fsort = alias_pred_sort(arity);
-    let sort = func_sort_to_fixpoint(&fsort);
-    let sort = fixpoint::Sort::Func(sort);
-    ConstInfo { name, orig, sort, val: None }
 }
 
 fn bin_op_to_fixpoint(op: &rty::BinOp) -> fixpoint::BinOp {
@@ -989,6 +975,4 @@
         rty::UnOp::Not => fixpoint::UnOp::Not,
         rty::UnOp::Neg => fixpoint::UnOp::Neg,
     }
-=======
->>>>>>> d9ecb6f2
 }