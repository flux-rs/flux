use std::iter;

use flux_common::{bug, tracked_span_bug};
use flux_middle::{
    fhir::ArrayLenKind,
    global_env::GlobalEnv,
    intern::List,
    rty::{
<<<<<<< HEAD
        self, evars::EVarSol, fold::TypeFoldable, subst::ConstGenericArgs, AliasTy, BaseTy, Binder,
        Constraint, CoroutineObligPredicate, ESpan, EVarGen, EarlyBinder, Expr, ExprKind, FnOutput,
        GenericArg, HoleKind, InferMode, Lambda, Mutability, Path, PolyFnSig, PolyVariant, PtrKind,
        Ref, Sort, Ty, TyKind, Var,
=======
        self, evars::EVarSol, fold::TypeFoldable, AliasTy, BaseTy, Binder, CoroutineObligPredicate,
        ESpan, EVarGen, EarlyBinder, Ensures, Expr, ExprKind, FnOutput, GenericArg, HoleKind,
        InferMode, Lambda, Mutability, PolyFnSig, PolyVariant, PtrKind, Ref, Sort, Ty, TyKind, Var,
>>>>>>> 73805c6c
    },
    rustc::mir::{BasicBlock, Place},
};
use itertools::{izip, Itertools};
use rustc_hir::def_id::DefId;
use rustc_infer::infer::{BoundRegionConversionTime, RegionVariableOrigin::BoundRegion};
use rustc_middle::ty::Variance;
use rustc_span::Span;

use crate::{
    checker::errors::CheckerErrKind,
    fixpoint_encoding::KVarEncoding,
    refine_tree::{RefineCtxt, Scope, Snapshot},
    type_env::TypeEnv,
};

type Result<T = ()> = std::result::Result<T, CheckerErrKind>;

pub struct ConstrGen<'a, 'genv, 'tcx> {
    pub genv: GlobalEnv<'genv, 'tcx>,
    region_infcx: &'a rustc_infer::infer::InferCtxt<'tcx>,
    def_id: DefId,
    refparams: &'a [Expr],
    kvar_gen: Box<dyn KVarGen + 'a>,
    span: Span,
}

pub(crate) struct Obligations {
    pub(crate) predicates: List<rty::Clause>,
    /// Snapshot of the refinement subtree where the obligations should be checked
    pub(crate) snapshot: Snapshot,
}

pub trait KVarGen {
    fn fresh(&mut self, binders: &[List<Sort>], kind: KVarEncoding) -> Expr;
}

pub(crate) struct InferCtxt<'a, 'genv, 'tcx> {
    genv: GlobalEnv<'genv, 'tcx>,
    region_infcx: &'a rustc_infer::infer::InferCtxt<'tcx>,
    def_id: DefId,
    refparams: &'a [Expr],
    kvar_gen: &'a mut (dyn KVarGen + 'a),
    evar_gen: EVarGen<Scope>,
    tag: Tag,
    obligs: Vec<rty::Clause>,
}

#[derive(PartialEq, Eq, Clone, Copy, Hash)]
pub struct Tag {
    pub reason: ConstrReason,
    pub src_span: Span,
    pub dst_span: Option<ESpan>,
}

impl Tag {
    pub fn new(reason: ConstrReason, span: Span) -> Self {
        Self { reason, src_span: span, dst_span: None }
    }

    pub fn with_dst(self, dst_span: Option<ESpan>) -> Self {
        Self { dst_span, ..self }
    }
}

#[derive(PartialEq, Eq, Clone, Copy, Hash, Debug)]
pub enum ConstrReason {
    Call,
    Assign,
    Ret,
    Fold,
    Assert(&'static str),
    Div,
    Rem,
    Goto(BasicBlock),
    Overflow,
    Other,
}

impl<'a, 'genv, 'tcx> ConstrGen<'a, 'genv, 'tcx> {
    pub fn new<G>(
        genv: GlobalEnv<'genv, 'tcx>,
        region_infcx: &'a rustc_infer::infer::InferCtxt<'tcx>,
        def_id: DefId,
        refparams: &'a [Expr],
        kvar_gen: G,
        span: Span,
    ) -> Self
    where
        G: KVarGen + 'a,
    {
        ConstrGen { genv, region_infcx, def_id, refparams, kvar_gen: Box::new(kvar_gen), span }
    }

    pub(crate) fn check_pred(
        &self,
        rcx: &mut RefineCtxt,
        pred: impl Into<Expr>,
        reason: ConstrReason,
    ) {
        rcx.check_pred(pred, Tag::new(reason, self.span));
    }

    pub(crate) fn subtyping(
        &mut self,
        rcx: &mut RefineCtxt,
        ty1: &Ty,
        ty2: &Ty,
        reason: ConstrReason,
    ) {
        let mut infcx = self.infcx(rcx, reason);
        let _ = infcx.subtyping(rcx, ty1, ty2);
        rcx.replace_evars(&infcx.solve().unwrap());
    }

    pub(crate) fn pack_closure_operands(&mut self, env: &mut TypeEnv, operands: &[Ty]) -> List<Ty> {
        operands
            .iter()
            .map(|ty| {
                match ty.kind() {
                    TyKind::Ptr(PtrKind::Mut(region), path) => {
                        let ty = env.get(path);
                        rty::Ty::mk_ref(*region, ty, Mutability::Mut)
                    }
                    _ => ty.clone(),
                }
            })
            .collect()
    }

    fn call_const_generic_args(
        tcx: &rustc_middle::ty::TyCtxt,
        env: &TypeEnv,
        generic_args: &[GenericArg],
    ) -> ConstGenericArgs {
        let mut const_generic_args = ConstGenericArgs::empty();
        for (i, arg) in generic_args.iter().enumerate() {
            if let GenericArg::Const(c) = arg {
                let expr = match c.kind {
                    flux_middle::rustc::ty::ConstKind::Param(p) => {
                        Some(env.const_generic_args().lookup(p.index))
                    }
                    flux_middle::rustc::ty::ConstKind::Value(value) => {
                        match value.try_to_target_usize(*tcx) {
                            Ok(value) => {
                                let value = value as u128;
                                Some(Expr::constant(rty::Constant::from(value)))
                            }
                            _ => None,
                        }
                    }
                };
                if let Some(expr) = expr {
                    const_generic_args.insert(i as u32, expr);
                }
            }
        }
        const_generic_args
    }

    #[allow(clippy::too_many_arguments)]
    pub(crate) fn check_fn_call(
        &mut self,
        rcx: &mut RefineCtxt,
        env: &mut TypeEnv,
        callee_def_id: Option<DefId>,
        fn_sig: EarlyBinder<PolyFnSig>,
        generic_args: &[GenericArg],
        actuals: &[Ty],
    ) -> Result<(Binder<FnOutput>, Obligations)> {
        let genv = self.genv;
        let span = self.span;

        let tcx = self.genv.tcx();
        let mut infcx = self.infcx(rcx, ConstrReason::Call);
        let snapshot = rcx.snapshot();

        // Replace holes in generic arguments with fresh inference variables
        let generic_args = infcx.instantiate_generic_args(generic_args);

        // Generate fresh inference variables for refinement arguments
        let refine_args = infcx.instantiate_refine_args(genv, callee_def_id)?;

        let const_generic_args = Self::call_const_generic_args(&tcx, env, &generic_args);

        // Instantiate function signature and normalize it
<<<<<<< HEAD
        let inst_fn_sig = fn_sig
            .instantiate(&generic_args, &refine_args, &const_generic_args)
=======
        let fn_sig = fn_sig
            .instantiate(&generic_args, &refine_args)
>>>>>>> 73805c6c
            .replace_bound_vars(
                |br| {
                    let re = infcx.region_infcx.next_region_var(BoundRegion(
                        span,
                        br.kind,
                        BoundRegionConversionTime::FnCall,
                    ));
                    rty::ReVar(re.as_var())
                },
                |sort, mode| infcx.fresh_infer_var(sort, mode),
            )
            .normalize_projections(genv, infcx.region_infcx, infcx.def_id, infcx.refparams)?;

        let obligs = if let Some(did) = callee_def_id {
            mk_obligations(genv, did, &generic_args, &refine_args)?
        } else {
            List::empty()
        };

        // Check requires predicates
        for requires in fn_sig.requires() {
            infcx.check_pred(rcx, requires);
        }

        // Check arguments
        for (actual, formal) in iter::zip(actuals, fn_sig.inputs()) {
            let (formal, pred) = formal.unconstr();
            infcx.check_pred(rcx, &pred);
            // TODO(pack-closure): Generalize/refactor to reuse for mutable closures
            match (actual.kind(), formal.kind()) {
                (TyKind::Ptr(PtrKind::Mut(_), path1), TyKind::StrgRef(_, path2, ty2)) => {
                    let ty1 = env.get(path1);
                    infcx.unify_exprs(&path1.to_expr(), &path2.to_expr());
                    infcx.subtyping(rcx, &ty1, ty2)?;
                }
                (TyKind::Ptr(PtrKind::Mut(_), path), Ref!(_, bound, Mutability::Mut)) => {
                    let ty = env.block_with(genv, path, bound.clone())?;
                    infcx.subtyping(rcx, &ty, bound)?;
                }
                _ => infcx.subtyping(rcx, actual, &formal)?,
            }
        }

        // check (non-closure) obligations -- the closure ones are handled in `checker` since
        // as we have to recursively walk over their def_id bodies.
        for pred in &obligs {
            if let rty::ClauseKind::Projection(projection_pred) = pred.kind() {
                let impl_elem = Ty::projection(projection_pred.projection_ty)
                    .normalize_projections(
                        infcx.genv,
                        infcx.region_infcx,
                        infcx.def_id,
                        infcx.refparams,
                    )?;
                let term = projection_pred.term.normalize_projections(
                    infcx.genv,
                    infcx.region_infcx,
                    infcx.def_id,
                    infcx.refparams,
                )?;

                // TODO: does this really need to be invariant? https://github.com/flux-rs/flux/pull/478#issuecomment-1654035374
                infcx.subtyping(rcx, &impl_elem, &term)?;
                infcx.subtyping(rcx, &term, &impl_elem)?;
            }
        }
        // Replace evars
        let evars_sol = infcx.solve()?;
        env.replace_evars(&evars_sol);
        rcx.replace_evars(&evars_sol);
        let output = fn_sig.output().replace_evars(&evars_sol);

        Ok((output, Obligations::new(obligs, snapshot)))
    }

    pub(crate) fn check_ret(
        &mut self,
        rcx: &mut RefineCtxt,
        env: &mut TypeEnv,
        output: &Binder<FnOutput>,
    ) -> Result<Obligations> {
        let ret_place_ty = env.lookup_place(self.genv, rcx, Place::RETURN)?;

        let mut infcx = self.infcx(rcx, ConstrReason::Ret);

        let output =
            output.replace_bound_refts_with(|sort, mode, _| infcx.fresh_infer_var(sort, mode));

        infcx.subtyping(rcx, &ret_place_ty, &output.ret)?;
        for constraint in &output.ensures {
            infcx.check_ensures(rcx, env, constraint)?;
        }

        let obligs = infcx.obligations();

        let evars_sol = infcx.solve()?;
        rcx.replace_evars(&evars_sol);

        Ok(Obligations::new(obligs.into(), rcx.snapshot()))
    }

    pub(crate) fn check_constructor(
        &mut self,
        rcx: &mut RefineCtxt,
        variant: EarlyBinder<PolyVariant>,
        generic_args: &[GenericArg],
        fields: &[Ty],
    ) -> Result<Ty> {
        // rn we are only calling `check_constructor` when folding so we mark this as a folding error.
        let mut infcx = self.infcx(rcx, ConstrReason::Fold);

        // Replace holes in generic arguments with fresh inference variables
        let generic_args = infcx.instantiate_generic_args(generic_args);

        let variant = variant
            .instantiate(&generic_args, &[], &ConstGenericArgs::empty())
            .replace_bound_refts_with(|sort, mode, _| infcx.fresh_infer_var(sort, mode));

        // Check arguments
        for (actual, formal) in iter::zip(fields, variant.fields()) {
            infcx.subtyping(rcx, actual, formal)?;
        }

        // Replace evars
        let evars_sol = infcx.solve()?;
        rcx.replace_evars(&evars_sol);

        Ok(variant.ret().replace_evars(&evars_sol))
    }

    pub(crate) fn check_mk_array(
        &mut self,
        rcx: &mut RefineCtxt,
        env: &mut TypeEnv,
        args: &[Ty],
        arr_ty: Ty,
    ) -> Result<Ty> {
        let mut infcx = self.infcx(rcx, ConstrReason::Other);

        let arr_ty =
            arr_ty.replace_holes(|binders, kind| infcx.fresh_infer_var_for_hole(binders, kind));

        let (arr_ty, pred) = arr_ty.unconstr();
        infcx.check_pred(rcx, &pred);

        for ty in args {
            // TODO(nilehmann) We should share this logic with `check_fn_call`
            match (ty.kind(), arr_ty.kind()) {
                (TyKind::Ptr(PtrKind::Mut(_), path), Ref!(_, bound, Mutability::Mut)) => {
                    let ty = env.block_with(infcx.genv, path, bound.clone())?;
                    infcx.subtyping(rcx, &ty, bound)?;
                }
                _ => infcx.subtyping(rcx, ty, &arr_ty)?,
            }
        }
        rcx.replace_evars(&infcx.solve()?);

        let len = ArrayLenKind::Lit(args.len());
        Ok(Ty::array(arr_ty, rty::Const::from_array_len(self.genv.tcx(), len)))
    }

    pub(crate) fn infcx(
        &mut self,
        rcx: &RefineCtxt,
        reason: ConstrReason,
    ) -> InferCtxt<'_, 'genv, 'tcx> {
        InferCtxt::new(
            self.genv,
            self.region_infcx,
            self.def_id,
            self.refparams,
            rcx,
            &mut *self.kvar_gen,
            Tag::new(reason, self.span),
        )
    }
}

impl<'a, 'genv, 'tcx> InferCtxt<'a, 'genv, 'tcx> {
    fn new(
        genv: GlobalEnv<'genv, 'tcx>,
        region_infcx: &'a rustc_infer::infer::InferCtxt<'tcx>,
        def_id: DefId,
        refparams: &'a [Expr],
        rcx: &RefineCtxt,
        kvar_gen: &'a mut (dyn KVarGen + 'a),
        tag: Tag,
    ) -> Self {
        let mut evar_gen = EVarGen::default();
        evar_gen.enter_context(rcx.scope());
        Self { genv, region_infcx, def_id, refparams, kvar_gen, evar_gen, tag, obligs: Vec::new() }
    }

    fn obligations(&self) -> Vec<rty::Clause> {
        self.obligs.clone()
    }

    fn insert_obligations(&mut self, obligs: Vec<rty::Clause>) {
        self.obligs.extend(obligs);
    }

    fn push_scope(&mut self, rcx: &RefineCtxt) {
        self.evar_gen.enter_context(rcx.scope());
    }

    fn pop_scope(&mut self) {
        self.evar_gen.exit_context();
    }

    fn instantiate_refine_args(
        &mut self,
        genv: GlobalEnv,
        callee_def_id: Option<DefId>,
    ) -> Result<Vec<Expr>> {
        if let Some(callee_id) = callee_def_id {
            Ok(genv
                .refinement_generics_of(callee_id)?
                .collect_all_params(genv, |param| self.fresh_infer_var(&param.sort, param.mode))?)
        } else {
            Ok(vec![])
        }
    }

    fn instantiate_generic_args(&mut self, args: &[GenericArg]) -> Vec<GenericArg> {
        args.iter()
            .map(|a| a.replace_holes(|binders, kind| self.fresh_infer_var_for_hole(binders, kind)))
            .collect_vec()
    }

    pub(crate) fn fresh_infer_var(&mut self, sort: &Sort, mode: InferMode) -> Expr {
        match mode {
            InferMode::KVar => {
                let fsort = sort.expect_func().expect_mono();
                let inputs = List::from_slice(fsort.inputs());
                let kvar = self.fresh_kvar(&[inputs.clone()], KVarEncoding::Single);
                Expr::abs(Lambda::with_sorts(kvar, &inputs, fsort.output().clone()))
            }
            InferMode::EVar => self.fresh_evars(sort),
        }
    }

    fn fresh_infer_var_for_hole(&mut self, binders: &[List<Sort>], kind: HoleKind) -> Expr {
        match kind {
            HoleKind::Pred => self.fresh_kvar(binders, KVarEncoding::Conj),
            HoleKind::Expr(sort) => {
                assert!(binders.is_empty(), "TODO: implement evars under binders");
                self.fresh_evars(&sort)
            }
        }
    }

    pub(crate) fn fresh_kvar(&mut self, sorts: &[List<Sort>], encoding: KVarEncoding) -> Expr {
        self.kvar_gen.fresh(sorts, encoding)
    }

    fn fresh_evars(&mut self, sort: &Sort) -> Expr {
        Expr::fold_sort(sort, |_| Expr::evar(self.evar_gen.fresh_in_current()))
    }

    pub(crate) fn check_pred(&self, rcx: &mut RefineCtxt, pred: impl Into<Expr>) {
        rcx.check_pred(pred, self.tag);
    }

    fn check_ensures(
        &mut self,
        rcx: &mut RefineCtxt,
        env: &mut TypeEnv,
        ensures: &Ensures,
    ) -> Result {
        let rcx = &mut rcx.branch();
        match ensures {
            Ensures::Type(path, ty) => {
                let actual_ty = env.get(path);
                self.subtyping(rcx, &actual_ty, ty)
            }
            Ensures::Pred(e) => {
                rcx.check_pred(e, self.tag);
                Ok(())
            }
        }
    }

    pub(crate) fn subtyping(&mut self, rcx: &mut RefineCtxt, ty1: &Ty, ty2: &Ty) -> Result {
        let rcx = &mut rcx.branch();

        // We *fully* unpack the rhs before continuing to be able to prove goals like this
        // ∃a. (i32[a], ∃b. {i32[b] | a > b})} <: ∃a,b. ({i32[a] | b < a}, i32[b])
        // See S4.5 in https://arxiv.org/pdf/2209.13000v1.pdf
        let ty1 = rcx.unpack(ty1);

        match (ty1.kind(), ty2.kind()) {
            (TyKind::Exists(..), _) => {
                bug!("existentials should be removed by the unpack");
            }
            (TyKind::Constr(..), _) => {
                bug!("constraint types should removed by the unpack");
            }
            (_, TyKind::Exists(ty2)) => {
                self.push_scope(rcx);
                let ty2 =
                    ty2.replace_bound_refts_with(|sort, mode, _| self.fresh_infer_var(sort, mode));
                self.subtyping(rcx, &ty1, &ty2)?;
                self.pop_scope();
                Ok(())
            }
            (TyKind::Indexed(bty1, idx1), TyKind::Indexed(bty2, idx2)) => {
                self.bty_subtyping(rcx, bty1, bty2)?;
                self.idx_eq(rcx, idx1, idx2);
                Ok(())
            }
            (TyKind::Ptr(pk1, path1), TyKind::Ptr(pk2, path2)) => {
                debug_assert_eq!(pk1, pk2);
                debug_assert_eq!(path1, path2);
                Ok(())
            }
            (TyKind::Param(param_ty1), TyKind::Param(param_ty2)) => {
                debug_assert_eq!(param_ty1, param_ty2);
                Ok(())
            }
            (_, TyKind::Uninit) => {
                // FIXME: we should rethink in which situation this is sound.
                Ok(())
            }
            (_, TyKind::Constr(p2, ty2)) => {
                rcx.check_pred(p2.clone(), self.tag);
                self.subtyping(rcx, &ty1, ty2)
            }
            (TyKind::Downcast(.., fields1), TyKind::Downcast(.., fields2)) => {
                debug_assert_eq!(fields1.len(), fields2.len());
                for (field1, field2) in iter::zip(fields1, fields2) {
                    self.subtyping(rcx, field1, field2)?;
                }
                Ok(())
            }
            (_, TyKind::Alias(rty::AliasKind::Opaque, alias_ty)) => {
                if let TyKind::Alias(rty::AliasKind::Opaque, alias_ty1) = ty1.kind() {
                    debug_assert_eq!(alias_ty1.refine_args.len(), alias_ty.refine_args.len());
                    iter::zip(alias_ty1.refine_args.iter(), alias_ty.refine_args.iter())
                        .for_each(|(e1, e2)| self.unify_exprs(e1, e2));
                }

                self.opaque_subtyping(rcx, &ty1, alias_ty)
            }
            (
                TyKind::Alias(rty::AliasKind::Projection, alias_ty1),
                TyKind::Alias(rty::AliasKind::Projection, alias_ty2),
            ) => {
                debug_assert_eq!(alias_ty1, alias_ty2);
                Ok(())
            }
            _ => tracked_span_bug!("`{ty1:?}` <: `{ty2:?}`"),
        }
    }

    fn bty_subtyping(&mut self, rcx: &mut RefineCtxt, bty1: &BaseTy, bty2: &BaseTy) -> Result {
        match (bty1, bty2) {
            (BaseTy::Int(int_ty1), BaseTy::Int(int_ty2)) => {
                debug_assert_eq!(int_ty1, int_ty2);
                Ok(())
            }
            (BaseTy::Uint(uint_ty1), BaseTy::Uint(uint_ty2)) => {
                debug_assert_eq!(uint_ty1, uint_ty2);
                Ok(())
            }
            (BaseTy::Adt(adt1, args1), BaseTy::Adt(adt2, args2)) => {
                debug_assert_eq!(adt1.did(), adt2.did());
                debug_assert_eq!(args1.len(), args2.len());
                let variances = self.genv.variances_of(adt1.did());
                for (variance, ty1, ty2) in izip!(variances, args1.iter(), args2.iter()) {
                    self.generic_arg_subtyping(rcx, *variance, ty1, ty2)?;
                }
                Ok(())
            }
            (BaseTy::Float(float_ty1), BaseTy::Float(float_ty2)) => {
                debug_assert_eq!(float_ty1, float_ty2);
                Ok(())
            }

            (BaseTy::Slice(ty1), BaseTy::Slice(ty2)) => self.subtyping(rcx, ty1, ty2),
            (BaseTy::Ref(_, ty1, Mutability::Mut), BaseTy::Ref(_, ty2, Mutability::Mut)) => {
                self.subtyping(rcx, ty1, ty2)?;
                self.subtyping(rcx, ty2, ty1)
            }
            (BaseTy::Ref(_, ty1, Mutability::Not), BaseTy::Ref(_, ty2, Mutability::Not)) => {
                self.subtyping(rcx, ty1, ty2)
            }
            (BaseTy::Tuple(tys1), BaseTy::Tuple(tys2)) => {
                debug_assert_eq!(tys1.len(), tys2.len());
                for (ty1, ty2) in iter::zip(tys1, tys2) {
                    self.subtyping(rcx, ty1, ty2)?;
                }
                Ok(())
            }
            (BaseTy::Array(ty1, len1), BaseTy::Array(ty2, len2)) => {
                debug_assert_eq!(len1, len2);
                self.subtyping(rcx, ty1, ty2)
            }
            (BaseTy::Param(param1), BaseTy::Param(param2)) => {
                debug_assert_eq!(param1, param2);
                Ok(())
            }
            (BaseTy::Bool, BaseTy::Bool)
            | (BaseTy::Str, BaseTy::Str)
            | (BaseTy::Char, BaseTy::Char)
            | (BaseTy::RawPtr(_, _), BaseTy::RawPtr(_, _)) => Ok(()),
            (BaseTy::Closure(did1, tys1), BaseTy::Closure(did2, tys2)) if did1 == did2 => {
                debug_assert_eq!(tys1.len(), tys2.len());
                for (ty1, ty2) in iter::zip(tys1, tys2) {
                    self.subtyping(rcx, ty1, ty2)?;
                }
                Ok(())
            }
            _ => {
                panic!("unexpected base types: `{:?}` and `{:?}`", bty1, bty2,);
            }
        }
    }

    fn project_bty(&mut self, self_ty: &Ty, def_id: DefId) -> Result<Ty> {
        let args = List::singleton(GenericArg::Ty(self_ty.clone()));
        let alias_ty = rty::AliasTy::new(def_id, args, List::empty());
        Ok(Ty::projection(alias_ty).normalize_projections(
            self.genv,
            self.region_infcx,
            self.def_id,
            self.refparams,
        )?)
    }

    fn opaque_subtyping(&mut self, rcx: &mut RefineCtxt, ty: &Ty, alias_ty: &AliasTy) -> Result {
        if let Some(BaseTy::Coroutine(def_id, resume_ty, upvar_tys)) =
            ty.as_bty_skipping_existentials()
        {
            let obligs = mk_generator_obligations(
                self.genv,
                def_id,
                resume_ty,
                upvar_tys,
                &alias_ty.def_id,
            )?;
            self.insert_obligations(obligs);
        } else {
            let bounds = self
                .genv
                .item_bounds(alias_ty.def_id)?
                .instantiate_identity(self.refparams, &ConstGenericArgs::empty());
            for clause in &bounds {
                if let rty::ClauseKind::Projection(pred) = clause.kind() {
                    let ty1 = self.project_bty(ty, pred.projection_ty.def_id)?;
                    let ty2 = pred.term;
                    self.subtyping(rcx, &ty1, &ty2)?;
                }
            }
        }
        Ok(())
    }

    fn generic_arg_subtyping(
        &mut self,
        rcx: &mut RefineCtxt,
        variance: Variance,
        arg1: &GenericArg,
        arg2: &GenericArg,
    ) -> Result {
        let (ty1, ty2) = match (arg1, arg2) {
            (GenericArg::Ty(ty1), GenericArg::Ty(ty2)) => (ty1.clone(), ty2.clone()),
            (GenericArg::Base(ctor1), GenericArg::Base(ctor2)) => {
                debug_assert_eq!(ctor1.sort(), ctor2.sort());
                (ctor1.to_ty(), ctor2.to_ty())
            }
            (GenericArg::Lifetime(_), GenericArg::Lifetime(_)) => return Ok(()),
            _ => tracked_span_bug!("incompatible generic args: `{arg1:?}` `{arg2:?}"),
        };
        match variance {
            Variance::Covariant => self.subtyping(rcx, &ty1, &ty2),
            Variance::Invariant => {
                self.subtyping(rcx, &ty1, &ty2)?;
                self.subtyping(rcx, &ty2, &ty1)
            }
            Variance::Contravariant => self.subtyping(rcx, &ty2, &ty1),
            Variance::Bivariant => Ok(()),
        }
    }

    fn idx_eq(&mut self, rcx: &mut RefineCtxt, e1: &Expr, e2: &Expr) {
        if e1 == e2 {
            return;
        }

        match (e1.kind(), e2.kind()) {
            (ExprKind::Aggregate(kind1, flds1), ExprKind::Aggregate(kind2, flds2)) => {
                debug_assert_eq!(kind1, kind2);
                for (e1, e2) in iter::zip(flds1, flds2) {
                    self.idx_eq(rcx, e1, e2);
                }
            }
            (_, ExprKind::Aggregate(kind2, flds2)) => {
                for (f, e2) in flds2.iter().enumerate() {
                    let e1 = e1.proj_and_reduce(kind2.to_proj(f as u32));
                    self.idx_eq(rcx, &e1, e2);
                }
            }
            (ExprKind::Aggregate(kind1, flds1), _) => {
                self.unify_exprs(e1, e2);
                for (f, e1) in flds1.iter().enumerate() {
                    let e2 = e2.proj_and_reduce(kind1.to_proj(f as u32));
                    self.idx_eq(rcx, e1, &e2);
                }
            }
            (ExprKind::Abs(p1), ExprKind::Abs(p2)) => {
                self.abs_eq(rcx, p1, p2);
            }
            (_, ExprKind::Abs(p)) => {
                self.abs_eq(rcx, &e1.eta_expand_abs(&p.inputs(), p.output()), p);
            }
            (ExprKind::Abs(p), _) => {
                self.unify_exprs(e1, e2);
                self.abs_eq(rcx, p, &e2.eta_expand_abs(&p.inputs(), p.output()));
            }
            (ExprKind::KVar(_), _) | (_, ExprKind::KVar(_)) => {
                rcx.check_impl(e1, e2, self.tag);
                rcx.check_impl(e2, e1, self.tag);
            }
            _ => {
                self.unify_exprs(e1, e2);
                let span = e2.span();
                rcx.check_pred(&Expr::eq_at(e1, e2, span), self.tag);
            }
        }
    }

    fn abs_eq(&mut self, rcx: &mut RefineCtxt, f1: &Lambda, f2: &Lambda) {
        debug_assert_eq!(f1.inputs(), f2.inputs());
        let vars = f1.inputs().iter().map(|s| rcx.define_vars(s)).collect_vec();
        let e1 = f1.apply(&vars);
        let e2 = f2.apply(&vars);
        self.idx_eq(rcx, &e1, &e2);
    }

    fn unify_exprs(&mut self, e1: &Expr, e2: &Expr) {
        if let ExprKind::Var(Var::EVar(evar)) = e2.kind()
            && let scope = &self.evar_gen.data(evar.cx())
            && !scope.has_free_vars(e1)
        {
            self.evar_gen.unify(*evar, e1, false);
        }
    }

    pub(crate) fn solve(mut self) -> Result<EVarSol> {
        self.evar_gen.exit_context();
        Ok(self.evar_gen.try_solve_pending()?)
    }
}

impl Obligations {
    fn new(predicates: List<rty::Clause>, snapshot: Snapshot) -> Self {
        Self { predicates, snapshot }
    }
}

fn mk_generator_obligations(
    genv: GlobalEnv,
    generator_did: &DefId,
    resume_ty: &Ty,
    upvar_tys: &List<Ty>,
    opaque_def_id: &DefId,
) -> Result<Vec<rty::Clause>> {
    let bounds = genv.item_bounds(*opaque_def_id)?.skip_binder();
    for bound in &bounds {
        if let rty::ClauseKind::Projection(proj) = bound.kind() {
            let output = proj.term;
            let pred = CoroutineObligPredicate {
                def_id: *generator_did,
                resume_ty: resume_ty.clone(),
                upvar_tys: upvar_tys.clone(),
                output,
            };
            let clause = rty::Clause::new(vec![], rty::ClauseKind::CoroutineOblig(pred));
            return Ok(vec![clause]);
        }
    }
    bug!("no projection predicate")
}

fn mk_obligations(
    genv: GlobalEnv,
    did: DefId,
    args: &[GenericArg],
    refine_args: &[Expr],
) -> Result<List<rty::Clause>> {
    Ok(genv.predicates_of(did)?.predicates().instantiate(
        args,
        refine_args,
        &ConstGenericArgs::empty(),
    ))
}

impl<F> KVarGen for F
where
    F: FnMut(&[List<Sort>], KVarEncoding) -> Expr,
{
    fn fresh(&mut self, binders: &[List<Sort>], kind: KVarEncoding) -> Expr {
        (self)(binders, kind)
    }
}

mod pretty {
    use std::fmt;

    use flux_middle::pretty::*;

    use super::*;

    impl Pretty for Tag {
        fn fmt(&self, cx: &PrettyCx, f: &mut fmt::Formatter<'_>) -> fmt::Result {
            define_scoped!(cx, f);
            w!("{:?} at {:?}", ^self.reason, self.src_span)
        }
    }

    impl_debug_with_default_cx!(Tag);
}<|MERGE_RESOLUTION|>--- conflicted
+++ resolved
@@ -6,16 +6,10 @@
     global_env::GlobalEnv,
     intern::List,
     rty::{
-<<<<<<< HEAD
         self, evars::EVarSol, fold::TypeFoldable, subst::ConstGenericArgs, AliasTy, BaseTy, Binder,
-        Constraint, CoroutineObligPredicate, ESpan, EVarGen, EarlyBinder, Expr, ExprKind, FnOutput,
-        GenericArg, HoleKind, InferMode, Lambda, Mutability, Path, PolyFnSig, PolyVariant, PtrKind,
-        Ref, Sort, Ty, TyKind, Var,
-=======
-        self, evars::EVarSol, fold::TypeFoldable, AliasTy, BaseTy, Binder, CoroutineObligPredicate,
-        ESpan, EVarGen, EarlyBinder, Ensures, Expr, ExprKind, FnOutput, GenericArg, HoleKind,
-        InferMode, Lambda, Mutability, PolyFnSig, PolyVariant, PtrKind, Ref, Sort, Ty, TyKind, Var,
->>>>>>> 73805c6c
+        Constraint, CoroutineObligPredicate, ESpan, EVarGen, EarlyBinder, Ensures, Expr, ExprKind,
+        FnOutput, GenericArg, HoleKind, InferMode, Lambda, Mutability, Path, PolyFnSig,
+        PolyVariant, PtrKind, Ref, Sort, Ty, TyKind, Var,
     },
     rustc::mir::{BasicBlock, Place},
 };
@@ -202,13 +196,8 @@
         let const_generic_args = Self::call_const_generic_args(&tcx, env, &generic_args);
 
         // Instantiate function signature and normalize it
-<<<<<<< HEAD
-        let inst_fn_sig = fn_sig
+        let fn_sig = fn_sig
             .instantiate(&generic_args, &refine_args, &const_generic_args)
-=======
-        let fn_sig = fn_sig
-            .instantiate(&generic_args, &refine_args)
->>>>>>> 73805c6c
             .replace_bound_vars(
                 |br| {
                     let re = infcx.region_infcx.next_region_var(BoundRegion(
