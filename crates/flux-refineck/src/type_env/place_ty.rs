--- conflicted
+++ resolved
@@ -295,10 +295,6 @@
         self.map.insert(loc, Binding { kind, ty });
     }
 
-    pub(crate) fn insert_local(&mut self, loc: Loc, kind: LocKind, ty: Ty) {
-        self.map.insert(loc, Binding { kind, ty });
-    }
-
     pub(crate) fn remove_local(&mut self, loc: &Loc) {
         self.map.remove(loc);
     }
@@ -527,22 +523,11 @@
         self.insertions.push((loc, Binding { kind, ty }));
     }
 
-    fn unfold_as_kind(&mut self, deref_ty: &Ty, kind: LocKind) -> Loc {
+    fn unfold_box(&mut self, deref_ty: &Ty, alloc: &Ty) -> Loc {
         let loc = Loc::from(self.infcx.define_var(&Sort::Loc));
-<<<<<<< HEAD
-        let mut place = self.cursor.to_place();
-        place.projection.push(PlaceElem::Deref);
-        self.insertions
-            .push((loc, place, Binding { kind, ty: deref_ty.clone() }));
-=======
         self.insertions
             .push((loc, Binding { kind: LocKind::Box(alloc.clone()), ty: deref_ty.clone() }));
->>>>>>> ce7eb90a
         loc
-    }
-
-    fn unfold_box(&mut self, deref_ty: &Ty, alloc: &Ty) -> Loc {
-        self.unfold_as_kind(deref_ty, LocKind::Box(alloc.clone()))
     }
 
     fn field(&mut self, ty: &Ty, f: FieldIdx) -> CheckerResult<Ty> {
