use flux_common::{bug, cache::QueryCache, dbg, iter::IterExt, result::ResultExt};
use flux_config as config;
use flux_errors::FluxSession;
use flux_infer::fixpoint_encoding::FixQueryCache;
use flux_metadata::CStore;
use flux_middle::{
    Specs, fhir,
    global_env::GlobalEnv,
    queries::{Providers, QueryResult},
    timings,
};
use flux_refineck as refineck;
use itertools::Itertools;
use rustc_borrowck::consumers::ConsumerOptions;
use rustc_driver::{Callbacks, Compilation};
use rustc_errors::ErrorGuaranteed;
use rustc_hir::{
    def::DefKind,
    def_id::{DefId, LocalDefId},
};
use rustc_interface::interface::Compiler;
use rustc_middle::{query, ty::TyCtxt};
use rustc_session::config::OutputType;
use rustc_span::FileName;

use crate::{DEFAULT_LOCALE_RESOURCES, collector::SpecCollector};

#[derive(Default)]
pub struct FluxCallbacks;

impl Callbacks for FluxCallbacks {
    fn config(&mut self, config: &mut rustc_interface::interface::Config) {
        assert!(config.override_queries.is_none());

        config.override_queries = Some(|_, local| {
            local.mir_borrowck = mir_borrowck;
        });
    }

    fn after_analysis(&mut self, compiler: &Compiler, tcx: TyCtxt<'_>) -> Compilation {
<<<<<<< HEAD
        // timings::enter(tcx, || self.verify(compiler, tcx));
=======
>>>>>>> 61d9e595
        self.verify(compiler, tcx);
        if config::full_compilation() { Compilation::Continue } else { Compilation::Stop }
    }
}

impl FluxCallbacks {
    fn verify(&self, compiler: &Compiler, tcx: TyCtxt<'_>) {
        if compiler.sess.dcx().has_errors().is_some() {
            return;
        }

        let sess = FluxSession::new(
            &tcx.sess.opts,
            tcx.sess.psess.clone_source_map(),
            rustc_errors::fallback_fluent_bundle(DEFAULT_LOCALE_RESOURCES.to_vec(), false),
        );

        let mut providers = Providers::default();
        flux_desugar::provide(&mut providers);
        flux_fhir_analysis::provide(&mut providers);
        providers.collect_specs = collect_specs;

        let cstore = CStore::load(tcx, &sess);
        let arena = fhir::Arena::new();
        GlobalEnv::enter(tcx, &sess, Box::new(cstore), &arena, providers, |genv| {
            let result = timings::enter(tcx, || check_crate(genv));
            if result.is_ok() {
                encode_and_save_metadata(genv);
            }
        });
        sess.finish_diagnostics();
    }
}

fn check_crate(genv: GlobalEnv) -> Result<(), ErrorGuaranteed> {
    tracing::info_span!("check_crate").in_scope(move || {
        tracing::info!("Callbacks::check_wf");

        flux_fhir_analysis::check_crate_wf(genv)?;

        let mut ck = CrateChecker::new(genv);

        let crate_items = genv.tcx().hir_crate_items(());

        let dups = crate_items.definitions().duplicates().collect_vec();
        if !dups.is_empty() {
            bug!("TODO: {dups:#?}");
        }
        let result = crate_items
            .definitions()
            .try_for_each_exhaust(|def_id| ck.check_def_catching_bugs(def_id));

        ck.cache.save().unwrap_or(());

        tracing::info!("Callbacks::check_crate");

        result
    })
}

fn collect_specs(genv: GlobalEnv) -> Specs {
    match SpecCollector::collect(genv.tcx(), genv.sess()) {
        Ok(specs) => specs,
        Err(err) => {
            genv.sess().abort(err);
        }
    }
}

fn encode_and_save_metadata(genv: GlobalEnv) {
    // We only save metadata when `--emit=metadata` is passed as an argument. In this case, we save
    // the `.fluxmeta` file alongside the `.rmeta` file. This setup works for `cargo flux`, which
    // wraps `cargo check` and always passes `--emit=metadata`. Tests also explicitly pass this flag.
    let tcx = genv.tcx();
    if tcx
        .output_filenames(())
        .outputs
        .contains_key(&OutputType::Metadata)
    {
        let path = flux_metadata::filename_for_metadata(tcx);
        flux_metadata::encode_metadata(genv, path.as_path());
    }
}

struct CrateChecker<'genv, 'tcx> {
    genv: GlobalEnv<'genv, 'tcx>,
    cache: FixQueryCache,
}

impl<'genv, 'tcx> CrateChecker<'genv, 'tcx> {
    fn new(genv: GlobalEnv<'genv, 'tcx>) -> Self {
        CrateChecker { genv, cache: QueryCache::load() }
    }

    fn matches_check_def(&self, def_id: DefId) -> bool {
        let def_path = self.genv.tcx().def_path_str(def_id);
        def_path.contains(config::check_def())
    }

    fn matches_check_file(&self, def_id: LocalDefId) -> bool {
        let tcx = self.genv.tcx();
        let span = tcx.def_span(def_id);
        let sm = tcx.sess.source_map();
        let current_dir = tcx.sess.opts.working_dir.clone();
        if let FileName::Real(file_name) = sm.span_to_filename(span)
            && let Some(file_path) = file_name.local_path()
            && let Some(current_dir_path) = current_dir.local_path()
        {
            let file = current_dir_path
                .join(file_path)
                .to_string_lossy()
                .to_string();
            return config::is_checked_file(&file);
        }
        true
    }

    fn check_def_catching_bugs(&mut self, def_id: LocalDefId) -> Result<(), ErrorGuaranteed> {
        let mut this = std::panic::AssertUnwindSafe(self);
        let msg = format!("def_id: {:?}, span: {:?}", def_id, this.genv.tcx().def_span(def_id));
        flux_common::bug::catch_bugs(&msg, move || this.check_def(def_id))?
    }

    fn check_def(&mut self, def_id: LocalDefId) -> Result<(), ErrorGuaranteed> {
        let def_id = self.genv.maybe_extern_id(def_id);

        if !self.matches_check_def(def_id.resolved_id()) {
            return Ok(());
        }
        if self.genv.ignored(def_id.local_id()) || self.genv.is_dummy(def_id.local_id()) {
            return Ok(());
        }
        if !self.matches_check_file(def_id.local_id()) {
            return Ok(());
        }

        match self.genv.def_kind(def_id) {
            DefKind::Fn | DefKind::AssocFn => {
                // Make sure we run conversion and report errors even if we skip the function
                force_conv(self.genv, def_id.resolved_id()).emit(&self.genv)?;
                let Some(local_id) = def_id.as_local() else { return Ok(()) };
                refineck::check_fn(self.genv, &mut self.cache, local_id)
            }
            DefKind::Enum => {
                let adt_def = self.genv.adt_def(def_id).emit(&self.genv)?;
                let _ = self.genv.variants_of(def_id).emit(&self.genv)?;
                let enum_def = self
                    .genv
                    .map()
                    .expect_item(def_id.local_id())
                    .emit(&self.genv)?
                    .expect_enum();
                refineck::invariants::check_invariants(
                    self.genv,
                    &mut self.cache,
                    def_id,
                    enum_def.invariants,
                    &adt_def,
                )
            }
            DefKind::Struct => {
                // We check invariants for `struct` in `check_constructor` (i.e. when the struct is built).
                // However, we leave the below code in to force the queries that do the conversions that check
                // for ill-formed annotations e.g. see tests/tests/neg/error_messages/annot_check/struct_error.rs
                let _adt_def = self.genv.adt_def(def_id).emit(&self.genv)?;
                let _ = self.genv.variants_of(def_id).emit(&self.genv)?;
                let _struct_def = self
                    .genv
                    .map()
                    .expect_item(def_id.local_id())
                    .emit(&self.genv)?
                    .expect_struct();
                Ok(())
            }
            DefKind::Impl { of_trait } => {
                if of_trait {
                    refineck::compare_impl_item::check_impl_against_trait(self.genv, def_id)
                        .emit(&self.genv)?;
                }
                Ok(())
            }
            DefKind::TyAlias => {
                self.genv.type_of(def_id).emit(&self.genv)?;
                Ok(())
            }
            _ => Ok(()),
        }
    }
}

fn force_conv(genv: GlobalEnv, def_id: DefId) -> QueryResult {
    genv.generics_of(def_id)?;
    genv.refinement_generics_of(def_id)?;
    genv.predicates_of(def_id)?;
    genv.fn_sig(def_id)?;
    Ok(())
}

fn stash_body_with_borrowck_facts<'tcx>(tcx: TyCtxt<'tcx>, def_id: LocalDefId) {
    let body_with_facts = rustc_borrowck::consumers::get_body_with_borrowck_facts(
        tcx,
        def_id,
        ConsumerOptions::RegionInferenceContext,
    );
    if config::dump_mir() {
        rustc_middle::mir::pretty::write_mir_fn(
            tcx,
            &body_with_facts.body,
            &mut |_, _| Ok(()),
            &mut dbg::writer_for_item(tcx, def_id.to_def_id(), "mir").unwrap(),
            rustc_middle::mir::pretty::PrettyPrintMirOptions::from_cli(tcx),
        )
        .unwrap();
    }

    // SAFETY: This is safe because we are feeding in the same `tcx` that is
    // going to be used as a witness when pulling out the data.
    unsafe {
        flux_common::mir_storage::store_mir_body(tcx, def_id, body_with_facts);
    }
}

fn mir_borrowck<'tcx>(
    tcx: TyCtxt<'tcx>,
    def_id: LocalDefId,
) -> query::queries::mir_borrowck::ProvidedValue<'tcx> {
    // grab the body-and-borrowck-facts for `def_id` and all transitively nested bodies.
    let mut worklist = vec![def_id];
    while let Some(def_id) = worklist.pop() {
        stash_body_with_borrowck_facts(tcx, def_id);
        for nested_def_id in tcx.nested_bodies_within(def_id) {
            worklist.push(nested_def_id);
        }
    }
    let mut providers = query::Providers::default();
    rustc_borrowck::provide(&mut providers);
    let original_mir_borrowck = providers.mir_borrowck;
    original_mir_borrowck(tcx, def_id)
}<|MERGE_RESOLUTION|>--- conflicted
+++ resolved
@@ -38,10 +38,6 @@
     }
 
     fn after_analysis(&mut self, compiler: &Compiler, tcx: TyCtxt<'_>) -> Compilation {
-<<<<<<< HEAD
-        // timings::enter(tcx, || self.verify(compiler, tcx));
-=======
->>>>>>> 61d9e595
         self.verify(compiler, tcx);
         if config::full_compilation() { Compilation::Continue } else { Compilation::Stop }
     }
