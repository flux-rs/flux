//! Defines how flux represents refinement types internally. Definitions in this module are used
//! during refinement type checking. A couple of important differences between definitions in this
//! module and in [`crate::fhir`] are:
//!
//! * Types in this module use debruijn indices to represent local binders.
//! * Data structures are interned so they can be cheaply cloned.

mod binder;
pub mod canonicalize;
mod expr;
pub mod fold;
pub(crate) mod normalize;
mod pretty;
pub mod refining;
pub mod region_matching;
pub mod subst;
use std::{borrow::Cow, cmp::Ordering, hash::Hash, sync::LazyLock};

pub use binder::{Binder, BoundReftKind, BoundVariableKind, BoundVariableKinds, EarlyBinder};
pub use expr::{
    AggregateKind, AliasReft, BinOp, BoundReft, Constant, Ctor, ESpan, EVid, EarlyReftParam, Expr,
    ExprKind, FieldProj, HoleKind, KVar, KVid, Lambda, Loc, Name, Path, Real, UnOp, Var,
};
pub use flux_arc_interner::List;
use flux_arc_interner::{impl_internable, impl_slice_internable, Interned};
use flux_common::{bug, tracked_span_assert_eq, tracked_span_bug};
use flux_macros::{TypeFoldable, TypeVisitable};
pub use flux_rustc_bridge::ty::{
    AliasKind, BoundRegion, BoundRegionKind, BoundVar, Const, ConstKind, ConstVid, DebruijnIndex,
    EarlyParamRegion, LateParamRegion, OutlivesPredicate,
    Region::{self, *},
    RegionVid,
};
use flux_rustc_bridge::{
    mir::Place,
    ty::{self, VariantDef},
    ToRustc,
};
use itertools::Itertools;
pub use normalize::SpecFuncDefns;
use refining::{Refine as _, Refiner};
use rustc_data_structures::{fx::FxIndexMap, unord::UnordMap};
use rustc_hir::{def_id::DefId, LangItem, Safety};
use rustc_index::{newtype_index, IndexSlice};
use rustc_macros::{extension, Decodable, Encodable, TyDecodable, TyEncodable};
use rustc_middle::ty::TyCtxt;
pub use rustc_middle::{
    mir::Mutability,
    ty::{AdtFlags, ClosureKind, FloatTy, IntTy, ParamConst, ParamTy, ScalarInt, UintTy},
};
use rustc_span::{sym, symbol::kw, Symbol};
pub use rustc_target::abi::{VariantIdx, FIRST_VARIANT};
use rustc_target::spec::abi;
pub use rustc_type_ir::{TyVid, INNERMOST};
pub use SortInfer::*;

use self::fold::TypeFoldable;
pub use crate::fhir::InferMode;
use crate::{
    fhir::{self, FhirId, FluxOwnerId, SpecFuncKind},
    global_env::GlobalEnv,
    queries::QueryResult,
    rty::subst::SortSubst,
};

/// The definition of the data sort automatically generated for a struct or enum.
#[derive(Debug, Clone, Eq, PartialEq, Hash, TyEncodable, TyDecodable)]
pub struct AdtSortDef(Interned<AdtSortDefData>);

#[derive(Debug, PartialEq, Eq, Hash, TyEncodable, TyDecodable)]
pub struct AdtSortVariant {
    /// The list of field names as declared in the `#[flux::refined_by(...)]` annotation
    field_names: Vec<Symbol>,
    /// The sort of each of the fields. Note that these can contain [sort variables]. Methods used
    /// to access these sorts guarantee they are properly instantiated.
    ///
    /// [sort variables]: Sort::Var
    sorts: List<Sort>,
}

impl AdtSortVariant {
    pub fn new(fields: Vec<(Symbol, Sort)>) -> Self {
        let (field_names, sorts) = fields.into_iter().unzip();
        AdtSortVariant { field_names, sorts: List::from_vec(sorts) }
    }

    pub fn fields(&self) -> usize {
        self.sorts.len()
    }

    pub fn field_names(&self) -> &Vec<Symbol> {
        &self.field_names
    }

    pub fn sort_by_field_name(&self, args: &[Sort]) -> FxIndexMap<Symbol, Sort> {
        std::iter::zip(&self.field_names, &self.sorts.fold_with(&mut SortSubst::new(args)))
            .map(|(name, sort)| (*name, sort.clone()))
            .collect()
    }

    pub fn field_by_name(
        &self,
        def_id: DefId,
        args: &[Sort],
        name: Symbol,
    ) -> Option<(FieldProj, Sort)> {
        let idx = self.field_names.iter().position(|it| name == *it)?;
        let proj = FieldProj::Adt { def_id, field: idx as u32 };
        let sort = self.sorts[idx].fold_with(&mut SortSubst::new(args));
        Some((proj, sort))
    }

    pub fn field_sorts(&self, args: &[Sort]) -> List<Sort> {
        self.sorts.fold_with(&mut SortSubst::new(args))
    }
}

#[derive(Debug, PartialEq, Eq, Hash, TyEncodable, TyDecodable)]
struct AdtSortDefData {
    /// [`DefId`] of the struct or enum this data sort is associated to.
    def_id: DefId,
    /// The list of the type parameters used in the `#[flux::refined_by(..)]` annotation.
    ///
    /// See [`fhir::RefinedBy::sort_params`] for more details. This is a version of that but using
    /// [`ParamTy`] instead of [`DefId`].
    ///
    /// The length of this list corresponds to the number of sort variables bound by this definition.
    params: Vec<ParamTy>,
    // The `index` is *either* the user defined indices or the "reflected" ADT
    // kind: RefinementKind,
    /// A vec of variants of the ADT;
    /// - a `struct` sort -- used for types with a `refined_by` has a single variant;
    /// - a `reflected` sort -- used for `reflected` enums have multiple variants
    variants: Vec<AdtSortVariant>,
    reflected: bool,
    strukt: bool,
}

impl AdtSortDef {
    pub fn new(
        def_id: DefId,
        params: Vec<ParamTy>,
        variants: Vec<AdtSortVariant>,
        reflected: bool,
        strukt: bool,
    ) -> Self {
        Self(Interned::new(AdtSortDefData { def_id, params, variants, reflected, strukt }))
    }

    pub fn did(&self) -> DefId {
        self.0.def_id
    }

<<<<<<< HEAD
    pub fn index(&self) -> &AdtSortVariant {
        tracked_span_assert_eq!(self.0.strukt, true);
=======
    pub fn struct_variant(&self) -> &AdtSortVariant {
        tracked_span_assert_eq!(self.0.variants.len(), 1);
        tracked_span_assert_eq!(self.0.reflected, false);
>>>>>>> a26f73a1
        &self.0.variants[0]
    }

    pub fn is_reflected(&self) -> bool {
        self.0.reflected
    }

<<<<<<< HEAD
    pub fn is_struct(&self) -> bool {
        self.0.strukt
    }

    pub fn non_enum_fields(&self) -> usize {
        self.index().sorts.len()
    }

=======
>>>>>>> a26f73a1
    pub fn projections(&self) -> impl Iterator<Item = FieldProj> + '_ {
        (0..self.struct_variant().fields())
            .map(|i| FieldProj::Adt { def_id: self.did(), field: i as u32 })
    }

    pub fn field_names(&self) -> &[Symbol] {
        &self.struct_variant().field_names[..]
    }

    pub fn sort_by_field_name(&self, args: &[Sort]) -> FxIndexMap<Symbol, Sort> {
        self.struct_variant().sort_by_field_name(args)
    }

    pub fn field_by_name(&self, args: &[Sort], name: Symbol) -> Option<(FieldProj, Sort)> {
        self.struct_variant().field_by_name(self.did(), args, name)
    }

    pub fn field_sorts(&self, args: &[Sort]) -> List<Sort> {
        self.struct_variant().field_sorts(args)
    }

    pub fn to_sort(&self, args: &[GenericArg]) -> Sort {
        let sorts = self
            .filter_generic_args(args)
            .map(|arg| arg.expect_base().sort())
            .collect();

        Sort::App(SortCtor::Adt(self.clone()), sorts)
    }

    /// Given a list of generic args, returns an iterator of the generic arguments that should be
    /// mapped to sorts for instantiation.
    pub fn filter_generic_args<'a, A>(&'a self, args: &'a [A]) -> impl Iterator<Item = &'a A> + 'a {
        self.0.params.iter().map(|p| &args[p.index as usize])
    }

    pub fn identity_args(&self) -> List<Sort> {
        (0..self.0.params.len())
            .map(|i| Sort::Var(ParamSort::from(i)))
            .collect()
    }

    /// Gives the number of sort variables bound by this definition.
    pub fn param_count(&self) -> usize {
        self.0.params.len()
    }
}

#[derive(Debug, Clone, Default, Encodable, Decodable)]
pub struct Generics {
    pub parent: Option<DefId>,
    pub parent_count: usize,
    pub own_params: List<GenericParamDef>,
    pub has_self: bool,
}

impl Generics {
    pub fn count(&self) -> usize {
        self.parent_count + self.own_params.len()
    }

    pub fn own_default_count(&self) -> usize {
        self.own_params
            .iter()
            .filter(|param| {
                match param.kind {
                    GenericParamDefKind::Type { has_default }
                    | GenericParamDefKind::Const { has_default }
                    | GenericParamDefKind::Base { has_default } => has_default,
                    GenericParamDefKind::Lifetime => false,
                }
            })
            .count()
    }

    pub fn param_at(&self, param_index: usize, genv: GlobalEnv) -> QueryResult<GenericParamDef> {
        if let Some(index) = param_index.checked_sub(self.parent_count) {
            Ok(self.own_params[index].clone())
        } else {
            let parent = self.parent.expect("parent_count > 0 but no parent?");
            genv.generics_of(parent)?.param_at(param_index, genv)
        }
    }

    pub fn const_params(&self, genv: GlobalEnv) -> QueryResult<Vec<(ParamConst, Sort)>> {
        // FIXME(nilehmann) this shouldn't use the methods in `flux_middle::sort_of` to get the sort
        let mut res = vec![];
        for i in 0..self.count() {
            let param = self.param_at(i, genv)?;
            if let GenericParamDefKind::Const { .. } = param.kind
                && let Some(sort) = genv.sort_of_generic_param(param.def_id)?
            {
                let param_const = ParamConst { name: param.name, index: param.index };
                res.push((param_const, sort));
            }
        }
        Ok(res)
    }
}

#[derive(Debug, Clone, TyEncodable, TyDecodable)]
pub struct RefinementGenerics {
    pub parent: Option<DefId>,
    pub parent_count: usize,
    pub own_params: List<RefineParam>,
}

#[derive(
    PartialEq, Eq, Debug, Clone, Hash, TyEncodable, TyDecodable, TypeVisitable, TypeFoldable,
)]
pub struct RefineParam {
    pub sort: Sort,
    pub name: Symbol,
    pub mode: InferMode,
}

#[derive(Debug, Clone, PartialEq, Eq, Hash, Encodable, Decodable)]
pub struct GenericParamDef {
    pub kind: GenericParamDefKind,
    pub def_id: DefId,
    pub index: u32,
    pub name: Symbol,
}

#[derive(Copy, Debug, Clone, PartialEq, Eq, Hash, Encodable, Decodable)]
pub enum GenericParamDefKind {
    Type { has_default: bool },
    Base { has_default: bool },
    Lifetime,
    Const { has_default: bool },
}

pub const SELF_PARAM_TY: ParamTy = ParamTy { index: 0, name: kw::SelfUpper };

#[derive(Debug, Clone, TyEncodable, TyDecodable)]
pub struct GenericPredicates {
    pub parent: Option<DefId>,
    pub predicates: List<Clause>,
}

#[derive(
    Debug, PartialEq, Eq, Hash, Clone, TyEncodable, TyDecodable, TypeVisitable, TypeFoldable,
)]
pub struct Clause {
    kind: Binder<ClauseKind>,
}

impl Clause {
    pub fn new(vars: impl Into<List<BoundVariableKind>>, kind: ClauseKind) -> Self {
        Clause { kind: Binder::bind_with_vars(kind, vars.into()) }
    }

    pub fn kind(&self) -> Binder<ClauseKind> {
        self.kind.clone()
    }

    fn as_trait_clause(&self) -> Option<Binder<TraitPredicate>> {
        let clause = self.kind();
        if let ClauseKind::Trait(trait_clause) = clause.skip_binder_ref() {
            Some(clause.rebind(trait_clause.clone()))
        } else {
            None
        }
    }

    pub fn as_projection_clause(&self) -> Option<Binder<ProjectionPredicate>> {
        let clause = self.kind();
        if let ClauseKind::Projection(proj_clause) = clause.skip_binder_ref() {
            Some(clause.rebind(proj_clause.clone()))
        } else {
            None
        }
    }

    // FIXME(nilehmann) we should deal with the binder in all the places this is used instead of
    // blindly skipping it here
    pub fn kind_skipping_binder(&self) -> ClauseKind {
        self.kind.clone().skip_binder()
    }

    /// Group `Fn` trait clauses with their corresponding `FnOnce::Output` projection
    /// predicate. This assumes there's exactly one corresponding projection predicate and will
    /// crash otherwise.
    pub fn split_off_fn_trait_clauses(
        genv: GlobalEnv,
        clauses: &Clauses,
    ) -> (Vec<Clause>, Vec<Binder<FnTraitPredicate>>) {
        let mut fn_trait_clauses = vec![];
        let mut fn_trait_output_clauses = vec![];
        let mut rest = vec![];
        for clause in clauses {
            if let Some(trait_clause) = clause.as_trait_clause()
                && let Some(kind) = genv.tcx().fn_trait_kind_from_def_id(trait_clause.def_id())
            {
                fn_trait_clauses.push((kind, trait_clause));
            } else if let Some(proj_clause) = clause.as_projection_clause()
                && genv.is_fn_once_output(proj_clause.projection_def_id())
            {
                fn_trait_output_clauses.push(proj_clause);
            } else {
                rest.push(clause.clone());
            }
        }

        let fn_trait_clauses = fn_trait_clauses
            .into_iter()
            .map(|(kind, fn_trait_clause)| {
                let mut candidates = vec![];
                for fn_trait_output_clause in &fn_trait_output_clauses {
                    if fn_trait_output_clause.self_ty() == fn_trait_clause.self_ty() {
                        candidates.push(fn_trait_output_clause.clone());
                    }
                }
                tracked_span_assert_eq!(candidates.len(), 1);
                let proj_pred = candidates.pop().unwrap().skip_binder();
                fn_trait_clause.map(|fn_trait_clause| {
                    FnTraitPredicate {
                        kind,
                        self_ty: fn_trait_clause.self_ty().to_ty(),
                        tupled_args: fn_trait_clause.trait_ref.args[1].expect_base().to_ty(),
                        output: proj_pred.term.to_ty(),
                    }
                })
            })
            .collect_vec();
        (rest, fn_trait_clauses)
    }
}

impl From<Binder<ClauseKind>> for Clause {
    fn from(kind: Binder<ClauseKind>) -> Self {
        Clause { kind }
    }
}

pub type Clauses = List<Clause>;

#[derive(
    Debug, Clone, PartialEq, Eq, Hash, TyEncodable, TyDecodable, TypeVisitable, TypeFoldable,
)]
pub enum ClauseKind {
    Trait(TraitPredicate),
    Projection(ProjectionPredicate),
    TypeOutlives(TypeOutlivesPredicate),
    ConstArgHasType(Const, Ty),
}

pub type TypeOutlivesPredicate = OutlivesPredicate<Ty>;

#[derive(
    Debug, Clone, PartialEq, Eq, Hash, TyEncodable, TyDecodable, TypeVisitable, TypeFoldable,
)]
pub struct TraitPredicate {
    pub trait_ref: TraitRef,
}

impl TraitPredicate {
    fn self_ty(&self) -> SubsetTyCtor {
        self.trait_ref.self_ty()
    }
}

pub type PolyTraitPredicate = Binder<TraitPredicate>;

impl PolyTraitPredicate {
    fn def_id(&self) -> DefId {
        self.skip_binder_ref().trait_ref.def_id
    }

    fn self_ty(&self) -> Binder<SubsetTyCtor> {
        self.clone().map(|predicate| predicate.self_ty())
    }
}

#[derive(
    Debug, Clone, PartialEq, Eq, Hash, TyEncodable, TyDecodable, TypeVisitable, TypeFoldable,
)]
pub struct TraitRef {
    pub def_id: DefId,
    pub args: GenericArgs,
}

impl TraitRef {
    pub fn self_ty(&self) -> SubsetTyCtor {
        self.args[0].expect_base().clone()
    }
}

impl<'tcx> ToRustc<'tcx> for TraitRef {
    type T = rustc_middle::ty::TraitRef<'tcx>;

    fn to_rustc(&self, tcx: TyCtxt<'tcx>) -> Self::T {
        rustc_middle::ty::TraitRef::new(tcx, self.def_id, self.args.to_rustc(tcx))
    }
}

pub type PolyTraitRef = Binder<TraitRef>;

impl PolyTraitRef {
    pub fn def_id(&self) -> DefId {
        self.as_ref().skip_binder().def_id
    }
}

#[derive(Clone, PartialEq, Eq, Hash, TyEncodable, TyDecodable, TypeVisitable, TypeFoldable)]
pub enum ExistentialPredicate {
    Trait(ExistentialTraitRef),
    Projection(ExistentialProjection),
    AutoTrait(DefId),
}

pub type PolyExistentialPredicate = Binder<ExistentialPredicate>;

impl ExistentialPredicate {
    /// See [`rustc_middle::ty::ExistentialPredicateStableCmpExt`]
    pub fn stable_cmp(&self, tcx: TyCtxt, other: &Self) -> Ordering {
        match (self, other) {
            (ExistentialPredicate::Trait(_), ExistentialPredicate::Trait(_)) => Ordering::Equal,
            (ExistentialPredicate::Projection(a), ExistentialPredicate::Projection(b)) => {
                tcx.def_path_hash(a.def_id)
                    .cmp(&tcx.def_path_hash(b.def_id))
            }
            (ExistentialPredicate::AutoTrait(a), ExistentialPredicate::AutoTrait(b)) => {
                tcx.def_path_hash(*a).cmp(&tcx.def_path_hash(*b))
            }
            (ExistentialPredicate::Trait(_), _) => Ordering::Less,
            (ExistentialPredicate::Projection(_), ExistentialPredicate::Trait(_)) => {
                Ordering::Greater
            }
            (ExistentialPredicate::Projection(_), _) => Ordering::Less,
            (ExistentialPredicate::AutoTrait(_), _) => Ordering::Greater,
        }
    }
}

impl<'tcx> ToRustc<'tcx> for ExistentialPredicate {
    type T = rustc_middle::ty::ExistentialPredicate<'tcx>;

    fn to_rustc(&self, tcx: TyCtxt<'tcx>) -> Self::T {
        match self {
            ExistentialPredicate::Trait(trait_ref) => {
                let trait_ref = rustc_middle::ty::ExistentialTraitRef::new_from_args(
                    tcx,
                    trait_ref.def_id,
                    trait_ref.args.to_rustc(tcx),
                );
                rustc_middle::ty::ExistentialPredicate::Trait(trait_ref)
            }
            ExistentialPredicate::Projection(projection) => {
                rustc_middle::ty::ExistentialPredicate::Projection(
                    rustc_middle::ty::ExistentialProjection::new_from_args(
                        tcx,
                        projection.def_id,
                        projection.args.to_rustc(tcx),
                        projection.term.skip_binder_ref().to_rustc(tcx).into(),
                    ),
                )
            }
            ExistentialPredicate::AutoTrait(def_id) => {
                rustc_middle::ty::ExistentialPredicate::AutoTrait(*def_id)
            }
        }
    }
}

#[derive(
    Debug, Clone, PartialEq, Eq, Hash, TyEncodable, TyDecodable, TypeVisitable, TypeFoldable,
)]
pub struct ExistentialTraitRef {
    pub def_id: DefId,
    pub args: GenericArgs,
}

pub type PolyExistentialTraitRef = Binder<ExistentialTraitRef>;

impl PolyExistentialTraitRef {
    pub fn def_id(&self) -> DefId {
        self.as_ref().skip_binder().def_id
    }
}

#[derive(
    Debug, Clone, PartialEq, Eq, Hash, TyEncodable, TyDecodable, TypeVisitable, TypeFoldable,
)]
pub struct ExistentialProjection {
    pub def_id: DefId,
    pub args: GenericArgs,
    pub term: SubsetTyCtor,
}

#[derive(
    PartialEq, Eq, Hash, Debug, Clone, TyEncodable, TyDecodable, TypeVisitable, TypeFoldable,
)]
pub struct ProjectionPredicate {
    pub projection_ty: AliasTy,
    pub term: SubsetTyCtor,
}

impl ProjectionPredicate {
    pub fn self_ty(&self) -> SubsetTyCtor {
        self.projection_ty.self_ty().clone()
    }
}

pub type PolyProjectionPredicate = Binder<ProjectionPredicate>;

impl PolyProjectionPredicate {
    fn projection_def_id(&self) -> DefId {
        self.skip_binder_ref().projection_ty.def_id
    }

    pub fn self_ty(&self) -> Binder<SubsetTyCtor> {
        self.clone().map(|predicate| predicate.self_ty())
    }
}

#[derive(
    Clone, PartialEq, Eq, Hash, Debug, TyEncodable, TyDecodable, TypeVisitable, TypeFoldable,
)]
pub struct FnTraitPredicate {
    pub self_ty: Ty,
    pub tupled_args: Ty,
    pub output: Ty,
    pub kind: ClosureKind,
}

impl FnTraitPredicate {
    pub fn fndef_poly_sig(&self) -> PolyFnSig {
        let inputs = self.tupled_args.expect_tuple().iter().cloned().collect();

        let fn_sig = FnSig::new(
            Safety::Safe,
            abi::Abi::Rust,
            List::empty(),
            inputs,
            Binder::bind_with_vars(FnOutput::new(self.output.clone(), vec![]), List::empty()),
        );

        PolyFnSig::bind_with_vars(fn_sig, List::empty())
    }

    pub fn to_closure_sig(
        &self,
        closure_id: DefId,
        tys: List<Ty>,
        args: &flux_rustc_bridge::ty::GenericArgs,
    ) -> PolyFnSig {
        let mut vars = vec![];

        let closure_ty = Ty::closure(closure_id, tys, args);
        let env_ty = match self.kind {
            ClosureKind::Fn => {
                vars.push(BoundVariableKind::Region(BoundRegionKind::BrEnv));
                let br = BoundRegion {
                    var: BoundVar::from_usize(vars.len() - 1),
                    kind: BoundRegionKind::BrEnv,
                };
                Ty::mk_ref(ReBound(INNERMOST, br), closure_ty, Mutability::Not)
            }
            ClosureKind::FnMut => {
                vars.push(BoundVariableKind::Region(BoundRegionKind::BrEnv));
                let br = BoundRegion {
                    var: BoundVar::from_usize(vars.len() - 1),
                    kind: BoundRegionKind::BrEnv,
                };
                Ty::mk_ref(ReBound(INNERMOST, br), closure_ty, Mutability::Mut)
            }
            ClosureKind::FnOnce => closure_ty,
        };
        let inputs = std::iter::once(env_ty)
            .chain(self.tupled_args.expect_tuple().iter().cloned())
            .collect();

        let fn_sig = FnSig::new(
            Safety::Safe,
            abi::Abi::RustCall,
            List::empty(),
            inputs,
            Binder::bind_with_vars(FnOutput::new(self.output.clone(), vec![]), List::empty()),
        );

        PolyFnSig::bind_with_vars(fn_sig, List::from(vars))
    }
}

#[derive(
    Clone, PartialEq, Eq, Hash, Debug, TyEncodable, TyDecodable, TypeVisitable, TypeFoldable,
)]
pub struct CoroutineObligPredicate {
    pub def_id: DefId,
    pub resume_ty: Ty,
    pub upvar_tys: List<Ty>,
    pub output: Ty,
}

#[derive(Debug, Clone, Encodable, Decodable)]
pub struct AssocRefinements {
    pub items: List<AssocRefinement>,
}

impl Default for AssocRefinements {
    fn default() -> Self {
        Self { items: List::empty() }
    }
}

impl AssocRefinements {
    pub fn find(&self, name: Symbol) -> Option<&AssocRefinement> {
        self.items.iter().find(|it| it.name == name)
    }
}

#[derive(Debug, PartialEq, Eq, Hash, Clone, Encodable, Decodable)]
pub struct AssocRefinement {
    /// [`DefId`] of the container, i.e., the impl block or trait.
    pub container_def_id: DefId,
    pub name: Symbol,
}

#[derive(Clone, PartialEq, Eq, Hash, TyEncodable, TyDecodable)]
pub enum SortCtor {
    Set,
    Map,
    Adt(AdtSortDef),
    User { name: Symbol },
}

newtype_index! {
    /// [`ParamSort`] is used for polymorphic sorts (`Set`, `Map`, etc.) and [bit-vector size parameters].
    /// They should occur "bound" under a [`PolyFuncSort`] or an [`AdtSortDef`]. We assume there's a
    /// single binder and a [`ParamSort`] represents a variable as an index into the list of variables
    /// bound by that binder, i.e., the representation doesnt't support higher-ranked sorts.
    ///
    /// [bit-vector size parameters]: BvSize::Param
    #[debug_format = "?{}s"]
    #[encodable]
    pub struct ParamSort {}
}

newtype_index! {
    /// A *sort* *v*variable *id*
    #[debug_format = "?{}s"]
    #[encodable]
    pub struct SortVid {}
}

impl ena::unify::UnifyKey for SortVid {
    type Value = Option<Sort>;

    #[inline]
    fn index(&self) -> u32 {
        self.as_u32()
    }

    #[inline]
    fn from_index(u: u32) -> Self {
        SortVid::from_u32(u)
    }

    fn tag() -> &'static str {
        "SortVid"
    }
}

impl ena::unify::EqUnifyValue for Sort {}

newtype_index! {
    /// A *num*eric *v*variable *id*
    #[debug_format = "?{}n"]
    #[encodable]
    pub struct NumVid {}
}

#[derive(Debug, Clone, Copy, PartialEq, Eq)]
pub enum NumVarValue {
    Real,
    Int,
}

impl NumVarValue {
    pub fn to_sort(self) -> Sort {
        match self {
            NumVarValue::Real => Sort::Real,
            NumVarValue::Int => Sort::Int,
        }
    }
}

impl ena::unify::UnifyKey for NumVid {
    type Value = Option<NumVarValue>;

    #[inline]
    fn index(&self) -> u32 {
        self.as_u32()
    }

    #[inline]
    fn from_index(u: u32) -> Self {
        NumVid::from_u32(u)
    }

    fn tag() -> &'static str {
        "NumVid"
    }
}

impl ena::unify::EqUnifyValue for NumVarValue {}

/// A placeholder for a sort that needs to be inferred
#[derive(PartialEq, Eq, Clone, Copy, Hash, Encodable, Decodable)]
pub enum SortInfer {
    /// A sort variable.
    SortVar(SortVid),
    /// A numeric sort variable.
    NumVar(NumVid),
}

newtype_index! {
    /// A *b*it *v*ector *size* *v*variable *id*
    #[debug_format = "?{}size"]
    #[encodable]
    pub struct BvSizeVid {}
}

impl ena::unify::UnifyKey for BvSizeVid {
    type Value = Option<BvSize>;

    #[inline]
    fn index(&self) -> u32 {
        self.as_u32()
    }

    #[inline]
    fn from_index(u: u32) -> Self {
        BvSizeVid::from_u32(u)
    }

    fn tag() -> &'static str {
        "BvSizeVid"
    }
}

impl ena::unify::EqUnifyValue for BvSize {}

#[derive(Clone, PartialEq, Eq, Hash, TyEncodable, TyDecodable)]
pub enum Sort {
    Int,
    Bool,
    Real,
    BitVec(BvSize),
    Str,
    Char,
    Loc,
    Param(ParamTy),
    Tuple(List<Sort>),
    Alias(AliasKind, AliasTy),
    Func(PolyFuncSort),
    App(SortCtor, List<Sort>),
    Var(ParamSort),
    Infer(SortInfer),
    Err,
}

impl Sort {
    pub fn tuple(sorts: impl Into<List<Sort>>) -> Self {
        Sort::Tuple(sorts.into())
    }

    pub fn app(ctor: SortCtor, sorts: List<Sort>) -> Self {
        Sort::App(ctor, sorts)
    }

    pub fn unit() -> Self {
        Self::tuple(vec![])
    }

    #[track_caller]
    pub fn expect_func(&self) -> &PolyFuncSort {
        if let Sort::Func(sort) = self {
            sort
        } else {
            bug!("expected `Sort::Func`")
        }
    }

    pub fn is_loc(&self) -> bool {
        matches!(self, Sort::Loc)
    }

    pub fn is_unit(&self) -> bool {
        matches!(self, Sort::Tuple(sorts) if sorts.is_empty())
    }

    pub fn is_unit_adt(&self) -> Option<DefId> {
        if let Sort::App(SortCtor::Adt(sort_def), _) = self
<<<<<<< HEAD
            // && !sort_def.is_reflected()
            && sort_def.is_struct()
            && sort_def.non_enum_fields() == 0
=======
            && !sort_def.is_reflected()
>>>>>>> a26f73a1
        {
            Some(sort_def.did())
        } else {
            None
        }
    }

    /// Whether the sort is a function with return sort bool
    pub fn is_pred(&self) -> bool {
        matches!(self, Sort::Func(fsort) if fsort.skip_binders().output().is_bool())
    }

    /// Returns `true` if the sort is [`Bool`].
    ///
    /// [`Bool`]: Sort::Bool
    #[must_use]
    pub fn is_bool(&self) -> bool {
        matches!(self, Self::Bool)
    }

    pub fn is_numeric(&self) -> bool {
        matches!(self, Self::Int | Self::Real)
    }

    pub fn walk(&self, mut f: impl FnMut(&Sort, &[FieldProj])) {
        fn go(sort: &Sort, f: &mut impl FnMut(&Sort, &[FieldProj]), proj: &mut Vec<FieldProj>) {
            match sort {
                Sort::Tuple(flds) => {
                    for (i, sort) in flds.iter().enumerate() {
                        proj.push(FieldProj::Tuple { arity: flds.len(), field: i as u32 });
                        go(sort, f, proj);
                        proj.pop();
                    }
                }
                Sort::App(SortCtor::Adt(sort_def), args) => {
                    for (i, sort) in sort_def.field_sorts(args).iter().enumerate() {
                        proj.push(FieldProj::Adt { def_id: sort_def.did(), field: i as u32 });
                        go(sort, f, proj);
                        proj.pop();
                    }
                }
                _ => {
                    f(sort, proj);
                }
            }
        }
        go(self, &mut f, &mut vec![]);
    }
}

/// The size of a [bit-vector]
///
/// [bit-vector]: Sort::BitVec
#[derive(Clone, Copy, PartialEq, Eq, Hash, TyEncodable, TyDecodable)]
pub enum BvSize {
    /// A fixed size
    Fixed(usize),
    /// A size that has been parameterized, e.g., bound under a [`PolyFuncSort`]
    Param(ParamSort),
    /// A size that needs to be inferred. Used during sort checking to instantiate bit-vector
    /// sizes at call-sites.
    Infer(BvSizeVid),
}

impl rustc_errors::IntoDiagArg for Sort {
    fn into_diag_arg(self) -> rustc_errors::DiagArgValue {
        rustc_errors::DiagArgValue::Str(Cow::Owned(format!("{self:?}")))
    }
}

impl rustc_errors::IntoDiagArg for FuncSort {
    fn into_diag_arg(self) -> rustc_errors::DiagArgValue {
        rustc_errors::DiagArgValue::Str(Cow::Owned(format!("{self:?}")))
    }
}

#[derive(Clone, PartialEq, Eq, Hash, TyEncodable, TyDecodable, TypeVisitable, TypeFoldable)]
pub struct FuncSort {
    pub inputs_and_output: List<Sort>,
}

impl FuncSort {
    pub fn new(mut inputs: Vec<Sort>, output: Sort) -> Self {
        inputs.push(output);
        FuncSort { inputs_and_output: List::from_vec(inputs) }
    }

    pub fn inputs(&self) -> &[Sort] {
        &self.inputs_and_output[0..self.inputs_and_output.len() - 1]
    }

    pub fn output(&self) -> &Sort {
        &self.inputs_and_output[self.inputs_and_output.len() - 1]
    }

    pub fn to_poly(&self) -> PolyFuncSort {
        PolyFuncSort::new(List::empty(), self.clone())
    }
}

/// See [`PolyFuncSort`]
#[derive(Clone, Copy, PartialEq, Eq, Hash, Debug, TyEncodable, TyDecodable)]
pub enum SortParamKind {
    Sort,
    BvSize,
}

/// A polymorphic function sort parametric over [sorts] or [bit-vector sizes].
///
/// Parameterizing over bit-vector sizes is a bit of a stretch, because smtlib doesn't support full
/// parametric reasoning over them. As long as we used functions parameterized over a size monomorphically
/// we should be fine. Right now, we can guarantee this, because size parameters are not exposed in
/// the surface syntax and they are only used for predefined (interpreted) theory functions.
///
/// [sorts]: Sort
/// [bit-vector sizes]: BvSize::Param
#[derive(Clone, PartialEq, Eq, Hash, Debug, TyEncodable, TyDecodable)]
pub struct PolyFuncSort {
    /// The list of parameters including sorts and bit vector sizes
    params: List<SortParamKind>,
    fsort: FuncSort,
}

impl PolyFuncSort {
    pub fn new(params: List<SortParamKind>, fsort: FuncSort) -> Self {
        PolyFuncSort { params, fsort }
    }

    pub fn skip_binders(&self) -> FuncSort {
        self.fsort.clone()
    }

    pub fn instantiate_identity(&self) -> FuncSort {
        self.fsort.clone()
    }

    pub fn expect_mono(&self) -> FuncSort {
        assert!(self.params.is_empty());
        self.fsort.clone()
    }

    pub fn params(&self) -> impl ExactSizeIterator<Item = SortParamKind> + '_ {
        self.params.iter().copied()
    }

    pub fn instantiate(&self, args: &[SortArg]) -> FuncSort {
        self.fsort.fold_with(&mut SortSubst::new(args))
    }
}

/// An argument for a generic parameter in a [`Sort`] which can be either a generic sort or a
/// generic bit-vector size.
#[derive(
    Debug, Clone, Eq, PartialEq, Hash, TyEncodable, TyDecodable, TypeVisitable, TypeFoldable,
)]
pub enum SortArg {
    Sort(Sort),
    BvSize(BvSize),
}

#[derive(Debug, Clone, Eq, PartialEq, Hash, TyEncodable, TyDecodable)]
pub enum ConstantInfo {
    /// An uninterpreted constant
    Uninterpreted,
    /// A non-integral constant whose value is specified by the user
    Interpreted(Expr, Sort),
}

#[derive(Debug, Clone, Eq, PartialEq, Hash, TyEncodable, TyDecodable)]
pub struct AdtDef(Interned<AdtDefData>);

#[derive(Debug, Eq, PartialEq, Hash, TyEncodable, TyDecodable)]
pub struct AdtDefData {
    invariants: Vec<Invariant>,
    sort_def: AdtSortDef,
    opaque: bool,
    rustc: ty::AdtDef,
}

/// Option-like enum to explicitly mark that we don't have information about an ADT because it was
/// annotated with `#[flux::opaque]`. Note that only structs can be marked as opaque.
#[derive(Clone, Debug, TyEncodable, TyDecodable, TypeVisitable, TypeFoldable)]
pub enum Opaqueness<T> {
    Opaque,
    Transparent(T),
}

pub static INT_TYS: [IntTy; 6] =
    [IntTy::Isize, IntTy::I8, IntTy::I16, IntTy::I32, IntTy::I64, IntTy::I128];
pub static UINT_TYS: [UintTy; 6] =
    [UintTy::Usize, UintTy::U8, UintTy::U16, UintTy::U32, UintTy::U64, UintTy::U128];

#[derive(
    Debug, Clone, Eq, PartialEq, Hash, TyEncodable, TyDecodable, TypeFoldable, TypeVisitable,
)]
pub struct Invariant {
    // This predicate may have sort variables, but we don't explicitly mark it like in `PolyFuncSort`.
    // See comment on `apply` for details.
    pred: Binder<Expr>,
}

impl Invariant {
    pub fn new(pred: Binder<Expr>) -> Self {
        Self { pred }
    }

    pub fn apply(&self, idx: &Expr) -> Expr {
        // The predicate may have sort variables but we don't explicitly instantiate them. This
        // works because within an expression, sort variables can only appear inside the sort
        // annotation for a lambda and invariants cannot have lambdas. It remains to instantiate
        // variables in the sort of the binder itself, but since we are removing it, we can avoid
        // the explicit instantiation. Ultimately, this works because the expression we generate in
        // fixpoint doesn't need sort annotations (sorts are re-inferred).
        self.pred.replace_bound_reft(idx)
    }
}

pub type PolyVariants = List<Binder<VariantSig>>;
pub type PolyVariant = Binder<VariantSig>;

#[derive(Clone, Eq, PartialEq, Hash, TyEncodable, TyDecodable)]
pub struct VariantSig {
    pub adt_def: AdtDef,
    pub args: GenericArgs,
    pub fields: List<Ty>,
    pub idx: Expr,
}

pub type PolyFnSig = Binder<FnSig>;

#[derive(Clone, PartialEq, Eq, Hash, TyEncodable, TyDecodable, TypeVisitable, TypeFoldable)]
pub struct FnSig {
    pub safety: Safety,
    pub abi: abi::Abi,
    pub requires: List<Expr>,
    pub inputs: List<Ty>,
    pub output: Binder<FnOutput>,
}

#[derive(
    Debug, Clone, PartialEq, Eq, Hash, TyEncodable, TyDecodable, TypeVisitable, TypeFoldable,
)]
pub struct FnOutput {
    pub ret: Ty,
    pub ensures: List<Ensures>,
}

#[derive(Clone, Eq, PartialEq, Hash, TyEncodable, TyDecodable)]
pub enum Ensures {
    Type(Path, Ty),
    Pred(Expr),
}

#[derive(Debug, TypeVisitable, TypeFoldable)]
pub struct Qualifier {
    pub name: Symbol,
    pub body: Binder<Expr>,
    pub global: bool,
}

pub struct SpecFunc {
    pub name: Symbol,
    pub expr: Binder<Expr>,
}

#[derive(Debug, Clone)]
pub struct SpecFuncDecl {
    pub name: Symbol,
    pub sort: PolyFuncSort,
    pub kind: SpecFuncKind,
}

pub type TyCtor = Binder<Ty>;

impl TyCtor {
    pub fn to_ty(&self) -> Ty {
        match &self.vars()[..] {
            [] => {
                return self.skip_binder_ref().shift_out_escaping(1);
            }
            [BoundVariableKind::Refine(sort, ..)] => {
                if sort.is_unit() {
                    return self.replace_bound_reft(&Expr::unit());
                }
                if let Some(def_id) = sort.is_unit_adt() {
                    return self.replace_bound_reft(&Expr::unit_struct(def_id));
                }
            }
            _ => {}
        }
        Ty::exists(self.clone())
    }
}

#[derive(Clone, PartialEq, Eq, Hash, TyEncodable, TyDecodable)]
pub struct Ty(Interned<TyKind>);

impl Ty {
    pub fn kind(&self) -> &TyKind {
        &self.0
    }

    /// Dummy type used for the `Self` of a `TraitRef` created when converting a trait object, and
    /// which gets removed in `ExistentialTraitRef`. This type must not appear anywhere in other
    /// converted types and must be a valid `rustc` type (i.e., we must be able to call `to_rustc`
    /// on it). `TyKind::Infer(TyVid(0))` does the job, with the caveat that we must skip 0 when
    /// generating `TyKind::Infer` for "type holes".
    pub fn trait_object_dummy_self() -> Ty {
        Ty::infer(TyVid::from_u32(0))
    }

    pub fn dynamic(preds: impl Into<List<Binder<ExistentialPredicate>>>, region: Region) -> Ty {
        BaseTy::Dynamic(preds.into(), region).to_ty()
    }

    pub fn strg_ref(re: Region, path: Path, ty: Ty) -> Ty {
        TyKind::StrgRef(re, path, ty).intern()
    }

    pub fn ptr(pk: impl Into<PtrKind>, path: impl Into<Path>) -> Ty {
        TyKind::Ptr(pk.into(), path.into()).intern()
    }

    pub fn constr(p: impl Into<Expr>, ty: Ty) -> Ty {
        TyKind::Constr(p.into(), ty).intern()
    }

    pub fn uninit() -> Ty {
        TyKind::Uninit.intern()
    }

    pub fn indexed(bty: BaseTy, idx: impl Into<Expr>) -> Ty {
        TyKind::Indexed(bty, idx.into()).intern()
    }

    pub fn exists(ty: Binder<Ty>) -> Ty {
        TyKind::Exists(ty).intern()
    }

    pub fn exists_with_constr(bty: BaseTy, pred: Expr) -> Ty {
        let sort = bty.sort();
        let ty = Ty::indexed(bty, Expr::nu());
        Ty::exists(Binder::bind_with_sort(Ty::constr(pred, ty), sort))
    }

    pub fn discr(adt_def: AdtDef, place: Place) -> Ty {
        TyKind::Discr(adt_def, place).intern()
    }

    pub fn unit() -> Ty {
        Ty::tuple(vec![])
    }

    pub fn bool() -> Ty {
        BaseTy::Bool.to_ty()
    }

    pub fn int(int_ty: IntTy) -> Ty {
        BaseTy::Int(int_ty).to_ty()
    }

    pub fn uint(uint_ty: UintTy) -> Ty {
        BaseTy::Uint(uint_ty).to_ty()
    }

    pub fn param(param_ty: ParamTy) -> Ty {
        TyKind::Param(param_ty).intern()
    }

    pub fn downcast(
        adt: AdtDef,
        args: GenericArgs,
        ty: Ty,
        variant: VariantIdx,
        fields: List<Ty>,
    ) -> Ty {
        TyKind::Downcast(adt, args, ty, variant, fields).intern()
    }

    pub fn blocked(ty: Ty) -> Ty {
        TyKind::Blocked(ty).intern()
    }

    pub fn str() -> Ty {
        BaseTy::Str.to_ty()
    }

    pub fn char() -> Ty {
        BaseTy::Char.to_ty()
    }

    pub fn float(float_ty: FloatTy) -> Ty {
        BaseTy::Float(float_ty).to_ty()
    }

    pub fn mk_ref(region: Region, ty: Ty, mutbl: Mutability) -> Ty {
        BaseTy::Ref(region, ty, mutbl).to_ty()
    }

    pub fn mk_slice(ty: Ty) -> Ty {
        BaseTy::Slice(ty).to_ty()
    }

    pub fn mk_box(genv: GlobalEnv, deref_ty: Ty, alloc_ty: Ty) -> QueryResult<Ty> {
        let def_id = genv.tcx().require_lang_item(LangItem::OwnedBox, None);
        let adt_def = genv.adt_def(def_id)?;

        let args = List::from_arr([GenericArg::Ty(deref_ty), GenericArg::Ty(alloc_ty)]);

        let bty = BaseTy::adt(adt_def, args);
        Ok(Ty::indexed(bty, Expr::unit_struct(def_id)))
    }

    pub fn mk_box_with_default_alloc(genv: GlobalEnv, deref_ty: Ty) -> QueryResult<Ty> {
        let def_id = genv.tcx().require_lang_item(LangItem::OwnedBox, None);

        let generics = genv.generics_of(def_id)?;
        let alloc_ty = genv
            .lower_type_of(generics.own_params[1].def_id)?
            .skip_binder()
            .refine(&Refiner::default_for_item(genv, def_id)?)?;

        Ty::mk_box(genv, deref_ty, alloc_ty)
    }

    pub fn tuple(tys: impl Into<List<Ty>>) -> Ty {
        BaseTy::Tuple(tys.into()).to_ty()
    }

    pub fn array(ty: Ty, c: Const) -> Ty {
        BaseTy::Array(ty, c).to_ty()
    }

    pub fn closure(
        did: DefId,
        tys: impl Into<List<Ty>>,
        args: &flux_rustc_bridge::ty::GenericArgs,
    ) -> Ty {
        BaseTy::Closure(did, tys.into(), args.clone()).to_ty()
    }

    pub fn coroutine(did: DefId, resume_ty: Ty, upvar_tys: List<Ty>) -> Ty {
        BaseTy::Coroutine(did, resume_ty, upvar_tys).to_ty()
    }

    pub fn never() -> Ty {
        BaseTy::Never.to_ty()
    }

    pub fn infer(vid: TyVid) -> Ty {
        TyKind::Infer(vid).intern()
    }

    pub fn unconstr(&self) -> (Ty, Expr) {
        fn go(this: &Ty, preds: &mut Vec<Expr>) -> Ty {
            if let TyKind::Constr(pred, ty) = this.kind() {
                preds.push(pred.clone());
                go(ty, preds)
            } else {
                this.clone()
            }
        }
        let mut preds = vec![];
        (go(self, &mut preds), Expr::and_from_iter(preds))
    }

    pub fn unblocked(&self) -> Ty {
        match self.kind() {
            TyKind::Blocked(ty) => ty.clone(),
            _ => self.clone(),
        }
    }

    /// Whether the type is an `int` or a `uint`
    pub fn is_integral(&self) -> bool {
        self.as_bty_skipping_existentials()
            .map(BaseTy::is_integral)
            .unwrap_or_default()
    }

    /// Whether the type is a `bool`
    pub fn is_bool(&self) -> bool {
        self.as_bty_skipping_existentials()
            .map(BaseTy::is_bool)
            .unwrap_or_default()
    }

    /// Whether the type is a `char`
    pub fn is_char(&self) -> bool {
        self.as_bty_skipping_existentials()
            .map(BaseTy::is_char)
            .unwrap_or_default()
    }

    pub fn is_uninit(&self) -> bool {
        matches!(self.kind(), TyKind::Uninit)
    }

    pub fn is_box(&self) -> bool {
        self.as_bty_skipping_existentials()
            .map(BaseTy::is_box)
            .unwrap_or_default()
    }

    pub fn is_struct(&self) -> bool {
        self.as_bty_skipping_existentials()
            .map(BaseTy::is_struct)
            .unwrap_or_default()
    }

    pub fn is_array(&self) -> bool {
        self.as_bty_skipping_existentials()
            .map(BaseTy::is_array)
            .unwrap_or_default()
    }

    pub fn is_slice(&self) -> bool {
        self.as_bty_skipping_existentials()
            .map(BaseTy::is_slice)
            .unwrap_or_default()
    }

    pub fn as_bty_skipping_existentials(&self) -> Option<&BaseTy> {
        match self.kind() {
            TyKind::Indexed(bty, _) => Some(bty),
            TyKind::Exists(ty) => Some(ty.skip_binder_ref().as_bty_skipping_existentials()?),
            TyKind::Constr(_, ty) => ty.as_bty_skipping_existentials(),
            _ => None,
        }
    }

    #[track_caller]
    pub fn expect_discr(&self) -> (&AdtDef, &Place) {
        if let TyKind::Discr(adt_def, place) = self.kind() {
            (adt_def, place)
        } else {
            tracked_span_bug!("expected discr")
        }
    }

    #[track_caller]
    pub fn expect_adt(&self) -> (&AdtDef, &[GenericArg], &Expr) {
        if let TyKind::Indexed(BaseTy::Adt(adt_def, args), idx) = self.kind() {
            (adt_def, args, idx)
        } else {
            tracked_span_bug!("expected adt `{self:?}`")
        }
    }

    #[track_caller]
    pub(crate) fn expect_tuple(&self) -> &[Ty] {
        if let TyKind::Indexed(BaseTy::Tuple(tys), _) = self.kind() {
            tys
        } else {
            tracked_span_bug!("expected tuple found `{self:?}` (kind: `{:?}`)", self.kind())
        }
    }
}

impl<'tcx> ToRustc<'tcx> for Ty {
    type T = rustc_middle::ty::Ty<'tcx>;

    fn to_rustc(&self, tcx: TyCtxt<'tcx>) -> Self::T {
        match self.kind() {
            TyKind::Indexed(bty, _) => bty.to_rustc(tcx),
            TyKind::Exists(ty) => ty.skip_binder_ref().to_rustc(tcx),
            TyKind::Constr(_, ty) => ty.to_rustc(tcx),
            TyKind::Param(pty) => pty.to_ty(tcx),
            TyKind::StrgRef(re, _, ty) => {
                rustc_middle::ty::Ty::new_ref(
                    tcx,
                    re.to_rustc(tcx),
                    ty.to_rustc(tcx),
                    Mutability::Mut,
                )
            }
            TyKind::Infer(vid) => rustc_middle::ty::Ty::new_var(tcx, *vid),
            TyKind::Uninit
            | TyKind::Ptr(_, _)
            | TyKind::Discr(_, _)
            | TyKind::Downcast(_, _, _, _, _)
            | TyKind::Blocked(_) => bug!("TODO: to_rustc for `{self:?}`"),
        }
    }
}

#[derive(Clone, PartialEq, Eq, Hash, TyEncodable, TyDecodable, Debug)]
pub enum TyKind {
    Indexed(BaseTy, Expr),
    Exists(Binder<Ty>),
    Constr(Expr, Ty),
    Uninit,
    StrgRef(Region, Path, Ty),
    Ptr(PtrKind, Path),
    /// This is a bit of a hack. We use this type internally to represent the result of
    /// [`Rvalue::Discriminant`] in a way that we can recover the necessary control information
    /// when checking a [`match`]. The hack is that we assume the dicriminant remains the same from
    /// the creation of this type until we use it in a [`match`].
    ///
    ///
    /// [`Rvalue::Discriminant`]: flux_rustc_bridge::mir::Rvalue::Discriminant
    /// [`match`]: flux_rustc_bridge::mir::TerminatorKind::SwitchInt
    Discr(AdtDef, Place),
    Param(ParamTy),
    Downcast(AdtDef, GenericArgs, Ty, VariantIdx, List<Ty>),
    Blocked(Ty),
    /// A type that needs to be inferred by matching the signature against a rust signature.
    /// [`TyKind::Infer`] appear as an intermediate step during `conv` and should not be present in
    /// the final signature.
    Infer(TyVid),
}

#[derive(Copy, Clone, PartialEq, Eq, Hash, TyEncodable, TyDecodable)]
pub enum PtrKind {
    Mut(Region),
    Box,
}

#[derive(Clone, PartialEq, Eq, Hash, TyEncodable, TyDecodable)]
pub enum BaseTy {
    Int(IntTy),
    Uint(UintTy),
    Bool,
    Str,
    Char,
    Slice(Ty),
    Adt(AdtDef, GenericArgs),
    Float(FloatTy),
    RawPtr(Ty, Mutability),
    Ref(Region, Ty, Mutability),
    FnPtr(PolyFnSig),
    FnDef(DefId, GenericArgs),
    Tuple(List<Ty>),
    Alias(AliasKind, AliasTy),
    Array(Ty, Const),
    Never,
    Closure(DefId, /* upvar_tys */ List<Ty>, flux_rustc_bridge::ty::GenericArgs),
    Coroutine(DefId, /*resume_ty: */ Ty, /* upvar_tys: */ List<Ty>),
    Dynamic(List<Binder<ExistentialPredicate>>, Region),
    Param(ParamTy),
    Infer(TyVid),
}

impl BaseTy {
    pub fn opaque(alias_ty: AliasTy) -> BaseTy {
        BaseTy::Alias(AliasKind::Opaque, alias_ty)
    }

    pub fn projection(alias_ty: AliasTy) -> BaseTy {
        BaseTy::Alias(AliasKind::Projection, alias_ty)
    }

    pub fn adt(adt_def: AdtDef, args: GenericArgs) -> BaseTy {
        BaseTy::Adt(adt_def, args)
    }

    pub fn fn_def(def_id: DefId, args: impl Into<GenericArgs>) -> BaseTy {
        BaseTy::FnDef(def_id, args.into())
    }

    pub fn from_primitive_str(s: &str) -> Option<BaseTy> {
        match s {
            "i8" => Some(BaseTy::Int(IntTy::I8)),
            "i16" => Some(BaseTy::Int(IntTy::I16)),
            "i32" => Some(BaseTy::Int(IntTy::I32)),
            "i64" => Some(BaseTy::Int(IntTy::I64)),
            "i128" => Some(BaseTy::Int(IntTy::I128)),
            "u8" => Some(BaseTy::Uint(UintTy::U8)),
            "u16" => Some(BaseTy::Uint(UintTy::U16)),
            "u32" => Some(BaseTy::Uint(UintTy::U32)),
            "u64" => Some(BaseTy::Uint(UintTy::U64)),
            "u128" => Some(BaseTy::Uint(UintTy::U128)),
            "f16" => Some(BaseTy::Float(FloatTy::F16)),
            "f32" => Some(BaseTy::Float(FloatTy::F32)),
            "f64" => Some(BaseTy::Float(FloatTy::F64)),
            "f128" => Some(BaseTy::Float(FloatTy::F128)),
            "isize" => Some(BaseTy::Int(IntTy::Isize)),
            "usize" => Some(BaseTy::Uint(UintTy::Usize)),
            "bool" => Some(BaseTy::Bool),
            "char" => Some(BaseTy::Char),
            "str" => Some(BaseTy::Str),
            _ => None,
        }
    }

    /// If `self` is a primitive, return its [`Symbol`].
    pub fn primitive_symbol(&self) -> Option<Symbol> {
        match self {
            BaseTy::Bool => Some(sym::bool),
            BaseTy::Char => Some(sym::char),
            BaseTy::Float(f) => {
                match f {
                    FloatTy::F16 => Some(sym::f16),
                    FloatTy::F32 => Some(sym::f32),
                    FloatTy::F64 => Some(sym::f64),
                    FloatTy::F128 => Some(sym::f128),
                }
            }
            BaseTy::Int(f) => {
                match f {
                    IntTy::Isize => Some(sym::isize),
                    IntTy::I8 => Some(sym::i8),
                    IntTy::I16 => Some(sym::i16),
                    IntTy::I32 => Some(sym::i32),
                    IntTy::I64 => Some(sym::i64),
                    IntTy::I128 => Some(sym::i128),
                }
            }
            BaseTy::Uint(f) => {
                match f {
                    UintTy::Usize => Some(sym::usize),
                    UintTy::U8 => Some(sym::u8),
                    UintTy::U16 => Some(sym::u16),
                    UintTy::U32 => Some(sym::u32),
                    UintTy::U64 => Some(sym::u64),
                    UintTy::U128 => Some(sym::u128),
                }
            }
            BaseTy::Str => Some(sym::str),
            _ => None,
        }
    }

    pub fn is_integral(&self) -> bool {
        matches!(self, BaseTy::Int(_) | BaseTy::Uint(_))
    }

    pub fn is_numeric(&self) -> bool {
        matches!(self, BaseTy::Int(_) | BaseTy::Uint(_) | BaseTy::Float(_))
    }

    pub fn is_signed(&self) -> bool {
        matches!(self, BaseTy::Int(_))
    }

    pub fn is_unsigned(&self) -> bool {
        matches!(self, BaseTy::Uint(_))
    }

    pub fn is_float(&self) -> bool {
        matches!(self, BaseTy::Float(_))
    }

    pub fn is_bool(&self) -> bool {
        matches!(self, BaseTy::Bool)
    }

    fn is_struct(&self) -> bool {
        matches!(self, BaseTy::Adt(adt_def, _) if adt_def.is_struct())
    }

    fn is_array(&self) -> bool {
        matches!(self, BaseTy::Array(..))
    }

    fn is_slice(&self) -> bool {
        matches!(self, BaseTy::Slice(..))
    }

    pub fn is_box(&self) -> bool {
        matches!(self, BaseTy::Adt(adt_def, _) if adt_def.is_box())
    }

    pub fn is_char(&self) -> bool {
        matches!(self, BaseTy::Char)
    }

    pub fn is_str(&self) -> bool {
        matches!(self, BaseTy::Str)
    }

    pub fn unpack_box(&self) -> Option<(&Ty, &Ty)> {
        if let BaseTy::Adt(adt_def, args) = self
            && adt_def.is_box()
        {
            Some(args.box_args())
        } else {
            None
        }
    }

    pub fn invariants(&self, overflow_checking: bool) -> &[Invariant] {
        match self {
            BaseTy::Adt(adt_def, _) => adt_def.invariants(),
            BaseTy::Uint(uint_ty) => uint_invariants(*uint_ty, overflow_checking),
            BaseTy::Int(int_ty) => int_invariants(*int_ty, overflow_checking),
            BaseTy::Slice(_) => slice_invariants(overflow_checking),
            _ => &[],
        }
    }

    pub fn to_ty(&self) -> Ty {
        let sort = self.sort();
        if sort.is_unit() {
            Ty::indexed(self.clone(), Expr::unit())
        } else {
            Ty::exists(Binder::bind_with_sort(Ty::indexed(self.clone(), Expr::nu()), sort))
        }
    }

    pub fn to_subset_ty_ctor(&self) -> SubsetTyCtor {
        let sort = self.sort();
        Binder::bind_with_sort(SubsetTy::trivial(self.clone(), Expr::nu()), sort)
    }

    #[track_caller]
    pub fn expect_adt(&self) -> (&AdtDef, &[GenericArg]) {
        if let BaseTy::Adt(adt_def, args) = self {
            (adt_def, args)
        } else {
            tracked_span_bug!("expected adt `{self:?}`")
        }
    }

    /// A type is an *atom* if it is "self-delimiting", i.e., it has a clear boundary
    /// when printed. This is used to avoid unnecessary parenthesis when pretty printing.
    pub fn is_atom(&self) -> bool {
        // (nilehmann) I'm not sure about this list, please adjust if you get any odd behavior
        matches!(
            self,
            BaseTy::Int(_)
                | BaseTy::Uint(_)
                | BaseTy::Slice(_)
                | BaseTy::Bool
                | BaseTy::Char
                | BaseTy::Str
                | BaseTy::Adt(..)
                | BaseTy::Tuple(..)
                | BaseTy::Param(_)
                | BaseTy::Array(..)
                | BaseTy::Never
                | BaseTy::Closure(..)
                | BaseTy::Coroutine(..)
                // opaque alias are atoms the way we print them now, but they won't
                // be if we print them as `impl Trait`
                | BaseTy::Alias(..)
        )
    }
}

impl<'tcx> ToRustc<'tcx> for BaseTy {
    type T = rustc_middle::ty::Ty<'tcx>;

    fn to_rustc(&self, tcx: TyCtxt<'tcx>) -> Self::T {
        use rustc_middle::ty;
        match self {
            BaseTy::Int(i) => ty::Ty::new_int(tcx, *i),
            BaseTy::Uint(i) => ty::Ty::new_uint(tcx, *i),
            BaseTy::Param(pty) => pty.to_ty(tcx),
            BaseTy::Slice(ty) => ty::Ty::new_slice(tcx, ty.to_rustc(tcx)),
            BaseTy::Bool => tcx.types.bool,
            BaseTy::Char => tcx.types.char,
            BaseTy::Str => tcx.types.str_,
            BaseTy::Adt(adt_def, args) => {
                let did = adt_def.did();
                let adt_def = tcx.adt_def(did);
                let args = args.to_rustc(tcx);
                ty::Ty::new_adt(tcx, adt_def, args)
            }
            BaseTy::FnDef(def_id, args) => {
                let args = args.to_rustc(tcx);
                ty::Ty::new_fn_def(tcx, *def_id, args)
            }
            BaseTy::Float(f) => ty::Ty::new_float(tcx, *f),
            BaseTy::RawPtr(ty, mutbl) => ty::Ty::new_ptr(tcx, ty.to_rustc(tcx), *mutbl),
            BaseTy::Ref(re, ty, mutbl) => {
                ty::Ty::new_ref(tcx, re.to_rustc(tcx), ty.to_rustc(tcx), *mutbl)
            }
            BaseTy::FnPtr(poly_sig) => ty::Ty::new_fn_ptr(tcx, poly_sig.to_rustc(tcx)),
            BaseTy::Tuple(tys) => {
                let ts = tys.iter().map(|ty| ty.to_rustc(tcx)).collect_vec();
                ty::Ty::new_tup(tcx, &ts)
            }
            BaseTy::Alias(kind, alias_ty) => {
                ty::Ty::new_alias(tcx, kind.to_rustc(tcx), alias_ty.to_rustc(tcx))
            }
            BaseTy::Array(ty, n) => {
                let ty = ty.to_rustc(tcx);
                let n = n.to_rustc(tcx);
                ty::Ty::new_array_with_const_len(tcx, ty, n)
            }
            BaseTy::Never => tcx.types.never,
            BaseTy::Closure(did, _, args) => ty::Ty::new_closure(tcx, *did, args.to_rustc(tcx)),
            BaseTy::Dynamic(exi_preds, re) => {
                let preds: Vec<_> = exi_preds
                    .iter()
                    .map(|pred| pred.to_rustc(tcx))
                    .collect_vec();
                let preds = tcx.mk_poly_existential_predicates(&preds);
                ty::Ty::new_dynamic(tcx, preds, re.to_rustc(tcx), rustc_middle::ty::DynKind::Dyn)
            }
            BaseTy::Coroutine(def_id, resume_ty, upvars) => {
                bug!("TODO: Generator {def_id:?} {resume_ty:?} {upvars:?}")
                // let args = args.iter().map(|arg| into_rustc_generic_arg(tcx, arg));
                // let args = tcx.mk_args_from_iter(args);
                // ty::Ty::new_generator(*tcx, *def_id, args, mov)
            }
            BaseTy::Infer(ty_vid) => ty::Ty::new_var(tcx, *ty_vid),
        }
    }
}

#[derive(
    Clone, PartialEq, Eq, Hash, Debug, TyEncodable, TyDecodable, TypeVisitable, TypeFoldable,
)]
pub struct AliasTy {
    pub def_id: DefId,
    pub args: GenericArgs,
    /// Holds the refinement-arguments for opaque-types; empty for projections
    pub refine_args: RefineArgs,
}

impl AliasTy {
    pub fn new(def_id: DefId, args: GenericArgs, refine_args: RefineArgs) -> Self {
        AliasTy { args, refine_args, def_id }
    }
}

/// This methods work only with associated type projections (i.e., no opaque types)
impl AliasTy {
    pub fn self_ty(&self) -> SubsetTyCtor {
        self.args[0].expect_base().clone()
    }

    pub fn with_self_ty(&self, self_ty: SubsetTyCtor) -> Self {
        Self {
            def_id: self.def_id,
            args: [GenericArg::Base(self_ty)]
                .into_iter()
                .chain(self.args.iter().skip(1).cloned())
                .collect(),
            refine_args: self.refine_args.clone(),
        }
    }
}

impl<'tcx> ToRustc<'tcx> for AliasTy {
    type T = rustc_middle::ty::AliasTy<'tcx>;

    fn to_rustc(&self, tcx: TyCtxt<'tcx>) -> Self::T {
        rustc_middle::ty::AliasTy::new(tcx, self.def_id, self.args.to_rustc(tcx))
    }
}

pub type RefineArgs = List<Expr>;

#[extension(pub trait RefineArgsExt)]
impl RefineArgs {
    fn identity_for_item(genv: GlobalEnv, def_id: DefId) -> QueryResult<RefineArgs> {
        Self::for_item(genv, def_id, |param, index| {
            Expr::var(Var::EarlyParam(EarlyReftParam { index: index as u32, name: param.name() }))
        })
    }

    fn for_item<F>(genv: GlobalEnv, def_id: DefId, mut mk: F) -> QueryResult<RefineArgs>
    where
        F: FnMut(EarlyBinder<RefineParam>, usize) -> Expr,
    {
        let reft_generics = genv.refinement_generics_of(def_id)?;
        let count = reft_generics.count();
        let mut args = Vec::with_capacity(count);
        reft_generics.fill_item(genv, &mut args, &mut mk)?;
        Ok(List::from_vec(args))
    }
}

/// A type constructor meant to be used as generic a argument of [kind base]. This is just an alias
/// to [`Binder<SubsetTy>`], but we expect the binder to have a single bound variable of the sort of
/// the underlying [base type].
///
/// [kind base]: GenericParamDefKind::Base
/// [base type]: SubsetTy::bty
pub type SubsetTyCtor = Binder<SubsetTy>;

impl SubsetTyCtor {
    pub fn as_bty_skipping_binder(&self) -> &BaseTy {
        &self.as_ref().skip_binder().bty
    }

    pub fn to_ty(&self) -> Ty {
        let sort = self.sort();
        if sort.is_unit() {
            self.replace_bound_reft(&Expr::unit()).to_ty()
        } else if let Some(def_id) = sort.is_unit_adt() {
            self.replace_bound_reft(&Expr::unit_struct(def_id)).to_ty()
        } else {
            Ty::exists(self.as_ref().map(SubsetTy::to_ty))
        }
    }

    pub fn to_ty_ctor(&self) -> TyCtor {
        self.as_ref().map(SubsetTy::to_ty)
    }
}

/// A subset type is a simplified version of a type that has the form `{b[e] | p}` where `b` is a
/// [`BaseTy`], `e` a refinement index, and `p` a predicate.
///
/// These are mainly found under a [`Binder`] with a single variable of the base type's sort. This
/// can be interpreted as a type constructor or an existial type. For example, under a binder with a
/// variable `v` of sort `int`, we can interpret `{i32[v] | v > 0}` as:
/// - A lambda `λv:int. {i32[v] | v > 0}` that "constructs" types when applied to ints, or
/// - An existential type `∃v:int. {i32[v] | v > 0}`.
///
/// This second interpretation is the reason we call this a subset type, i.e., the type `∃v. {b[v] | p}`
/// corresponds to the subset of values of  type `b` whose index satisfies `p`. These are the types
/// written as `B{v: p}` in the surface syntax and correspond to the types supported in other
/// refinement type systems like Liquid Haskell (with the difference that we are explicit
/// about separating refinements from program values via an index).
///
/// The main purpose for subset types is to be used as generic arguments of [kind base] when
/// interpreted as type constructors. They have two key properties that makes them suitable
/// for this:
///
/// 1. **Syntacitc Restriction**: Subset types are syntactically restricted, making it easier to
///    relate them structurally (e.g., for subtyping). For instance, given two types `S<λv. T1>` and
///    `S<λ. T2>`, if `T1` and `T2` are subset types, we know they match structurally (at least
///    shallowly). In particularly, the syntactic restriction rules out complex types like
///    `S<λv. (i32[v], i32[v])>` simplifying some operations.
///
/// 2. **Eager Canonicalization**: Subset types can be eagerly canonicalized via [*strengthening*]
///    during substitution. For example, suppose we have a function:
///    ```text
///    fn foo<T>(x: T[@a], y: { T[@b] | b == a }) { }
///    ```
///    If we instantiate `T` with `λv. { i32[v] | v > 0}`, after substitution and applying the
///    lambda (the indexing syntax `T[a]` corresponds to an application of the lambda), we get:
///    ```text
///    fn foo(x: {i32[@a] | a > 0}, y: { { i32[@b] | b > 0 } | b == a }) { }
///    ```
///    Via *strengthening* we can canonicalize this to
///    ```text
///    fn foo(x: {i32[@a] | a > 0}, y: { i32[@b] | b == a && b > 0 }) { }
///    ```
///    As a result, we can guarantee the syntactic restriction through substitution.
///
/// [kind base]: GenericParamDefKind::Base
/// [*strengthening*]: https://arxiv.org/pdf/2010.07763.pdf
#[derive(PartialEq, Clone, Eq, Hash, TyEncodable, TyDecodable)]
pub struct SubsetTy {
    /// The base type `b` in the subset type `{b[e] | p}`.
    ///
    /// **NOTE:** This is mostly going to be under a [`Binder`]. It is not yet clear to me whether
    /// this [`BaseTy`] should be able to mention variables in the binder. In general, in a type
    /// `∃v. {b[e] | p}`, it's fine to mention `v` inside `b`, but since [`SubsetTy`] is meant to
    /// facilitate syntactic manipulation we may want to restrict this.
    pub bty: BaseTy,
    /// The refinement index `e` in the subset type `{b[e] | p}`. This can be an arbitrary expression,
    /// which makes manipulation easier. However, since this is mostly found under a binder, we expect
    /// it to be [`Expr::nu()`].
    pub idx: Expr,
    /// The predicate `p` in the subset type `{b[e] | p}`.
    pub pred: Expr,
}

impl SubsetTy {
    pub fn new(bty: BaseTy, idx: impl Into<Expr>, pred: impl Into<Expr>) -> Self {
        Self { bty, idx: idx.into(), pred: pred.into() }
    }

    pub fn trivial(bty: BaseTy, idx: impl Into<Expr>) -> Self {
        Self::new(bty, idx, Expr::tt())
    }

    pub fn strengthen(&self, pred: impl Into<Expr>) -> Self {
        let this = self.clone();
        let pred = Expr::and(this.pred, pred).simplify();
        Self { bty: this.bty, idx: this.idx, pred }
    }

    pub fn to_ty(&self) -> Ty {
        let bty = self.bty.clone();
        if self.pred.is_trivially_true() {
            Ty::indexed(bty, &self.idx)
        } else {
            Ty::constr(&self.pred, Ty::indexed(bty, &self.idx))
        }
    }
}

impl<'tcx> ToRustc<'tcx> for SubsetTy {
    type T = rustc_middle::ty::Ty<'tcx>;

    fn to_rustc(&self, tcx: TyCtxt<'tcx>) -> rustc_middle::ty::Ty<'tcx> {
        self.bty.to_rustc(tcx)
    }
}

#[derive(PartialEq, Clone, Eq, Hash, TyEncodable, TyDecodable)]
pub enum GenericArg {
    Ty(Ty),
    Base(SubsetTyCtor),
    Lifetime(Region),
    Const(Const),
}

impl GenericArg {
    #[track_caller]
    pub fn expect_type(&self) -> &Ty {
        if let GenericArg::Ty(ty) = self {
            ty
        } else {
            bug!("expected `rty::GenericArg::Ty`, found `{self:?}`")
        }
    }

    #[track_caller]
    pub fn expect_base(&self) -> &SubsetTyCtor {
        if let GenericArg::Base(ctor) = self {
            ctor
        } else {
            bug!("expected `rty::GenericArg::Base`, found `{self:?}`")
        }
    }

    pub fn from_param_def(param: &GenericParamDef) -> Self {
        match param.kind {
            GenericParamDefKind::Type { .. } => {
                let param_ty = ParamTy { index: param.index, name: param.name };
                GenericArg::Ty(Ty::param(param_ty))
            }
            GenericParamDefKind::Base { .. } => {
                // λv. T[v]
                let param_ty = ParamTy { index: param.index, name: param.name };
                GenericArg::Base(Binder::bind_with_sort(
                    SubsetTy::trivial(BaseTy::Param(param_ty), Expr::nu()),
                    Sort::Param(param_ty),
                ))
            }
            GenericParamDefKind::Lifetime => {
                let region = EarlyParamRegion { index: param.index, name: param.name };
                GenericArg::Lifetime(Region::ReEarlyParam(region))
            }
            GenericParamDefKind::Const { .. } => {
                let param_const = ParamConst { index: param.index, name: param.name };
                let kind = ConstKind::Param(param_const);
                GenericArg::Const(Const { kind })
            }
        }
    }

    /// Creates a `GenericArgs` from the definition of generic parameters, by calling a closure to
    /// obtain arg. The closures get to observe the `GenericArgs` as they're being built, which can
    /// be used to correctly replace defaults of generic parameters.
    pub fn for_item<F>(genv: GlobalEnv, def_id: DefId, mut mk_kind: F) -> QueryResult<GenericArgs>
    where
        F: FnMut(&GenericParamDef, &[GenericArg]) -> GenericArg,
    {
        let defs = genv.generics_of(def_id)?;
        let count = defs.count();
        let mut args = Vec::with_capacity(count);
        Self::fill_item(genv, &mut args, &defs, &mut mk_kind)?;
        Ok(List::from_vec(args))
    }

    pub fn identity_for_item(genv: GlobalEnv, def_id: DefId) -> QueryResult<GenericArgs> {
        Self::for_item(genv, def_id, |param, _| GenericArg::from_param_def(param))
    }

    fn fill_item<F>(
        genv: GlobalEnv,
        args: &mut Vec<GenericArg>,
        generics: &Generics,
        mk_kind: &mut F,
    ) -> QueryResult<()>
    where
        F: FnMut(&GenericParamDef, &[GenericArg]) -> GenericArg,
    {
        if let Some(def_id) = generics.parent {
            let parent_generics = genv.generics_of(def_id)?;
            Self::fill_item(genv, args, &parent_generics, mk_kind)?;
        }
        for param in &generics.own_params {
            let kind = mk_kind(param, args);
            tracked_span_assert_eq!(param.index as usize, args.len()); // "{args:#?}, {generics:#?}");
            args.push(kind);
        }
        Ok(())
    }
}

impl From<TyOrBase> for GenericArg {
    fn from(v: TyOrBase) -> Self {
        match v {
            TyOrBase::Ty(ty) => GenericArg::Ty(ty),
            TyOrBase::Base(ctor) => GenericArg::Base(ctor),
        }
    }
}

impl<'tcx> ToRustc<'tcx> for GenericArg {
    type T = rustc_middle::ty::GenericArg<'tcx>;

    fn to_rustc(&self, tcx: TyCtxt<'tcx>) -> Self::T {
        use rustc_middle::ty;
        match self {
            GenericArg::Ty(ty) => ty::GenericArg::from(ty.to_rustc(tcx)),
            GenericArg::Base(ctor) => ty::GenericArg::from(ctor.skip_binder_ref().to_rustc(tcx)),
            GenericArg::Lifetime(re) => ty::GenericArg::from(re.to_rustc(tcx)),
            GenericArg::Const(c) => ty::GenericArg::from(c.to_rustc(tcx)),
        }
    }
}

pub type GenericArgs = List<GenericArg>;

#[extension(pub trait GenericArgsExt)]
impl GenericArgs {
    #[track_caller]
    fn box_args(&self) -> (&Ty, &Ty) {
        if let [GenericArg::Ty(deref), GenericArg::Ty(alloc)] = &self[..] {
            (deref, alloc)
        } else {
            bug!("invalid generic arguments for box");
        }
    }

    // We can't implement [`ToRustc`] because of coherence so we add it here
    fn to_rustc<'tcx>(&self, tcx: TyCtxt<'tcx>) -> rustc_middle::ty::GenericArgsRef<'tcx> {
        tcx.mk_args_from_iter(self.iter().map(|arg| arg.to_rustc(tcx)))
    }

    fn rebase_onto(
        &self,
        tcx: &TyCtxt,
        source_ancestor: DefId,
        target_args: &GenericArgs,
    ) -> List<GenericArg> {
        let defs = tcx.generics_of(source_ancestor);
        target_args
            .iter()
            .chain(self.iter().skip(defs.count()))
            .cloned()
            .collect()
    }
}

#[derive(Debug)]
pub enum TyOrBase {
    Ty(Ty),
    Base(SubsetTyCtor),
}

impl TyOrBase {
    pub fn into_ty(self) -> Ty {
        match self {
            TyOrBase::Ty(ty) => ty,
            TyOrBase::Base(ctor) => ctor.to_ty(),
        }
    }

    #[track_caller]
    pub fn expect_base(self) -> SubsetTyCtor {
        match self {
            TyOrBase::Base(ctor) => ctor,
            TyOrBase::Ty(_) => tracked_span_bug!("expected `TyOrBase::Base`"),
        }
    }

    pub fn as_base(self) -> Option<SubsetTyCtor> {
        match self {
            TyOrBase::Base(ctor) => Some(ctor),
            TyOrBase::Ty(_) => None,
        }
    }
}

#[derive(Debug, Clone, TyEncodable, TyDecodable, TypeVisitable, TypeFoldable)]
pub enum TyOrCtor {
    Ty(Ty),
    Ctor(TyCtor),
}

impl TyOrCtor {
    #[track_caller]
    pub fn expect_ctor(self) -> TyCtor {
        match self {
            TyOrCtor::Ctor(ctor) => ctor,
            TyOrCtor::Ty(_) => tracked_span_bug!("expected `TyOrCtor::Ctor`"),
        }
    }

    pub fn expect_subset_ty_ctor(self) -> SubsetTyCtor {
        self.expect_ctor().map(|ty| {
            if let canonicalize::CanonicalTy::Constr(constr_ty) = ty.shallow_canonicalize()
                && let TyKind::Indexed(bty, idx) = constr_ty.ty().kind()
                && idx.is_nu()
            {
                SubsetTy::new(bty.clone(), Expr::nu(), constr_ty.pred())
            } else {
                tracked_span_bug!()
            }
        })
    }

    pub fn to_ty(&self) -> Ty {
        match self {
            TyOrCtor::Ctor(ctor) => ctor.to_ty(),
            TyOrCtor::Ty(ty) => ty.clone(),
        }
    }
}

impl From<TyOrBase> for TyOrCtor {
    fn from(v: TyOrBase) -> Self {
        match v {
            TyOrBase::Ty(ty) => TyOrCtor::Ty(ty),
            TyOrBase::Base(ctor) => TyOrCtor::Ctor(ctor.to_ty_ctor()),
        }
    }
}

impl CoroutineObligPredicate {
    pub fn to_poly_fn_sig(&self) -> PolyFnSig {
        let vars = vec![];

        let resume_ty = &self.resume_ty;
        let env_ty = Ty::coroutine(self.def_id, resume_ty.clone(), self.upvar_tys.clone());

        let inputs = List::from_arr([env_ty, resume_ty.clone()]);
        let output =
            Binder::bind_with_vars(FnOutput::new(self.output.clone(), vec![]), List::empty());

        PolyFnSig::bind_with_vars(
            FnSig::new(Safety::Safe, abi::Abi::RustCall, List::empty(), inputs, output),
            List::from(vars),
        )
    }
}

impl RefinementGenerics {
    pub fn count(&self) -> usize {
        self.parent_count + self.own_params.len()
    }

    pub fn own_count(&self) -> usize {
        self.own_params.len()
    }

    // /// Iterate and collect all parameters in this item including parents
    // pub fn collect_all_params<T, S>(
    //     &self,
    //     genv: GlobalEnv,
    //     mut f: impl FnMut(RefineParam) -> T,
    // ) -> QueryResult<S>
    // where
    //     S: FromIterator<T>,
    // {
    //     (0..self.count())
    //         .map(|i| Ok(f(self.param_at(i, genv)?)))
    //         .try_collect()
    // }
}

impl EarlyBinder<RefinementGenerics> {
    pub fn parent(&self) -> Option<DefId> {
        self.skip_binder_ref().parent
    }

    pub fn parent_count(&self) -> usize {
        self.skip_binder_ref().parent_count
    }

    pub fn count(&self) -> usize {
        self.skip_binder_ref().count()
    }

    pub fn own_count(&self) -> usize {
        self.skip_binder_ref().own_count()
    }

    pub fn own_param_at(&self, index: usize) -> EarlyBinder<RefineParam> {
        self.as_ref().map(|this| this.own_params[index].clone())
    }

    pub fn param_at(
        &self,
        param_index: usize,
        genv: GlobalEnv,
    ) -> QueryResult<EarlyBinder<RefineParam>> {
        if let Some(index) = param_index.checked_sub(self.parent_count()) {
            Ok(self.own_param_at(index))
        } else {
            let parent = self.parent().expect("parent_count > 0 but no parent?");
            genv.refinement_generics_of(parent)?
                .param_at(param_index, genv)
        }
    }

    pub fn iter_own_params(&self) -> impl Iterator<Item = EarlyBinder<RefineParam>> + use<'_> {
        self.skip_binder_ref()
            .own_params
            .iter()
            .cloned()
            .map(EarlyBinder)
    }

    pub fn fill_item<F, R>(&self, genv: GlobalEnv, vec: &mut Vec<R>, mk: &mut F) -> QueryResult
    where
        F: FnMut(EarlyBinder<RefineParam>, usize) -> R,
    {
        if let Some(def_id) = self.parent() {
            genv.refinement_generics_of(def_id)?
                .fill_item(genv, vec, mk)?;
        }
        for param in self.iter_own_params() {
            vec.push(mk(param, vec.len()));
        }
        Ok(())
    }
}

impl EarlyBinder<GenericPredicates> {
    pub fn predicates(&self) -> EarlyBinder<List<Clause>> {
        EarlyBinder(self.0.predicates.clone())
    }
}

impl EarlyBinder<FuncSort> {
    /// See [`subst::GenericsSubstForSort`]
    pub fn instantiate_func_sort<E>(
        self,
        sort_for_param: impl FnMut(ParamTy) -> Result<Sort, E>,
    ) -> Result<FuncSort, E> {
        self.0.try_fold_with(&mut subst::GenericsSubstFolder::new(
            subst::GenericsSubstForSort { sort_for_param },
            &[],
        ))
    }
}

impl VariantSig {
    pub fn new(adt_def: AdtDef, args: GenericArgs, fields: List<Ty>, idx: Expr) -> Self {
        VariantSig { adt_def, args, fields, idx }
    }

    pub fn fields(&self) -> &[Ty] {
        &self.fields
    }

    pub fn ret(&self) -> Ty {
        let bty = BaseTy::Adt(self.adt_def.clone(), self.args.clone());
        let idx = self.idx.clone();
        Ty::indexed(bty, idx)
    }
}

impl FnSig {
    pub fn new(
        safety: Safety,
        abi: abi::Abi,
        requires: List<Expr>,
        inputs: List<Ty>,
        output: Binder<FnOutput>,
    ) -> Self {
        FnSig { safety, abi, requires, inputs, output }
    }

    pub fn requires(&self) -> &[Expr] {
        &self.requires
    }

    pub fn inputs(&self) -> &[Ty] {
        &self.inputs
    }

    pub fn output(&self) -> Binder<FnOutput> {
        self.output.clone()
    }
}

impl<'tcx> ToRustc<'tcx> for FnSig {
    type T = rustc_middle::ty::FnSig<'tcx>;

    fn to_rustc(&self, tcx: TyCtxt<'tcx>) -> Self::T {
        tcx.mk_fn_sig(
            self.inputs().iter().map(|ty| ty.to_rustc(tcx)),
            self.output().as_ref().skip_binder().to_rustc(tcx),
            false,
            self.safety,
            self.abi,
        )
    }
}

impl FnOutput {
    pub fn new(ret: Ty, ensures: impl Into<List<Ensures>>) -> Self {
        Self { ret, ensures: ensures.into() }
    }
}

impl<'tcx> ToRustc<'tcx> for FnOutput {
    type T = rustc_middle::ty::Ty<'tcx>;

    fn to_rustc(&self, tcx: TyCtxt<'tcx>) -> Self::T {
        self.ret.to_rustc(tcx)
    }
}

impl AdtDef {
    pub fn new(
        rustc: ty::AdtDef,
        sort_def: AdtSortDef,
        invariants: Vec<Invariant>,
        opaque: bool,
    ) -> Self {
        AdtDef(Interned::new(AdtDefData { invariants, sort_def, opaque, rustc }))
    }

    pub fn did(&self) -> DefId {
        self.0.rustc.did()
    }

    pub fn sort_def(&self) -> &AdtSortDef {
        &self.0.sort_def
    }

    pub fn sort(&self, args: &[GenericArg]) -> Sort {
        self.sort_def().to_sort(args)
    }

    pub fn is_box(&self) -> bool {
        self.0.rustc.is_box()
    }

    pub fn is_enum(&self) -> bool {
        self.0.rustc.is_enum()
    }

    pub fn is_struct(&self) -> bool {
        self.0.rustc.is_struct()
    }

    pub fn is_union(&self) -> bool {
        self.0.rustc.is_union()
    }

    pub fn variants(&self) -> &IndexSlice<VariantIdx, VariantDef> {
        self.0.rustc.variants()
    }

    pub fn variant(&self, idx: VariantIdx) -> &VariantDef {
        self.0.rustc.variant(idx)
    }

    pub fn invariants(&self) -> &[Invariant] {
        &self.0.invariants
    }

    pub fn discriminants(&self) -> impl Iterator<Item = (VariantIdx, u128)> + '_ {
        self.0.rustc.discriminants()
    }

    pub fn is_opaque(&self) -> bool {
        self.0.opaque
    }

    // pub fn is_reflected(&self) -> bool {
    //     self.0.sort_def.is_reflected()
    // }
}

impl<T> Opaqueness<T> {
    pub fn map<S>(self, f: impl FnOnce(T) -> S) -> Opaqueness<S> {
        match self {
            Opaqueness::Opaque => Opaqueness::Opaque,
            Opaqueness::Transparent(value) => Opaqueness::Transparent(f(value)),
        }
    }

    pub fn as_ref(&self) -> Opaqueness<&T> {
        match self {
            Opaqueness::Opaque => Opaqueness::Opaque,
            Opaqueness::Transparent(value) => Opaqueness::Transparent(value),
        }
    }

    pub fn as_deref(&self) -> Opaqueness<&T::Target>
    where
        T: std::ops::Deref,
    {
        match self {
            Opaqueness::Opaque => Opaqueness::Opaque,
            Opaqueness::Transparent(value) => Opaqueness::Transparent(value.deref()),
        }
    }

    pub fn ok_or_else<E>(self, err: impl FnOnce() -> E) -> Result<T, E> {
        match self {
            Opaqueness::Transparent(v) => Ok(v),
            Opaqueness::Opaque => Err(err()),
        }
    }

    #[track_caller]
    pub fn expect(self, msg: &str) -> T {
        match self {
            Opaqueness::Transparent(val) => val,
            Opaqueness::Opaque => bug!("{}", msg),
        }
    }
}

impl<T, E> Opaqueness<Result<T, E>> {
    pub fn transpose(self) -> Result<Opaqueness<T>, E> {
        match self {
            Opaqueness::Transparent(Ok(x)) => Ok(Opaqueness::Transparent(x)),
            Opaqueness::Transparent(Err(e)) => Err(e),
            Opaqueness::Opaque => Ok(Opaqueness::Opaque),
        }
    }
}

impl EarlyBinder<PolyVariant> {
    // The field_idx is `Some(i)` when we have the `i`-th field of a `union`, in which case,
    // the `inputs` are _just_ the `i`-th type (and not all the types...)
    pub fn to_poly_fn_sig(&self, field_idx: Option<crate::FieldIdx>) -> EarlyBinder<PolyFnSig> {
        self.as_ref().map(|poly_variant| {
            poly_variant.as_ref().map(|variant| {
                let ret = variant.ret().shift_in_escaping(1);
                let output = Binder::bind_with_vars(FnOutput::new(ret, vec![]), List::empty());
                let inputs = match field_idx {
                    None => variant.fields.clone(),
                    Some(i) => List::singleton(variant.fields[i.index()].clone()),
                };
                let requires = List::empty();
                FnSig::new(Safety::Safe, abi::Abi::Rust, requires, inputs, output)
            })
        })
    }
}

impl TyKind {
    fn intern(self) -> Ty {
        Ty(Interned::new(self))
    }
}

/// returns the same invariants as for `usize` which is the length of a slice
fn slice_invariants(overflow_checking: bool) -> &'static [Invariant] {
    static DEFAULT: LazyLock<[Invariant; 1]> = LazyLock::new(|| {
        [Invariant { pred: Binder::bind_with_sort(Expr::ge(Expr::nu(), Expr::zero()), Sort::Int) }]
    });
    static OVERFLOW: LazyLock<[Invariant; 2]> = LazyLock::new(|| {
        [
            Invariant {
                pred: Binder::bind_with_sort(Expr::ge(Expr::nu(), Expr::zero()), Sort::Int),
            },
            Invariant {
                pred: Binder::bind_with_sort(
                    Expr::le(Expr::nu(), Expr::uint_max(UintTy::Usize)),
                    Sort::Int,
                ),
            },
        ]
    });
    if overflow_checking {
        &*OVERFLOW
    } else {
        &*DEFAULT
    }
}

fn uint_invariants(uint_ty: UintTy, overflow_checking: bool) -> &'static [Invariant] {
    static DEFAULT: LazyLock<[Invariant; 1]> = LazyLock::new(|| {
        [Invariant { pred: Binder::bind_with_sort(Expr::ge(Expr::nu(), Expr::zero()), Sort::Int) }]
    });

    static OVERFLOW: LazyLock<UnordMap<UintTy, [Invariant; 2]>> = LazyLock::new(|| {
        UINT_TYS
            .into_iter()
            .map(|uint_ty| {
                let invariants = [
                    Invariant {
                        pred: Binder::bind_with_sort(Expr::ge(Expr::nu(), Expr::zero()), Sort::Int),
                    },
                    Invariant {
                        pred: Binder::bind_with_sort(
                            Expr::le(Expr::nu(), Expr::uint_max(uint_ty)),
                            Sort::Int,
                        ),
                    },
                ];
                (uint_ty, invariants)
            })
            .collect()
    });
    if overflow_checking {
        &OVERFLOW[&uint_ty]
    } else {
        &*DEFAULT
    }
}

fn int_invariants(int_ty: IntTy, overflow_checking: bool) -> &'static [Invariant] {
    static DEFAULT: [Invariant; 0] = [];

    static OVERFLOW: LazyLock<UnordMap<IntTy, [Invariant; 2]>> = LazyLock::new(|| {
        INT_TYS
            .into_iter()
            .map(|int_ty| {
                let invariants = [
                    Invariant {
                        pred: Binder::bind_with_sort(
                            Expr::ge(Expr::nu(), Expr::int_min(int_ty)),
                            Sort::Int,
                        ),
                    },
                    Invariant {
                        pred: Binder::bind_with_sort(
                            Expr::le(Expr::nu(), Expr::int_max(int_ty)),
                            Sort::Int,
                        ),
                    },
                ];
                (int_ty, invariants)
            })
            .collect()
    });
    if overflow_checking {
        &OVERFLOW[&int_ty]
    } else {
        &DEFAULT
    }
}

impl_internable!(AdtDefData, AdtSortDefData, TyKind);
impl_slice_internable!(
    Ty,
    GenericArg,
    Ensures,
    InferMode,
    Sort,
    GenericParamDef,
    TraitRef,
    Binder<ExistentialPredicate>,
    Clause,
    PolyVariant,
    Invariant,
    RefineParam,
    AssocRefinement,
    SortParamKind,
);

#[macro_export]
macro_rules! _Int {
    ($int_ty:pat, $idxs:pat) => {
        TyKind::Indexed(BaseTy::Int($int_ty), $idxs)
    };
}
pub use crate::_Int as Int;

#[macro_export]
macro_rules! _Uint {
    ($uint_ty:pat, $idxs:pat) => {
        TyKind::Indexed(BaseTy::Uint($uint_ty), $idxs)
    };
}
pub use crate::_Uint as Uint;

#[macro_export]
macro_rules! _Bool {
    ($idxs:pat) => {
        TyKind::Indexed(BaseTy::Bool, $idxs)
    };
}
pub use crate::_Bool as Bool;

#[macro_export]
macro_rules! _Ref {
    ($($pats:pat),+ $(,)?) => {
        $crate::rty::TyKind::Indexed($crate::rty::BaseTy::Ref($($pats),+), _)
    };
}
pub use crate::_Ref as Ref;

pub struct WfckResults {
    pub owner: FluxOwnerId,
    bin_rel_sorts: ItemLocalMap<Sort>,
    coercions: ItemLocalMap<Vec<Coercion>>,
    field_projs: ItemLocalMap<FieldProj>,
    node_sorts: ItemLocalMap<Sort>,
    record_ctors: ItemLocalMap<DefId>,
}

#[derive(Clone, Copy, Debug)]
pub enum Coercion {
    Inject(DefId),
    Project(DefId),
}

pub type ItemLocalMap<T> = UnordMap<fhir::ItemLocalId, T>;

#[derive(Debug)]
pub struct LocalTableInContext<'a, T> {
    owner: FluxOwnerId,
    data: &'a ItemLocalMap<T>,
}

pub struct LocalTableInContextMut<'a, T> {
    owner: FluxOwnerId,
    data: &'a mut ItemLocalMap<T>,
}

impl WfckResults {
    pub fn new(owner: impl Into<FluxOwnerId>) -> Self {
        Self {
            owner: owner.into(),
            bin_rel_sorts: ItemLocalMap::default(),
            coercions: ItemLocalMap::default(),
            field_projs: ItemLocalMap::default(),
            node_sorts: ItemLocalMap::default(),
            record_ctors: ItemLocalMap::default(),
        }
    }

    pub fn bin_rel_sorts_mut(&mut self) -> LocalTableInContextMut<Sort> {
        LocalTableInContextMut { owner: self.owner, data: &mut self.bin_rel_sorts }
    }

    pub fn bin_rel_sorts(&self) -> LocalTableInContext<Sort> {
        LocalTableInContext { owner: self.owner, data: &self.bin_rel_sorts }
    }

    pub fn coercions_mut(&mut self) -> LocalTableInContextMut<Vec<Coercion>> {
        LocalTableInContextMut { owner: self.owner, data: &mut self.coercions }
    }

    pub fn coercions(&self) -> LocalTableInContext<Vec<Coercion>> {
        LocalTableInContext { owner: self.owner, data: &self.coercions }
    }

    pub fn field_projs_mut(&mut self) -> LocalTableInContextMut<FieldProj> {
        LocalTableInContextMut { owner: self.owner, data: &mut self.field_projs }
    }

    pub fn field_projs(&self) -> LocalTableInContext<FieldProj> {
        LocalTableInContext { owner: self.owner, data: &self.field_projs }
    }

    pub fn node_sorts_mut(&mut self) -> LocalTableInContextMut<Sort> {
        LocalTableInContextMut { owner: self.owner, data: &mut self.node_sorts }
    }

    pub fn node_sorts(&self) -> LocalTableInContext<Sort> {
        LocalTableInContext { owner: self.owner, data: &self.node_sorts }
    }

    pub fn record_ctors_mut(&mut self) -> LocalTableInContextMut<DefId> {
        LocalTableInContextMut { owner: self.owner, data: &mut self.record_ctors }
    }

    pub fn record_ctors(&self) -> LocalTableInContext<DefId> {
        LocalTableInContext { owner: self.owner, data: &self.record_ctors }
    }
}

impl<T> LocalTableInContextMut<'_, T> {
    pub fn insert(&mut self, fhir_id: FhirId, value: T) {
        tracked_span_assert_eq!(self.owner, fhir_id.owner);
        self.data.insert(fhir_id.local_id, value);
    }
}

impl<'a, T> LocalTableInContext<'a, T> {
    pub fn get(&self, fhir_id: FhirId) -> Option<&'a T> {
        tracked_span_assert_eq!(self.owner, fhir_id.owner);
        self.data.get(&fhir_id.local_id)
    }
}<|MERGE_RESOLUTION|>--- conflicted
+++ resolved
@@ -151,14 +151,8 @@
         self.0.def_id
     }
 
-<<<<<<< HEAD
-    pub fn index(&self) -> &AdtSortVariant {
+    pub fn struct_variant(&self) -> &AdtSortVariant {
         tracked_span_assert_eq!(self.0.strukt, true);
-=======
-    pub fn struct_variant(&self) -> &AdtSortVariant {
-        tracked_span_assert_eq!(self.0.variants.len(), 1);
-        tracked_span_assert_eq!(self.0.reflected, false);
->>>>>>> a26f73a1
         &self.0.variants[0]
     }
 
@@ -166,17 +160,14 @@
         self.0.reflected
     }
 
-<<<<<<< HEAD
     pub fn is_struct(&self) -> bool {
         self.0.strukt
     }
 
     pub fn non_enum_fields(&self) -> usize {
-        self.index().sorts.len()
-    }
-
-=======
->>>>>>> a26f73a1
+        self.struct_variant().sorts.len()
+    }
+
     pub fn projections(&self) -> impl Iterator<Item = FieldProj> + '_ {
         (0..self.struct_variant().fields())
             .map(|i| FieldProj::Adt { def_id: self.did(), field: i as u32 })
@@ -872,13 +863,8 @@
 
     pub fn is_unit_adt(&self) -> Option<DefId> {
         if let Sort::App(SortCtor::Adt(sort_def), _) = self
-<<<<<<< HEAD
-            // && !sort_def.is_reflected()
             && sort_def.is_struct()
             && sort_def.non_enum_fields() == 0
-=======
-            && !sort_def.is_reflected()
->>>>>>> a26f73a1
         {
             Some(sort_def.did())
         } else {
