//! Defines how flux represents refinement types internally. Definitions in this module are used
//! during refinement type checking. A couple of important differences between definitions in this
//! module and in [`crate::fhir`] are:
//!
//! * Types in this module use debruijn indices to represent local binders.
//! * Data structures are interned so they can be cheaply cloned.
pub mod canonicalize;
pub mod evars;
mod expr;
pub mod fold;
pub(crate) mod normalize;
pub mod projections;
pub mod refining;
pub mod subst;

use std::{borrow::Cow, fmt, hash::Hash, iter, slice, sync::LazyLock};

pub use evars::{EVar, EVarGen};
pub use expr::{
    AggregateKind, BinOp, BoundReft, Constant, ESpan, Expr, ExprKind, FieldProj, HoleKind, KVar,
    KVid, Lambda, Loc, Name, Path, UnOp, Var,
};
use flux_common::bug;
use itertools::Itertools;
pub use normalize::SpecFuncDefns;
use rustc_data_structures::unord::UnordMap;
use rustc_hash::FxHashMap;
use rustc_hir::def_id::DefId;
use rustc_index::IndexSlice;
use rustc_macros::{newtype_index, Decodable, Encodable, TyDecodable, TyEncodable};
use rustc_middle::{
    middle::resolve_bound_vars::ResolvedArg,
    ty::{ParamConst, TyCtxt},
};
pub use rustc_middle::{
    mir::Mutability,
    ty::{AdtFlags, ClosureKind, FloatTy, IntTy, OutlivesPredicate, ParamTy, ScalarInt, UintTy},
};
use rustc_span::{symbol::kw, Symbol};
pub use rustc_target::abi::{VariantIdx, FIRST_VARIANT};
pub use rustc_type_ir::INNERMOST;
pub use SortInfer::*;

use self::{
    fold::TypeFoldable,
    subst::{BoundVarReplacer, FnMutDelegate},
};
pub use crate::{
    fhir::InferMode,
    rustc::ty::{
        BoundRegion, BoundRegionKind, BoundVar, Const, EarlyBoundRegion, FreeRegion,
        Region::{self, *},
    },
};
use crate::{
    fhir::{self, FhirId, FluxOwnerId, ParamKind, SpecFuncKind},
    global_env::GlobalEnv,
    intern::{impl_internable, impl_slice_internable, Interned, List},
    queries::QueryResult,
    rty::subst::SortSubst,
    rustc::{
        self,
        mir::{Local, Place},
        ty::{ConstKind, VariantDef},
    },
};

#[derive(Debug, Clone, Eq, PartialEq, Hash, TyEncodable, TyDecodable)]
pub struct AdtSortDef(Interned<AdtSortDefData>);

#[derive(Debug, PartialEq, Eq, Hash, TyEncodable, TyDecodable)]
struct AdtSortDefData {
    def_id: DefId,
    params: Vec<ParamTy>,
    field_names: Vec<Symbol>,
    sorts: List<Sort>,
}

impl AdtSortDef {
    pub fn new(def_id: DefId, params: Vec<ParamTy>, fields: Vec<(Symbol, Sort)>) -> Self {
        let (field_names, sorts) = fields.into_iter().unzip();
        Self(Interned::new(AdtSortDefData {
            def_id,
            params,
            field_names,
            sorts: List::from_vec(sorts),
        }))
    }

    pub fn did(&self) -> DefId {
        self.0.def_id
    }

    pub fn fields(&self) -> usize {
        self.0.sorts.len()
    }

    pub fn field_sort(&self, args: &[Sort], name: Symbol) -> Option<Sort> {
        let idx = self.field_index(name)?;
        Some(self.0.sorts[idx].fold_with(&mut SortSubst::new(args)))
    }

    pub fn sorts(&self, args: &[Sort]) -> List<Sort> {
        self.0.sorts.fold_with(&mut SortSubst::new(args))
    }

    /// Given a list of generic args, returns an iterator of arguments that should be used to
    /// instantiate the sort parameters.
    pub fn filter_generic_args<'a, A>(&'a self, args: &'a [A]) -> impl Iterator<Item = &A> + 'a {
        self.0.params.iter().map(|p| &args[p.index as usize])
    }

    pub fn identity_args(&self) -> List<Sort> {
        (0..self.0.params.len())
            .map(|i| Sort::Var(ParamSort::from(i)))
            .collect()
    }

    pub fn field_index(&self, name: Symbol) -> Option<usize> {
        self.0.field_names.iter().position(|it| name == *it)
    }
}

#[derive(Debug, Clone)]
pub struct Generics {
    pub parent: Option<DefId>,
    pub parent_count: usize,
    pub params: List<GenericParamDef>,
}

#[derive(Debug, Clone)]
pub struct RefinementGenerics {
    pub parent: Option<DefId>,
    pub parent_count: usize,
    pub params: List<RefineParam>,
}

#[derive(PartialEq, Eq, Debug, Clone, Hash)]
pub struct RefineParam {
    pub sort: Sort,
    pub mode: InferMode,
}

#[derive(Debug, Clone, PartialEq, Eq, Hash)]
pub struct GenericParamDef {
    pub kind: GenericParamDefKind,
    pub def_id: DefId,
    pub index: u32,
    pub name: Symbol,
}

#[derive(Debug, Clone, PartialEq, Eq, Hash)]
pub enum GenericParamDefKind {
    Type { has_default: bool },
    SplTy,
    BaseTy,
    Lifetime,
    Const { has_default: bool },
}

pub const SELF_PARAM_TY: ParamTy = ParamTy { index: 0, name: kw::SelfUpper };

#[derive(Debug, Clone)]
pub struct GenericPredicates {
    pub parent: Option<DefId>,
    pub predicates: List<Clause>,
}

#[derive(Debug, PartialEq, Eq, Hash, Clone)]
pub struct Clause {
    kind: Binder<ClauseKind>,
}

#[derive(Debug, Clone, PartialEq, Eq, Hash)]
pub enum ClauseKind {
    FnTrait(FnTraitPredicate),
    Trait(TraitPredicate),
    Projection(ProjectionPredicate),
    TypeOutlives(TypeOutlivesPredicate),
    CoroutineOblig(CoroutineObligPredicate),
}

pub type TypeOutlivesPredicate = OutlivesPredicate<Ty, Region>;

#[derive(Debug, Clone, PartialEq, Eq, Hash)]
pub struct TraitPredicate {
    pub trait_ref: TraitRef,
}

#[derive(Debug, Clone, PartialEq, Eq, Hash)]
pub struct TraitRef {
    pub def_id: DefId,
    pub args: GenericArgs,
}

#[derive(PartialEq, Eq, Hash, Debug, Clone)]
pub struct ProjectionPredicate {
    pub projection_ty: AliasTy,
    pub term: Ty,
}

#[derive(Clone, PartialEq, Eq, Hash, Debug)]
pub struct FnTraitPredicate {
    pub self_ty: Ty,
    pub tupled_args: Ty,
    pub output: Ty,
    pub kind: ClosureKind,
}

#[derive(Clone, PartialEq, Eq, Hash, Debug)]
pub struct CoroutineObligPredicate {
    pub def_id: DefId,
    pub resume_ty: Ty,
    pub upvar_tys: List<Ty>,
    pub output: Ty,
}

#[derive(Debug, Clone)]
pub struct AssocPredicates {
    pub predicates: List<AssocPredicate>,
}

impl Default for AssocPredicates {
    fn default() -> Self {
        Self { predicates: List::empty() }
    }
}

impl AssocPredicates {
    pub fn find(&self, name: Symbol) -> Option<&AssocPredicate> {
        self.predicates.iter().find(|it| it.name == name)
    }
}

#[derive(Debug, PartialEq, Eq, Hash, Clone)]
pub struct AssocPredicate {
    /// [`DefId`] of the container, i.e., the impl block or trait.
    pub container_def_id: DefId,
    pub name: Symbol,
}

#[derive(Clone, PartialEq, Eq, Hash, TyEncodable, TyDecodable)]
pub enum SortCtor {
    Set,
    Map,
    Adt(AdtSortDef),
    User { name: Symbol },
}

/// [ParamSort] are used for polymorphic sorts (Set, Map etc.) and they should occur
/// "bound" under a PolyFuncSort; i.e. should be < than the number of params in the
/// PolyFuncSort.
#[derive(Clone, PartialEq, Eq, Debug, Hash, Encodable, Decodable)]
pub struct ParamSort {
    pub index: usize,
}

impl From<usize> for ParamSort {
    fn from(index: usize) -> Self {
        ParamSort { index }
    }
}

newtype_index! {
    /// A *sort* *v*variable *id*
    #[debug_format = "?{}s"]
    pub struct SortVid {}
}

impl ena::unify::UnifyKey for SortVid {
    type Value = Option<Sort>;

    #[inline]
    fn index(&self) -> u32 {
        self.as_u32()
    }

    #[inline]
    fn from_index(u: u32) -> Self {
        SortVid::from_u32(u)
    }

    fn tag() -> &'static str {
        "SortVid"
    }
}

impl ena::unify::EqUnifyValue for Sort {}

newtype_index! {
    /// A *num*eric *v*variable *id*
    #[debug_format = "?{}n"]
    pub struct NumVid {}
}

#[derive(Debug, Clone, Copy, PartialEq, Eq)]
pub enum NumVarValue {
    Real,
    Int,
}

impl NumVarValue {
    pub fn to_sort(self) -> Sort {
        match self {
            NumVarValue::Real => Sort::Real,
            NumVarValue::Int => Sort::Int,
        }
    }
}

impl ena::unify::UnifyKey for NumVid {
    type Value = Option<NumVarValue>;

    #[inline]
    fn index(&self) -> u32 {
        self.as_u32()
    }

    #[inline]
    fn from_index(u: u32) -> Self {
        NumVid::from_u32(u)
    }

    fn tag() -> &'static str {
        "NumVid"
    }
}

impl ena::unify::EqUnifyValue for NumVarValue {}

/// A placeholder for a sort that needs to be inferred
#[derive(PartialEq, Eq, Clone, Copy, Hash, Encodable, Decodable)]
pub enum SortInfer {
    /// A sort variable.
    SortVar(SortVid),
    /// A numeric sort variable.
    NumVar(NumVid),
}

#[derive(Clone, PartialEq, Eq, Hash, TyEncodable, TyDecodable)]
pub enum Sort {
    Int,
    Bool,
    Real,
    BitVec(usize),
    Loc,
    Param(ParamTy),
    Tuple(List<Sort>),
    Func(PolyFuncSort),
    App(SortCtor, List<Sort>),
    Var(ParamSort),
    Infer(SortInfer),
    Err,
}

impl rustc_errors::IntoDiagnosticArg for Sort {
    fn into_diagnostic_arg(self) -> rustc_errors::DiagnosticArgValue<'static> {
        rustc_errors::DiagnosticArgValue::Str(Cow::Owned(format!("{self:?}")))
    }
}

impl rustc_errors::IntoDiagnosticArg for FuncSort {
    fn into_diagnostic_arg(self) -> rustc_errors::DiagnosticArgValue<'static> {
        rustc_errors::DiagnosticArgValue::Str(Cow::Owned(format!("{self:?}")))
    }
}

#[derive(Clone, PartialEq, Eq, Hash, TyEncodable, TyDecodable)]
pub struct FuncSort {
    pub inputs_and_output: List<Sort>,
}

impl FuncSort {
    pub fn new(mut inputs: Vec<Sort>, output: Sort) -> Self {
        inputs.push(output);
        FuncSort { inputs_and_output: List::from_vec(inputs) }
    }

    pub fn inputs(&self) -> &[Sort] {
        &self.inputs_and_output[0..self.inputs_and_output.len() - 1]
    }

    pub fn output(&self) -> &Sort {
        &self.inputs_and_output[self.inputs_and_output.len() - 1]
    }

    pub fn to_poly(&self) -> PolyFuncSort {
        PolyFuncSort::new(0, self.clone())
    }
}

#[derive(Clone, PartialEq, Eq, Hash, Debug, TyEncodable, TyDecodable)]
pub struct PolyFuncSort {
    pub params: usize,
    fsort: FuncSort,
}

impl PolyFuncSort {
    pub fn skip_binders(&self) -> FuncSort {
        self.fsort.clone()
    }

    pub fn instantiate_identity(&self) -> FuncSort {
        self.fsort.clone()
    }

    pub fn expect_mono(&self) -> FuncSort {
        assert!(self.params == 0);
        self.fsort.clone()
    }

    pub fn params(&self) -> usize {
        self.params
    }

    pub fn new(params: usize, fsort: FuncSort) -> Self {
        PolyFuncSort { params, fsort }
    }

    pub fn instantiate(&self, args: &[Sort]) -> FuncSort {
        self.fsort.fold_with(&mut SortSubst::new(args))
    }
}

#[derive(Debug, Clone, Eq, PartialEq, Hash, TyEncodable, TyDecodable)]
pub struct AdtDef(Interned<AdtDefData>);

#[derive(Debug, Eq, PartialEq, Hash, TyEncodable, TyDecodable)]
pub struct AdtDefData {
    invariants: Vec<Invariant>,
    sort_def: AdtSortDef,
    opaque: bool,
    rustc: rustc::ty::AdtDef,
}

/// Option-like enum to explicitly mark that we don't have information about an ADT because it was
/// annotated with `#[flux::opaque]`. Note that only structs can be marked as opaque.
#[derive(Clone, Debug, TyEncodable, TyDecodable)]
pub enum Opaqueness<T> {
    Opaque,
    Transparent(T),
}

pub static INT_TYS: [IntTy; 6] =
    [IntTy::Isize, IntTy::I8, IntTy::I16, IntTy::I32, IntTy::I64, IntTy::I128];
pub static UINT_TYS: [UintTy; 6] =
    [UintTy::Usize, UintTy::U8, UintTy::U16, UintTy::U32, UintTy::U64, UintTy::U128];

#[derive(Debug, Clone, Eq, PartialEq, Hash, TyEncodable, TyDecodable)]
pub struct Invariant {
    // This predicate may have sort variables, but we don't explicitly mark it like in `PolyFuncSort`.
    // See comment on `apply` for details.
    pred: Binder<Expr>,
}

impl Invariant {
    pub fn new(pred: Binder<Expr>) -> Self {
        Self { pred }
    }

    pub fn apply(&self, idx: &Expr) -> Expr {
        // The predicate may have sort variables but we don't explicitly instantiate them. This
        // works because sort variables can only appear within an expression inside a lambda and
        // invariants cannot have lambdas. It remains to instantiate variables in the sort of the
        // binder itself but since we are removing it we can avoid the explicit instantiation.
        // Ultimately, this works because the expression we generate in fixpoint/z3 doesn't need
        // sort annotations (sorts are re-inferred).
        self.pred.replace_bound_reft(idx)
    }
}

pub type PolyVariants = List<Binder<VariantSig>>;
pub type PolyVariant = Binder<VariantSig>;

#[derive(Clone, Eq, PartialEq, Hash, TyEncodable, TyDecodable)]
pub struct VariantSig {
    pub adt_def: AdtDef,
    pub args: GenericArgs,
    pub fields: List<Ty>,
    pub idx: Expr,
}

#[derive(Clone, Copy, PartialEq, Eq, Hash, PartialOrd, Ord, Encodable, Decodable, Debug)]
pub enum BoundReftKind {
    Annon,
    Named(Symbol),
}

#[derive(Clone, PartialEq, Eq, Hash, Debug, TyEncodable, TyDecodable)]
pub enum BoundVariableKind {
    Region(BoundRegionKind),
    Refine(Sort, InferMode, BoundReftKind),
}

#[derive(Clone, Eq, PartialEq, Hash, TyEncodable, TyDecodable)]
pub struct Binder<T> {
    vars: List<BoundVariableKind>,
    value: T,
}

#[derive(Clone, Debug, TyEncodable, TyDecodable)]
pub struct EarlyBinder<T>(pub T);

pub type PolyFnSig = Binder<FnSig>;

#[derive(Clone, TyEncodable, TyDecodable)]
pub struct FnSig {
    requires: List<Constraint>,
    args: List<Ty>,
    output: Binder<FnOutput>,
}

#[derive(Clone, Debug, TyEncodable, TyDecodable)]
pub struct FnOutput {
    pub ret: Ty,
    pub ensures: List<Constraint>,
}

pub type Constraints = List<Constraint>;

#[derive(Clone, Eq, PartialEq, Hash, TyEncodable, TyDecodable)]
pub enum Constraint {
    Type(
        Path,
        Ty,
        /// The local of the argument corresponding to the constraint.
        Local,
    ),
    Pred(Expr),
}

#[derive(Debug)]
pub struct Qualifier {
    pub name: Symbol,
    pub body: Binder<Expr>,
    pub global: bool,
}

pub struct SpecFunc {
    pub name: Symbol,
    pub expr: Binder<Expr>,
}

#[derive(Debug, Clone)]
pub struct SpecFuncDecl {
    pub name: Symbol,
    pub sort: PolyFuncSort,
    pub kind: SpecFuncKind,
}

#[derive(Debug)]
pub struct ClosureOblig {
    pub oblig_def_id: DefId,
    pub oblig_sig: PolyFnSig,
}

pub type PolyTy = Binder<Ty>;
pub type Ty = Interned<TyS>;

impl Ty {
    pub fn alias(kind: AliasKind, alias_ty: AliasTy) -> Ty {
        TyKind::Alias(kind, alias_ty).intern()
    }

    pub fn opaque(def_id: impl Into<DefId>, args: GenericArgs, refine_args: RefineArgs) -> Ty {
        TyKind::Alias(AliasKind::Opaque, AliasTy { def_id: def_id.into(), args, refine_args })
            .intern()
    }

    pub fn projection(alias_ty: AliasTy) -> Ty {
        Self::alias(AliasKind::Projection, alias_ty)
    }

    pub fn ptr(pk: impl Into<PtrKind>, path: impl Into<Path>) -> Ty {
        TyKind::Ptr(pk.into(), path.into()).intern()
    }

    pub fn constr(p: impl Into<Expr>, ty: Ty) -> Ty {
        TyKind::Constr(p.into(), ty).intern()
    }

    pub fn uninit() -> Ty {
        TyKind::Uninit.intern()
    }

    pub fn indexed(bty: BaseTy, idx: impl Into<Expr>) -> Ty {
        TyKind::Indexed(bty, idx.into()).intern()
    }

    pub fn exists(ty: Binder<Ty>) -> Ty {
        TyKind::Exists(ty).intern()
    }

    pub fn exists_with_constr(bty: BaseTy, pred: Expr) -> Ty {
        let sort = bty.sort();
        let ty = Ty::indexed(bty, Expr::nu());
        Ty::exists(Binder::with_sort(Ty::constr(pred, ty), sort))
    }

    pub fn discr(adt_def: AdtDef, place: Place) -> Ty {
        TyKind::Discr(adt_def, place).intern()
    }

    pub fn unit() -> Ty {
        Ty::tuple(vec![])
    }

    pub fn bool() -> Ty {
        BaseTy::Bool.into_ty()
    }

    pub fn int(int_ty: IntTy) -> Ty {
        BaseTy::Int(int_ty).into_ty()
    }

    pub fn uint(uint_ty: UintTy) -> Ty {
        BaseTy::Uint(uint_ty).into_ty()
    }

    pub fn param(param_ty: ParamTy) -> Ty {
        TyKind::Param(param_ty).intern()
    }

    pub fn downcast(
        adt: AdtDef,
        args: GenericArgs,
        ty: Ty,
        variant: VariantIdx,
        fields: List<Ty>,
    ) -> Ty {
        TyKind::Downcast(adt, args, ty, variant, fields).intern()
    }

    pub fn blocked(ty: Ty) -> Ty {
        TyKind::Blocked(ty).intern()
    }

    pub fn str() -> Ty {
        BaseTy::Str.into_ty()
    }

    pub fn char() -> Ty {
        BaseTy::Char.into_ty()
    }

    pub fn float(float_ty: FloatTy) -> Ty {
        BaseTy::Float(float_ty).into_ty()
    }

    pub fn mk_ref(region: Region, ty: Ty, mutbl: Mutability) -> Ty {
        BaseTy::Ref(region, ty, mutbl).into_ty()
    }

    pub fn mk_slice(ty: Ty) -> Ty {
        BaseTy::Slice(ty).into_ty()
    }

    pub fn tuple(tys: impl Into<List<Ty>>) -> Ty {
        BaseTy::Tuple(tys.into()).into_ty()
    }

    pub fn array(ty: Ty, c: Const) -> Ty {
        BaseTy::Array(ty, c).into_ty()
    }

    pub fn closure(did: DefId, tys: impl Into<List<Ty>>) -> Ty {
        BaseTy::Closure(did, tys.into()).into_ty()
    }

    pub fn coroutine(did: DefId, resume_ty: Ty, upvar_tys: List<Ty>) -> Ty {
        BaseTy::Coroutine(did, resume_ty, upvar_tys).into_ty()
    }

    pub fn never() -> Ty {
        BaseTy::Never.into_ty()
    }

    pub fn unconstr(&self) -> (Ty, Expr) {
        fn go(this: &Ty, preds: &mut Vec<Expr>) -> Ty {
            if let TyKind::Constr(pred, ty) = this.kind() {
                preds.push(pred.clone());
                go(ty, preds)
            } else {
                this.clone()
            }
        }
        let mut preds = vec![];
        (go(self, &mut preds), Expr::and(preds))
    }

    pub fn unblocked(&self) -> Ty {
        match self.kind() {
            TyKind::Blocked(ty) => ty.clone(),
            _ => self.clone(),
        }
    }

    pub fn to_rustc<'tcx>(&self, tcx: TyCtxt<'tcx>) -> rustc_middle::ty::Ty<'tcx> {
        match self.kind() {
            TyKind::Indexed(bty, _) => bty.to_rustc(tcx),
            TyKind::Exists(ty) => ty.as_ref().skip_binder().to_rustc(tcx),
            TyKind::Constr(_, ty) => ty.to_rustc(tcx),
            TyKind::Param(pty) => pty.to_ty(tcx),
            TyKind::Alias(kind, alias_ty) => {
                rustc_middle::ty::Ty::new_alias(tcx, kind.to_rustc(), alias_ty.to_rustc(tcx))
            }
            TyKind::Uninit
            | TyKind::Ptr(_, _)
            | TyKind::Discr(_, _)
            | TyKind::Downcast(_, _, _, _, _)
            | TyKind::Blocked(_) => todo!(),
        }
    }
}

#[derive(Clone, PartialEq, Eq, Hash, TyEncodable, TyDecodable)]
pub struct TyS {
    kind: TyKind,
}

#[derive(Clone, PartialEq, Eq, Hash, TyEncodable, TyDecodable)]
pub struct AliasReft {
    pub trait_id: DefId,
    pub name: Symbol,
    pub args: GenericArgs,
}

impl AliasReft {
    pub fn to_rustc_trait_ref<'tcx>(&self, tcx: TyCtxt<'tcx>) -> rustc_middle::ty::TraitRef<'tcx> {
        let trait_def_id = self.trait_id;
        let args = self
            .args
            .to_rustc(tcx)
            .truncate_to(tcx, tcx.generics_of(trait_def_id));
        rustc_middle::ty::TraitRef::new(tcx, trait_def_id, args)
    }
}

#[derive(Clone, PartialEq, Eq, Hash, TyEncodable, TyDecodable, Debug)]
pub enum TyKind {
    Indexed(BaseTy, Expr),
    Exists(Binder<Ty>),
    Constr(Expr, Ty),
    Uninit,
    Ptr(PtrKind, Path),
    /// This is a bit of a hack. We use this type internally to represent the result of
    /// [`Rvalue::Discriminant`] in a way that we can recover the necessary control information
    /// when checking [`TerminatorKind::SwitchInt`].
    ///
    /// [`Rvalue::Discriminant`]: crate::rustc::mir::Rvalue::Discriminant
    /// [`TerminatorKind::SwitchInt`]: crate::rustc::mir::TerminatorKind::SwitchInt
    Discr(AdtDef, Place),
    Param(ParamTy),
    Downcast(AdtDef, GenericArgs, Ty, VariantIdx, List<Ty>),
    Blocked(Ty),
    Alias(AliasKind, AliasTy),
}

#[derive(Copy, Clone, PartialEq, Eq, Hash, TyEncodable, TyDecodable)]
pub enum PtrKind {
    Shr(Region),
    Mut(Region),
    Box,
}

#[derive(Clone, PartialEq, Eq, Hash, TyEncodable, TyDecodable)]
pub enum BaseTy {
    Int(IntTy),
    Uint(UintTy),
    Bool,
    Str,
    Char,
    Slice(Ty),
    Adt(AdtDef, GenericArgs),
    Float(FloatTy),
    RawPtr(Ty, Mutability),
    Ref(Region, Ty, Mutability),
    Tuple(List<Ty>),
    Array(Ty, Const),
    Never,
    Closure(DefId, /* upvar_tys */ List<Ty>),
    Coroutine(DefId, /*resume_ty: */ Ty, /* upvar_tys: */ List<Ty>),
    Param(ParamTy),
}

#[derive(Clone, PartialEq, Eq, Hash, Debug, TyEncodable, TyDecodable)]
pub struct AliasTy {
    pub args: GenericArgs,
    /// Holds the refinement-arguments for opaque-types; empty for projections
    pub refine_args: RefineArgs,
    pub def_id: DefId,
}

#[derive(Copy, Clone, PartialEq, Eq, Hash, Debug, TyEncodable, TyDecodable)]
pub enum AliasKind {
    Projection,
    Opaque,
}

impl AliasKind {
    fn to_rustc(self) -> rustc_middle::ty::AliasKind {
        use rustc_middle::ty;
        match self {
            AliasKind::Opaque => ty::AliasKind::Opaque,
            AliasKind::Projection => ty::AliasKind::Projection,
        }
    }
}

pub type RefineArgs = List<Expr>;

pub type OpaqueArgsMap = FxHashMap<DefId, (GenericArgs, RefineArgs)>;

#[derive(PartialEq, Clone, Eq, Hash, TyEncodable, TyDecodable)]
pub struct SimpleTy {
    bty: BaseTy,
    pred: Expr,
}

<<<<<<< HEAD
impl SimpleTy {
    pub fn sort(&self) -> Sort {
        self.bty.sort()
    }

    pub fn as_ty_ctor(&self) -> Binder<Ty> {
        let ty = Ty::constr(self.pred.clone(), Ty::indexed(self.bty.clone(), Expr::nu()));
        Binder::with_sort(ty, self.sort())
    }
}

#[derive(PartialEq, Clone, Eq, Hash, TyEncodable, TyDecodable)]
pub enum GenericArg {
    Ty(Ty),
    Base(SimpleTy),
    Lifetime(Region),
    Const(Const),
}

=======
>>>>>>> 8eac7412
impl GenericArg {
    pub fn expect_type(&self) -> &Ty {
        if let GenericArg::Ty(ty) = self {
            ty
        } else {
            bug!("expected `rty::GenericArg::Ty`, found {:?}", self)
        }
    }

    pub fn peel_out_sort(&self) -> Option<Sort> {
        match self {
            GenericArg::Ty(ty) => ty.as_bty_skipping_existentials().map(BaseTy::sort),
            GenericArg::Base(ty) => Some(ty.sort()),
            GenericArg::Lifetime(_) | GenericArg::Const(_) => None,
        }
    }

    pub fn is_valid_base_arg(&self) -> bool {
        match self {
            GenericArg::Ty(ty) => ty.kind().is_valid_base_ty(),
            GenericArg::Base(ty) => true,
            _ => false,
        }
    }

    fn from_param_def(genv: GlobalEnv, param: &GenericParamDef) -> QueryResult<Self> {
        match param.kind {
            GenericParamDefKind::Type { .. } | GenericParamDefKind::SplTy => {
                let param_ty = ParamTy { index: param.index, name: param.name };
                Ok(GenericArg::Ty(Ty::param(param_ty)))
            }
            GenericParamDefKind::Lifetime => {
                let region =
                    EarlyBoundRegion { index: param.index, name: param.name, def_id: param.def_id };
                Ok(GenericArg::Lifetime(Region::ReEarlyBound(region)))
            }
            GenericParamDefKind::Const { .. } => {
                let param_const = ParamConst { index: param.index, name: param.name };
                let kind = ConstKind::Param(param_const);
                let ty = genv.lower_type_of(param.def_id)?.skip_binder();
                Ok(GenericArg::Const(Const { kind, ty }))
            }
            GenericParamDefKind::BaseTy => {
                bug!("")
            }
        }
    }

    fn to_rustc<'tcx>(&self, tcx: TyCtxt<'tcx>) -> rustc_middle::ty::GenericArg<'tcx> {
        use rustc_middle::ty;
        match self {
            GenericArg::Ty(ty) => ty::GenericArg::from(ty.to_rustc(tcx)),
            GenericArg::BaseTy(bty) => {
                ty::GenericArg::from(bty.as_ref().skip_binder().to_rustc(tcx))
            }
            GenericArg::Lifetime(re) => ty::GenericArg::from(re.to_rustc(tcx)),
            GenericArg::Const(_) => todo!(),
        }
    }
}

pub type GenericArgs = List<GenericArg>;

impl GenericArgs {
    pub fn identity_for_item(genv: GlobalEnv, def_id: impl Into<DefId>) -> QueryResult<Self> {
        let mut args = vec![];
        let generics = genv.generics_of(def_id)?;
        Self::fill_item(genv, &mut args, &generics, &mut |param, _| {
            GenericArg::from_param_def(genv, param)
        })?;
        Ok(List::from_vec(args))
    }

    fn fill_item<F>(
        genv: GlobalEnv,
        args: &mut Vec<GenericArg>,
        generics: &Generics,
        mk_kind: &mut F,
    ) -> QueryResult<()>
    where
        F: FnMut(&GenericParamDef, &[GenericArg]) -> QueryResult<GenericArg>,
    {
        if let Some(def_id) = generics.parent {
            let parent_generics = genv.generics_of(def_id)?;
            Self::fill_item(genv, args, &parent_generics, mk_kind)?;
        }
        for param in &generics.params {
            let kind = mk_kind(param, args)?;
            assert_eq!(param.index as usize, args.len(), "{args:#?}, {generics:#?}");
            args.push(kind);
        }
        Ok(())
    }

    fn to_rustc<'tcx>(&self, tcx: TyCtxt<'tcx>) -> rustc_middle::ty::GenericArgsRef<'tcx> {
        tcx.mk_args_from_iter(self.iter().map(|arg| arg.to_rustc(tcx)))
    }
}

impl GenericArgs {
    pub fn identity_for_item(genv: GlobalEnv, def_id: impl Into<DefId>) -> QueryResult<Self> {
        let mut args = vec![];
        let generics = genv.generics_of(def_id)?;
        Self::fill_item(genv, &mut args, &generics, &mut |param, _| {
            GenericArg::from_param_def(genv, param)
        })?;
        Ok(List::from_vec(args))
    }

    fn fill_item<F>(
        genv: GlobalEnv,
        args: &mut Vec<GenericArg>,
        generics: &Generics,
        mk_kind: &mut F,
    ) -> QueryResult<()>
    where
        F: FnMut(&GenericParamDef, &[GenericArg]) -> QueryResult<GenericArg>,
    {
        if let Some(def_id) = generics.parent {
            let parent_generics = genv.generics_of(def_id)?;
            Self::fill_item(genv, args, &parent_generics, mk_kind)?;
        }
        for param in &generics.params {
            let kind = mk_kind(param, args)?;
            assert_eq!(param.index as usize, args.len(), "{args:#?}, {generics:#?}");
            args.push(kind);
        }
        Ok(())
    }
}

impl Clause {
    pub fn new(vars: impl Into<List<BoundVariableKind>>, kind: ClauseKind) -> Self {
        Clause { kind: Binder::new(kind, vars.into()) }
    }

    pub fn kind(&self) -> ClauseKind {
        // FIXME(nilehmann) we should deal with the binder in all the places this is used instead of blindly skipping it here
        self.kind.clone().skip_binder()
    }
}

impl FnTraitPredicate {
    pub fn to_poly_fn_sig(&self, closure_id: DefId, tys: List<Ty>) -> PolyFnSig {
        let mut vars = vec![];

        let closure_ty = Ty::closure(closure_id, tys);
        let env_ty = match self.kind {
            ClosureKind::Fn => {
                vars.push(BoundVariableKind::Region(BoundRegionKind::BrEnv));
                let br = BoundRegion {
                    var: BoundVar::from_usize(vars.len() - 1),
                    kind: BoundRegionKind::BrEnv,
                };
                Ty::mk_ref(ReLateBound(INNERMOST, br), closure_ty, Mutability::Not)
            }
            ClosureKind::FnMut => {
                vars.push(BoundVariableKind::Region(BoundRegionKind::BrEnv));
                let br = BoundRegion {
                    var: BoundVar::from_usize(vars.len() - 1),
                    kind: BoundRegionKind::BrEnv,
                };
                Ty::mk_ref(ReLateBound(INNERMOST, br), closure_ty, Mutability::Mut)
            }
            ClosureKind::FnOnce => closure_ty,
        };
        let inputs = std::iter::once(env_ty)
            .chain(self.tupled_args.expect_tuple().iter().cloned())
            .collect_vec();

        let fn_sig = FnSig::new(
            vec![],
            inputs,
            Binder::new(FnOutput::new(self.output.clone(), vec![]), List::empty()),
        );

        PolyFnSig::new(fn_sig, List::from(vars))
    }
}

impl CoroutineObligPredicate {
    pub fn to_poly_fn_sig(&self) -> PolyFnSig {
        let vars = vec![];

        let resume_ty = &self.resume_ty;
        let env_ty = Ty::coroutine(self.def_id, resume_ty.clone(), self.upvar_tys.clone());

        let inputs = vec![env_ty, resume_ty.clone()];
        let output = Binder::new(FnOutput::new(self.output.clone(), vec![]), List::empty());

        PolyFnSig::new(FnSig::new(vec![], inputs, output), List::from(vars))
    }
}

impl Generics {
    pub fn param_at(&self, param_index: usize, genv: GlobalEnv) -> QueryResult<GenericParamDef> {
        if let Some(index) = param_index.checked_sub(self.parent_count) {
            Ok(self.params[index].clone())
        } else {
            let parent = self.parent.expect("parent_count > 0 but no parent?");
            genv.generics_of(parent)?.param_at(param_index, genv)
        }
    }
}

impl RefinementGenerics {
    pub fn count(&self) -> usize {
        self.parent_count + self.params.len()
    }

    pub fn param_at(&self, param_index: usize, genv: GlobalEnv) -> QueryResult<RefineParam> {
        if let Some(index) = param_index.checked_sub(self.parent_count) {
            Ok(self.params[index].clone())
        } else {
            let parent = self.parent.expect("parent_count > 0 but no parent?");
            genv.refinement_generics_of(parent)?
                .param_at(param_index, genv)
        }
    }

    /// Iterate and collect all parameters in this item including parents
    pub fn collect_all_params<T, S>(
        &self,
        genv: GlobalEnv,
        mut f: impl FnMut(RefineParam) -> T,
    ) -> QueryResult<S>
    where
        S: FromIterator<T>,
    {
        (0..self.count())
            .map(|i| Ok(f(self.param_at(i, genv)?)))
            .try_collect()
    }
}

impl Sort {
    pub fn infer_mode(&self, kind: ParamKind) -> InferMode {
        if self.is_pred() && !kind.is_implicit() {
            InferMode::KVar
        } else {
            InferMode::EVar
        }
    }

    pub fn tuple(sorts: impl Into<List<Sort>>) -> Self {
        Sort::Tuple(sorts.into())
    }

    pub fn app(ctor: SortCtor, sorts: impl Into<List<Sort>>) -> Self {
        Sort::App(ctor, sorts.into())
    }

    pub fn unit() -> Self {
        Self::tuple(vec![])
    }

    #[track_caller]
    pub fn expect_func(&self) -> &PolyFuncSort {
        if let Sort::Func(sort) = self {
            sort
        } else {
            bug!("expected `Sort::Func`")
        }
    }

    pub fn default_infer_mode(&self) -> InferMode {
        if self.is_pred() {
            InferMode::KVar
        } else {
            InferMode::EVar
        }
    }

    pub fn is_unit(&self) -> bool {
        matches!(self, Sort::Tuple(sorts) if sorts.is_empty())
    }

    pub fn is_unit_adt(&self) -> Option<DefId> {
        if let Sort::App(SortCtor::Adt(sort_def), _) = self
            && sort_def.fields() == 0
        {
            Some(sort_def.did())
        } else {
            None
        }
    }

    /// Whether the sort is a function with return sort bool
    pub fn is_pred(&self) -> bool {
        matches!(self, Sort::Func(fsort) if fsort.skip_binders().output().is_bool())
    }

    /// Returns `true` if the sort is [`Bool`].
    ///
    /// [`Bool`]: Sort::Bool
    #[must_use]
    pub fn is_bool(&self) -> bool {
        matches!(self, Self::Bool)
    }

    pub fn is_numeric(&self) -> bool {
        matches!(self, Self::Int | Self::Real)
    }

    pub fn walk(&self, mut f: impl FnMut(&Sort, &[FieldProj])) {
        fn go(sort: &Sort, f: &mut impl FnMut(&Sort, &[FieldProj]), proj: &mut Vec<FieldProj>) {
            match sort {
                Sort::Tuple(flds) => {
                    for (i, sort) in flds.iter().enumerate() {
                        proj.push(FieldProj::Tuple { arity: flds.len(), field: i as u32 });
                        go(sort, f, proj);
                        proj.pop();
                    }
                }
                Sort::App(SortCtor::Adt(sort_def), args) => {
                    for (i, sort) in sort_def.sorts(args).iter().enumerate() {
                        proj.push(FieldProj::Adt { def_id: sort_def.did(), field: i as u32 });
                        go(sort, f, proj);
                        proj.pop();
                    }
                }
                _ => {
                    f(sort, proj);
                }
            }
        }
        go(self, &mut f, &mut vec![]);
    }
}

impl BoundVariableKind {
    fn expect_refine(&self) -> (&Sort, InferMode, BoundReftKind) {
        if let BoundVariableKind::Refine(sort, mode, kind) = self {
            (sort, *mode, *kind)
        } else {
            bug!("expected `BoundVariableKind::Refine`")
        }
    }

    pub fn expect_sort(&self) -> &Sort {
        self.expect_refine().0
    }
}

impl<T> Binder<T> {
    pub fn new(value: T, vars: List<BoundVariableKind>) -> Binder<T> {
        Binder { vars, value }
    }

    pub fn with_sorts(value: T, sorts: &[Sort]) -> Binder<T> {
        let vars = sorts
            .iter()
            .map(|s| {
                let infer_mode = s.default_infer_mode();
                let kind = BoundReftKind::Annon;
                BoundVariableKind::Refine(s.clone(), infer_mode, kind)
            })
            .collect();
        Binder { vars, value }
    }

    pub fn with_sort(value: T, sort: Sort) -> Binder<T> {
        Binder::with_sorts(value, &[sort])
    }

    pub fn vars(&self) -> &List<BoundVariableKind> {
        &self.vars
    }

    pub fn as_ref(&self) -> Binder<&T> {
        Binder { vars: self.vars.clone(), value: &self.value }
    }

    pub fn skip_binder(self) -> T {
        self.value
    }

    pub fn rebind<U>(self, value: U) -> Binder<U> {
        Binder { vars: self.vars, value }
    }

    pub fn map<U>(self, f: impl FnOnce(T) -> U) -> Binder<U> {
        Binder { vars: self.vars, value: f(self.value) }
    }

    pub fn try_map<U, E>(self, f: impl FnOnce(T) -> Result<U, E>) -> Result<Binder<U>, E> {
        Ok(Binder { vars: self.vars, value: f(self.value)? })
    }
}

impl List<BoundVariableKind> {
    pub fn to_sort_list(&self) -> List<Sort> {
        self.iter()
            .map(|kind| {
                match kind {
                    BoundVariableKind::Region(_) => {
                        bug!("`to_sort_list` called on bound variable list with non-refinements")
                    }
                    BoundVariableKind::Refine(sort, ..) => sort.clone(),
                }
            })
            .collect()
    }
}

impl<T> EarlyBinder<T> {
    pub fn as_ref(&self) -> EarlyBinder<&T> {
        EarlyBinder(&self.0)
    }

    pub fn as_deref(&self) -> EarlyBinder<&T::Target>
    where
        T: std::ops::Deref,
    {
        EarlyBinder(self.0.deref())
    }

    pub fn map<U>(self, f: impl FnOnce(T) -> U) -> EarlyBinder<U> {
        EarlyBinder(f(self.0))
    }

    pub fn try_map<U, E>(self, f: impl FnOnce(T) -> Result<U, E>) -> Result<EarlyBinder<U>, E> {
        Ok(EarlyBinder(f(self.0)?))
    }

    pub fn skip_binder(self) -> T {
        self.0
    }
}

impl<T> Binder<T>
where
    T: TypeFoldable,
{
    pub fn replace_bound_vars(
        &self,
        replace_region: impl FnMut(BoundRegion) -> Region,
        mut replace_expr: impl FnMut(&Sort, InferMode) -> Expr,
    ) -> T {
        let mut exprs = UnordMap::default();
        let delegate = FnMutDelegate::new(
            |var| {
                exprs
                    .entry(var.index)
                    .or_insert_with(|| {
                        let (sort, mode, _) = self.vars[var.index as usize].expect_refine();
                        replace_expr(sort, mode)
                    })
                    .clone()
            },
            replace_region,
        );

        self.value
            .fold_with(&mut BoundVarReplacer::new(delegate))
            .normalize(&Default::default())
    }

    pub fn replace_bound_refts(&self, exprs: &[Expr]) -> T {
        let delegate = FnMutDelegate::new(
            |var| exprs[var.index as usize].clone(),
            |_| bug!("unexpected escaping region"),
        );
        self.value
            .fold_with(&mut BoundVarReplacer::new(delegate))
            .normalize(&Default::default())
    }

    pub fn replace_bound_reft(&self, expr: &Expr) -> T {
        debug_assert!(matches!(&self.vars[..], [BoundVariableKind::Refine(..)]));
        self.replace_bound_refts(slice::from_ref(expr))
    }

    pub fn replace_bound_refts_with(
        &self,
        mut f: impl FnMut(&Sort, InferMode, BoundReftKind) -> Expr,
    ) -> T {
        let exprs = self
            .vars
            .iter()
            .map(|param| {
                let (sort, mode, kind) = param.expect_refine();
                f(sort, mode, kind)
            })
            .collect_vec();
        self.replace_bound_refts(&exprs)
    }
}

impl Binder<Ty> {
    pub fn into_ty(self) -> Ty {
        if self.vars.is_empty() {
            self.value
        } else {
            Ty::exists(self)
        }
    }
}

impl<T: TypeFoldable> EarlyBinder<T> {
    pub fn instantiate(self, args: &[GenericArg], refine_args: &[Expr]) -> T {
        self.0.fold_with(&mut subst::GenericsSubstFolder::new(
            subst::GenericArgsDelegate(args),
            refine_args,
        ))
    }

    pub fn instantiate_identity(self, refine_args: &[Expr]) -> T {
        self.0.fold_with(&mut subst::GenericsSubstFolder::new(
            subst::IdentitySubstDelegate,
            refine_args,
        ))
    }
}

impl EarlyBinder<FuncSort> {
    /// See [`subst::GenericsSubstForSort`]
    pub fn instantiate_func_sort(self, sort_for_param: impl FnMut(ParamTy) -> Sort) -> FuncSort {
        self.0.fold_with(&mut subst::GenericsSubstFolder::new(
            subst::GenericsSubstForSort { sort_for_param },
            &[],
        ))
    }
}

impl EarlyBinder<GenericPredicates> {
    pub fn predicates(&self) -> EarlyBinder<List<Clause>> {
        EarlyBinder(self.0.predicates.clone())
    }

    pub fn instantiate_identity(
        self,
        genv: GlobalEnv,
        refine_args: &[Expr],
    ) -> QueryResult<Vec<Clause>> {
        let mut predicates = vec![];
        self.instantiate_identity_into(genv, refine_args, &mut predicates)?;
        Ok(predicates)
    }

    fn instantiate_identity_into(
        self,
        genv: GlobalEnv,
        refine_args: &[Expr],
        predicates: &mut Vec<Clause>,
    ) -> QueryResult<()> {
        if let Some(def_id) = self.0.parent {
            genv.predicates_of(def_id)?
                .instantiate_identity_into(genv, refine_args, predicates)?;
        }
        predicates.extend(
            self.0
                .predicates
                .iter()
                .cloned()
                .map(|p| EarlyBinder(p).instantiate_identity(refine_args)),
        );
        Ok(())
    }
}

impl VariantSig {
    pub fn new(adt_def: AdtDef, args: GenericArgs, fields: List<Ty>, idx: Expr) -> Self {
        VariantSig { adt_def, args, fields, idx }
    }

    pub fn fields(&self) -> &[Ty] {
        &self.fields
    }

    pub fn ret(&self) -> Ty {
        let bty = BaseTy::Adt(self.adt_def.clone(), self.args.clone());
        Ty::indexed(bty, self.idx.clone())
    }
}

impl FnSig {
    pub fn new(
        requires: impl Into<List<Constraint>>,
        args: impl Into<List<Ty>>,
        output: Binder<FnOutput>,
    ) -> Self {
        FnSig { requires: requires.into(), args: args.into(), output }
    }

    pub fn requires(&self) -> &Constraints {
        &self.requires
    }

    pub fn args(&self) -> &[Ty] {
        &self.args
    }

    pub fn output(&self) -> &Binder<FnOutput> {
        &self.output
    }
}

impl FnOutput {
    pub fn new(ret: Ty, ensures: impl Into<List<Constraint>>) -> Self {
        Self { ret, ensures: ensures.into() }
    }
}

impl AdtDef {
    pub fn new(
        rustc: rustc::ty::AdtDef,
        sort_def: AdtSortDef,
        invariants: Vec<Invariant>,
        opaque: bool,
    ) -> Self {
        AdtDef(Interned::new(AdtDefData { invariants, sort_def, opaque, rustc }))
    }

    pub fn did(&self) -> DefId {
        self.0.rustc.did()
    }

    pub fn sort_def(&self) -> &AdtSortDef {
        &self.0.sort_def
    }

    pub fn sort(&self, args: &[GenericArg]) -> Sort {
        let sorts = self
            .sort_def()
            .filter_generic_args(args)
            .map(|arg| arg.peel_out_sort().unwrap())
            .collect();

        Sort::App(SortCtor::Adt(self.sort_def().clone()), sorts)
    }

    pub fn is_box(&self) -> bool {
        self.0.rustc.is_box()
    }

    pub fn is_enum(&self) -> bool {
        self.0.rustc.is_enum()
    }

    pub fn is_struct(&self) -> bool {
        self.0.rustc.is_struct()
    }

    pub fn variants(&self) -> &IndexSlice<VariantIdx, VariantDef> {
        self.0.rustc.variants()
    }

    pub fn variant(&self, idx: VariantIdx) -> &VariantDef {
        self.0.rustc.variant(idx)
    }

    pub fn invariants(&self) -> &[Invariant] {
        &self.0.invariants
    }

    pub fn is_opaque(&self) -> bool {
        self.0.opaque
    }
}

impl<T> Opaqueness<T> {
    pub fn map<S>(self, f: impl FnOnce(T) -> S) -> Opaqueness<S> {
        match self {
            Opaqueness::Opaque => Opaqueness::Opaque,
            Opaqueness::Transparent(value) => Opaqueness::Transparent(f(value)),
        }
    }

    pub fn as_ref(&self) -> Opaqueness<&T> {
        match self {
            Opaqueness::Opaque => Opaqueness::Opaque,
            Opaqueness::Transparent(value) => Opaqueness::Transparent(value),
        }
    }

    pub fn as_deref(&self) -> Opaqueness<&T::Target>
    where
        T: std::ops::Deref,
    {
        match self {
            Opaqueness::Opaque => Opaqueness::Opaque,
            Opaqueness::Transparent(value) => Opaqueness::Transparent(value.deref()),
        }
    }

    pub fn ok_or_else<E>(self, err: impl FnOnce() -> E) -> Result<T, E> {
        match self {
            Opaqueness::Transparent(v) => Ok(v),
            Opaqueness::Opaque => Err(err()),
        }
    }

    #[track_caller]
    pub fn expect(self, msg: &str) -> T {
        match self {
            Opaqueness::Transparent(val) => val,
            Opaqueness::Opaque => bug!("{}", msg),
        }
    }
}

impl<T, E> Opaqueness<Result<T, E>> {
    pub fn transpose(self) -> Result<Opaqueness<T>, E> {
        match self {
            Opaqueness::Transparent(Ok(x)) => Ok(Opaqueness::Transparent(x)),
            Opaqueness::Transparent(Err(e)) => Err(e),
            Opaqueness::Opaque => Ok(Opaqueness::Opaque),
        }
    }
}

impl EarlyBinder<PolyVariant> {
    pub fn to_poly_fn_sig(&self) -> EarlyBinder<PolyFnSig> {
        self.as_ref().map(|poly_variant| {
            poly_variant.as_ref().map(|variant| {
                let ret = variant.ret().shift_in_escaping(1);
                let output = Binder::new(FnOutput::new(ret, vec![]), List::empty());
                FnSig::new(vec![], variant.fields.clone(), output)
            })
        })
    }
}

impl PtrKind {
    pub fn from_ref(r: Region, m: Mutability) -> Self {
        match m {
            Mutability::Not => PtrKind::Shr(r),
            Mutability::Mut => PtrKind::Mut(r),
        }
    }
}

impl TyKind {
    fn intern(self) -> Ty {
        Interned::new(TyS { kind: self })
    }

    fn is_valid_base_ty(&self) -> bool {
        match self {
            TyKind::Param(_) | TyKind::Indexed(_, _) | TyKind::Exists(_) => true,
            TyKind::Constr(_, ty) => ty.kind().is_valid_base_ty(),
            TyKind::Uninit
            | TyKind::Ptr(_, _)
            | TyKind::Discr(_, _)
            | TyKind::Downcast(_, _, _, _, _)
            | TyKind::Blocked(_)
            | TyKind::Alias(_, _) => false,
        }
    }
}

impl TyS {
    pub fn kind(&self) -> &TyKind {
        &self.kind
    }

    #[track_caller]
    pub fn expect_discr(&self) -> (&AdtDef, &Place) {
        if let TyKind::Discr(adt_def, place) = self.kind() {
            (adt_def, place)
        } else {
            bug!("expected discr")
        }
    }

    #[track_caller]
    pub fn expect_adt(&self) -> (&AdtDef, &[GenericArg], &Expr) {
        if let TyKind::Indexed(BaseTy::Adt(adt_def, args), idx) = self.kind() {
            (adt_def, args, idx)
        } else {
            bug!("expected adt")
        }
    }

    pub(crate) fn expect_tuple(&self) -> &[Ty] {
        if let TyKind::Indexed(BaseTy::Tuple(tys), _) = self.kind() {
            tys
        } else {
            bug!("expected adt")
        }
    }

    /// Whether the type is an `int` or a `uint`
    pub fn is_integral(&self) -> bool {
        self.as_bty_skipping_existentials()
            .map(BaseTy::is_integral)
            .unwrap_or_default()
    }

    /// Whether the type is a `bool`
    pub fn is_bool(&self) -> bool {
        self.as_bty_skipping_existentials()
            .map(BaseTy::is_bool)
            .unwrap_or_default()
    }

    pub fn is_uninit(&self) -> bool {
        matches!(self.kind(), TyKind::Uninit)
    }

    pub fn is_box(&self) -> bool {
        self.as_bty_skipping_existentials()
            .map(BaseTy::is_box)
            .unwrap_or_default()
    }

    pub fn is_struct(&self) -> bool {
        self.as_bty_skipping_existentials()
            .map(BaseTy::is_struct)
            .unwrap_or_default()
    }

    pub fn is_array(&self) -> bool {
        self.as_bty_skipping_existentials()
            .map(BaseTy::is_array)
            .unwrap_or_default()
    }

    pub fn is_slice(&self) -> bool {
        self.as_bty_skipping_existentials()
            .map(BaseTy::is_slice)
            .unwrap_or_default()
    }

    pub fn as_bty_skipping_existentials(&self) -> Option<&BaseTy> {
        match self.kind() {
            TyKind::Indexed(bty, _) => Some(bty),
            TyKind::Exists(ty) => Some(ty.as_ref().skip_binder().as_bty_skipping_existentials()?),
            TyKind::Constr(_, ty) => ty.as_bty_skipping_existentials(),
            _ => None,
        }
    }
}

impl AliasTy {
    pub fn new(def_id: DefId, args: GenericArgs, refine_args: RefineArgs) -> Self {
        AliasTy { args, refine_args, def_id }
    }

    /// This method work only with associated type projections (i.e., no opaque tpes)
    pub fn self_ty(&self) -> &Ty {
        self.args[0].expect_type()
    }

    fn to_rustc<'tcx>(&self, tcx: TyCtxt<'tcx>) -> rustc_middle::ty::AliasTy<'tcx> {
        rustc_middle::ty::AliasTy::new(tcx, self.def_id, self.args.to_rustc(tcx))
    }
}

impl BaseTy {
    pub fn adt(adt_def: AdtDef, args: impl Into<GenericArgs>) -> BaseTy {
        BaseTy::Adt(adt_def, args.into())
    }

    pub fn slice(ty: Ty) -> BaseTy {
        BaseTy::Slice(ty)
    }

    fn is_integral(&self) -> bool {
        matches!(self, BaseTy::Int(_) | BaseTy::Uint(_))
    }

    fn is_bool(&self) -> bool {
        matches!(self, BaseTy::Bool)
    }

    fn is_struct(&self) -> bool {
        matches!(self, BaseTy::Adt(adt_def, _) if adt_def.is_struct())
    }

    fn is_array(&self) -> bool {
        matches!(self, BaseTy::Array(..))
    }

    fn is_slice(&self) -> bool {
        matches!(self, BaseTy::Slice(..))
    }

    pub fn is_box(&self) -> bool {
        matches!(self, BaseTy::Adt(adt_def, _) if adt_def.is_box())
    }

    pub fn invariants(&self, overflow_checking: bool) -> &[Invariant] {
        match self {
            BaseTy::Adt(adt_def, _) => adt_def.invariants(),
            BaseTy::Uint(uint_ty) => uint_invariants(*uint_ty, overflow_checking),
            BaseTy::Int(int_ty) => int_invariants(*int_ty, overflow_checking),
            _ => &[],
        }
    }

    fn into_ty(self) -> Ty {
        let sort = self.sort();
        if sort.is_unit() {
            Ty::indexed(self, Expr::unit())
        } else {
            Ty::exists(Binder::with_sort(Ty::indexed(self, Expr::nu()), sort))
        }
    }

    pub fn sort(&self) -> Sort {
        match self {
            BaseTy::Int(_) | BaseTy::Uint(_) | BaseTy::Slice(_) => Sort::Int,
            BaseTy::Bool => Sort::Bool,
            BaseTy::Adt(adt_def, args) => adt_def.sort(args),
            BaseTy::Param(param_ty) => Sort::Param(*param_ty),
            BaseTy::Float(_)
            | BaseTy::Str
            | BaseTy::Char
            | BaseTy::RawPtr(..)
            | BaseTy::Ref(..)
            | BaseTy::Tuple(_)
            | BaseTy::Array(_, _)
            | BaseTy::Closure(_, _)
            | BaseTy::Coroutine(..)
            | BaseTy::Never => Sort::unit(),
        }
    }

    fn to_rustc<'tcx>(&self, tcx: TyCtxt<'tcx>) -> rustc_middle::ty::Ty<'tcx> {
        use rustc_middle::ty;
        match self {
            BaseTy::Int(i) => ty::Ty::new_int(tcx, *i),
            BaseTy::Uint(i) => ty::Ty::new_uint(tcx, *i),
            BaseTy::Param(pty) => pty.to_ty(tcx),
            BaseTy::Slice(ty) => ty::Ty::new_slice(tcx, ty.to_rustc(tcx)),
            BaseTy::Bool => tcx.types.bool,
            BaseTy::Char => tcx.types.char,
            BaseTy::Str => tcx.types.str_,
            BaseTy::Adt(adt_def, args) => {
                let did = adt_def.did();
                let adt_def = tcx.adt_def(did);
                let args = args.to_rustc(tcx);
                ty::Ty::new_adt(tcx, adt_def, args)
            }
            BaseTy::Float(f) => ty::Ty::new_float(tcx, *f),
            BaseTy::RawPtr(ty, mutbl) => {
                ty::Ty::new_ptr(tcx, ty::TypeAndMut { ty: ty.to_rustc(tcx), mutbl: *mutbl })
            }
            BaseTy::Ref(re, ty, mutbl) => {
                ty::Ty::new_ref(
                    tcx,
                    re.to_rustc(tcx),
                    ty::TypeAndMut { ty: ty.to_rustc(tcx), mutbl: *mutbl },
                )
            }
            BaseTy::Tuple(tys) => {
                let ts = tys.iter().map(|ty| ty.to_rustc(tcx)).collect_vec();
                ty::Ty::new_tup(tcx, &ts)
            }
            BaseTy::Array(_, _) => todo!(),
            BaseTy::Never => tcx.types.never,
            BaseTy::Closure(_, _) => todo!(),
            BaseTy::Coroutine(def_id, resume_ty, upvars) => {
                todo!("Generator {def_id:?} {resume_ty:?} {upvars:?}")
                // let args = args.iter().map(|arg| into_rustc_generic_arg(tcx, arg));
                // let args = tcx.mk_args_from_iter(args);
                // ty::Ty::new_generator(*tcx, *def_id, args, mov)
            }
        }
    }
}

impl Binder<Expr> {
    /// See [`Expr::is_trivially_true`]
    pub fn is_trivially_true(&self) -> bool {
        self.value.is_trivially_true()
    }
}

#[track_caller]
pub fn box_args(args: &GenericArgs) -> (&Ty, &Ty) {
    if let [GenericArg::Ty(boxed), GenericArg::Ty(alloc)] = &args[..] {
        (boxed, alloc)
    } else {
        bug!("invalid generic arguments for box");
    }
}

fn uint_invariants(uint_ty: UintTy, overflow_checking: bool) -> &'static [Invariant] {
    static DEFAULT: LazyLock<[Invariant; 1]> = LazyLock::new(|| {
        [Invariant { pred: Binder::with_sort(Expr::ge(Expr::nu(), Expr::zero()), Sort::Int) }]
    });

    static OVERFLOW: LazyLock<UnordMap<UintTy, [Invariant; 2]>> = LazyLock::new(|| {
        UINT_TYS
            .into_iter()
            .map(|uint_ty| {
                let invariants = [
                    Invariant {
                        pred: Binder::with_sort(Expr::ge(Expr::nu(), Expr::zero()), Sort::Int),
                    },
                    Invariant {
                        pred: Binder::with_sort(
                            Expr::le(Expr::nu(), Expr::uint_max(uint_ty)),
                            Sort::Int,
                        ),
                    },
                ];
                (uint_ty, invariants)
            })
            .collect()
    });
    if overflow_checking {
        &OVERFLOW[&uint_ty]
    } else {
        &*DEFAULT
    }
}

fn int_invariants(int_ty: IntTy, overflow_checking: bool) -> &'static [Invariant] {
    static DEFAULT: [Invariant; 0] = [];

    static OVERFLOW: LazyLock<UnordMap<IntTy, [Invariant; 2]>> = LazyLock::new(|| {
        INT_TYS
            .into_iter()
            .map(|int_ty| {
                let invariants = [
                    Invariant {
                        pred: Binder::with_sort(
                            Expr::ge(Expr::nu(), Expr::int_min(int_ty)),
                            Sort::Int,
                        ),
                    },
                    Invariant {
                        pred: Binder::with_sort(
                            Expr::le(Expr::nu(), Expr::int_max(int_ty)),
                            Sort::Int,
                        ),
                    },
                ];
                (int_ty, invariants)
            })
            .collect()
    });
    if overflow_checking {
        &OVERFLOW[&int_ty]
    } else {
        &DEFAULT
    }
}

impl_internable!(AdtDefData, AdtSortDefData, TyS);
impl_slice_internable!(
    Ty,
    GenericArg,
    Constraint,
    InferMode,
    Sort,
    GenericParamDef,
    Clause,
    PolyVariant,
    Invariant,
    BoundVariableKind,
    RefineParam,
    AssocPredicate,
);

#[macro_export]
macro_rules! _Int {
    ($int_ty:pat, $idxs:pat) => {
        TyKind::Indexed(BaseTy::Int($int_ty), $idxs)
    };
}
pub use crate::_Int as Int;

#[macro_export]
macro_rules! _Uint {
    ($uint_ty:pat, $idxs:pat) => {
        TyKind::Indexed(BaseTy::Uint($uint_ty), $idxs)
    };
}
pub use crate::_Uint as Uint;

#[macro_export]
macro_rules! _Bool {
    ($idxs:pat) => {
        TyKind::Indexed(BaseTy::Bool, $idxs)
    };
}
pub use crate::_Bool as Bool;

#[macro_export]
macro_rules! _Float {
    ($float_ty:pat) => {
        TyKind::Indexed(BaseTy::Float($float_ty), _)
    };
}
pub use crate::_Float as Float;

#[macro_export]
macro_rules! _Ref {
    ($($pats:pat),+ $(,)?) => {
        TyKind::Indexed(BaseTy::Ref($($pats),+), _)
    };
}
pub use crate::_Ref as Ref;

pub struct WfckResults<'genv> {
    pub owner: FluxOwnerId,
    record_ctors: ItemLocalMap<DefId>,
    node_sorts: ItemLocalMap<Sort>,
    bin_rel_sorts: ItemLocalMap<Sort>,
    coercions: ItemLocalMap<Vec<Coercion>>,
    type_holes: ItemLocalMap<fhir::Ty<'genv>>,
    lifetime_holes: ItemLocalMap<ResolvedArg>,
}

#[derive(Debug)]
pub enum Coercion {
    Inject(DefId),
    Project(DefId),
}

pub type ItemLocalMap<T> = FxHashMap<fhir::ItemLocalId, T>;

#[derive(Debug)]
pub struct LocalTableInContext<'a, T> {
    owner: FluxOwnerId,
    data: &'a ItemLocalMap<T>,
}

pub struct LocalTableInContextMut<'a, T> {
    owner: FluxOwnerId,
    data: &'a mut ItemLocalMap<T>,
}

impl<'genv> WfckResults<'genv> {
    pub fn new(owner: impl Into<FluxOwnerId>) -> Self {
        Self {
            owner: owner.into(),
            record_ctors: ItemLocalMap::default(),
            node_sorts: ItemLocalMap::default(),
            bin_rel_sorts: ItemLocalMap::default(),
            coercions: ItemLocalMap::default(),
            type_holes: ItemLocalMap::default(),
            lifetime_holes: ItemLocalMap::default(),
        }
    }

    pub fn record_ctors_mut(&mut self) -> LocalTableInContextMut<DefId> {
        LocalTableInContextMut { owner: self.owner, data: &mut self.record_ctors }
    }

    pub fn record_ctors(&self) -> LocalTableInContext<DefId> {
        LocalTableInContext { owner: self.owner, data: &self.record_ctors }
    }

    pub fn node_sorts_mut(&mut self) -> LocalTableInContextMut<Sort> {
        LocalTableInContextMut { owner: self.owner, data: &mut self.node_sorts }
    }

    pub fn node_sorts(&self) -> LocalTableInContext<Sort> {
        LocalTableInContext { owner: self.owner, data: &self.node_sorts }
    }

    pub fn bin_rel_sorts_mut(&mut self) -> LocalTableInContextMut<Sort> {
        LocalTableInContextMut { owner: self.owner, data: &mut self.bin_rel_sorts }
    }

    pub fn bin_rel_sorts(&self) -> LocalTableInContext<Sort> {
        LocalTableInContext { owner: self.owner, data: &self.bin_rel_sorts }
    }

    pub fn coercions_mut(&mut self) -> LocalTableInContextMut<Vec<Coercion>> {
        LocalTableInContextMut { owner: self.owner, data: &mut self.coercions }
    }

    pub fn coercions(&self) -> LocalTableInContext<Vec<Coercion>> {
        LocalTableInContext { owner: self.owner, data: &self.coercions }
    }

    pub fn type_holes_mut(&mut self) -> LocalTableInContextMut<fhir::Ty<'genv>> {
        LocalTableInContextMut { owner: self.owner, data: &mut self.type_holes }
    }

    pub fn type_holes(&self) -> LocalTableInContext<fhir::Ty> {
        LocalTableInContext { owner: self.owner, data: &self.type_holes }
    }

    pub fn lifetime_holes_mut(&mut self) -> LocalTableInContextMut<ResolvedArg> {
        LocalTableInContextMut { owner: self.owner, data: &mut self.lifetime_holes }
    }

    pub fn lifetime_holes(&self) -> LocalTableInContext<ResolvedArg> {
        LocalTableInContext { owner: self.owner, data: &self.lifetime_holes }
    }
}

impl<'a, T> LocalTableInContextMut<'a, T> {
    pub fn insert(&mut self, fhir_id: FhirId, value: T) {
        assert_eq!(self.owner, fhir_id.owner);
        self.data.insert(fhir_id.local_id, value);
    }
}

impl<'a, T> LocalTableInContext<'a, T> {
    pub fn get(&self, fhir_id: FhirId) -> Option<&'a T> {
        assert_eq!(self.owner, fhir_id.owner);
        self.data.get(&fhir_id.local_id)
    }
}

mod pretty {
    use rustc_middle::ty::TyCtxt;
    use rustc_type_ir::DebruijnIndex;

    use super::*;
    use crate::{pretty::*, rustc::ty::region_to_string};

    impl Pretty for ClauseKind {
        fn fmt(&self, _cx: &PrettyCx, f: &mut fmt::Formatter<'_>) -> fmt::Result {
            define_scoped!(_cx, f);
            match self {
                ClauseKind::FnTrait(pred) => w!("FnTrait ({pred:?})"),
                ClauseKind::Trait(pred) => w!("Trait ({pred:?})"),
                ClauseKind::Projection(pred) => w!("Projection ({pred:?})"),
                ClauseKind::CoroutineOblig(pred) => w!("Projection ({pred:?})"),
                ClauseKind::TypeOutlives(pred) => w!("Outlives ({:?}, {:?})", &pred.0, &pred.1),
            }
        }
    }

    impl Pretty for BoundRegionKind {
        fn fmt(&self, _cx: &PrettyCx, f: &mut fmt::Formatter<'_>) -> fmt::Result {
            define_scoped!(cx, f);
            match self {
                BoundRegionKind::BrAnon => w!("'<annon>"),
                BoundRegionKind::BrNamed(_, sym) => w!("{sym}"),
                BoundRegionKind::BrEnv => w!("'<env>"),
            }
        }
    }

    impl<T> Pretty for Binder<T>
    where
        T: Pretty,
    {
        default fn fmt(&self, cx: &PrettyCx, f: &mut fmt::Formatter<'_>) -> fmt::Result {
            define_scoped!(cx, f);
            cx.with_bound_vars(&self.vars, || {
                cx.fmt_bound_vars("for<", &self.vars, ">", f)?;
                w!("{:?}", &self.value)
            })
        }
    }

    impl<T: Pretty> std::fmt::Debug for Binder<T> {
        fn fmt(&self, f: &mut fmt::Formatter<'_>) -> fmt::Result {
            pprint_with_default_cx(f, self, None)
        }
    }

    impl Pretty for PolyFnSig {
        fn fmt(&self, cx: &PrettyCx, f: &mut fmt::Formatter<'_>) -> fmt::Result {
            define_scoped!(cx, f);
            let vars = &self.vars;
            cx.with_bound_vars(vars, || {
                if !vars.is_empty() {
                    cx.fmt_bound_vars("for<", vars, ">", f)?;
                }
                w!("{:?}", &self.value)
            })
        }
    }

    impl Pretty for SortCtor {
        fn fmt(&self, _cx: &PrettyCx, f: &mut fmt::Formatter<'_>) -> fmt::Result {
            define_scoped!(_cx, f);
            match self {
                SortCtor::Set => w!("Set"),
                SortCtor::Map => w!("Map"),
                SortCtor::User { name, .. } => w!("{}", ^name),
                SortCtor::Adt(adt_sort_def) => {
                    w!("{:?}", adt_sort_def.did())
                }
            }
        }
    }

    impl Pretty for SortInfer {
        fn fmt(&self, _cx: &PrettyCx, f: &mut fmt::Formatter<'_>) -> fmt::Result {
            define_scoped!(cx, f);
            match self {
                SortInfer::SortVar(svid) => w!("{:?}", ^svid),
                SortInfer::NumVar(nvid) => w!("{:?}", ^nvid),
            }
        }
    }

    impl Pretty for Sort {
        fn fmt(&self, cx: &PrettyCx, f: &mut fmt::Formatter<'_>) -> fmt::Result {
            define_scoped!(cx, f);
            match self {
                Sort::Bool => w!("bool"),
                Sort::Int => w!("int"),
                Sort::Real => w!("real"),
                Sort::BitVec(w) => w!("bitvec({})", ^w),
                Sort::Loc => w!("loc"),
                Sort::Var(n) => w!("@{}", ^n.index),
                Sort::Func(sort) => w!("{:?}", sort),
                Sort::Tuple(sorts) => {
                    if let [sort] = &sorts[..] {
                        w!("({:?},)", sort)
                    } else {
                        w!("({:?})", join!(", ", sorts))
                    }
                }
                Sort::App(ctor, sorts) => {
                    if sorts.is_empty() {
                        w!("{:?}", ctor)
                    } else {
                        w!("{:?}<{:?}>", ctor, join!(", ", sorts))
                    }
                }
                Sort::Param(param_ty) => w!("{}::sort", ^param_ty),
                Sort::Infer(svar) => w!("{:?}", svar),
                Sort::Err => w!("err"),
            }
        }
    }

    impl Pretty for FuncSort {
        fn fmt(&self, cx: &PrettyCx, f: &mut fmt::Formatter<'_>) -> fmt::Result {
            define_scoped!(cx, f);
            match self.inputs() {
                [input] => {
                    w!(f, "{:?} -> {:?}", input, self.output())
                }
                inputs => {
                    w!(f,
                       "({}) -> {:?}",
                       ^inputs
                           .iter()
                           .format_with(", ", |s, f| f(&format_args_cx!("{:?}", s))),
                       self.output()
                    )
                }
            }
        }
    }

    impl Pretty for PolyFuncSort {
        fn fmt(&self, cx: &PrettyCx, f: &mut fmt::Formatter<'_>) -> fmt::Result {
            define_scoped!(cx, f);
            if self.params == 0 {
                w!("{:?}", &self.fsort)
            } else {
                w!("for<{}> {:?}", ^self.params, &self.fsort)
            }
        }
    }

    impl Pretty for FnSig {
        fn fmt(&self, cx: &PrettyCx, f: &mut fmt::Formatter<'_>) -> fmt::Result {
            define_scoped!(cx, f);
            w!("fn(")?;
            if !self.requires.is_empty() {
                w!("[{:?}] ", join!(", ", &self.requires))?;
            }
            w!("{:?}) -> {:?}", join!(", ", &self.args), &self.output)?;

            Ok(())
        }

        fn default_cx(tcx: TyCtxt) -> PrettyCx {
            PrettyCx::default(tcx).show_is_binder(true)
        }
    }

    impl Pretty for Binder<FnOutput> {
        fn fmt(&self, cx: &PrettyCx, f: &mut fmt::Formatter<'_>) -> fmt::Result {
            define_scoped!(cx, f);
            let vars = &self.vars;
            cx.with_bound_vars(vars, || {
                cx.fmt_bound_vars("exists<", vars, ">", f)?;
                w!("{:?}", &self.value.ret)?;
                if !self.value.ensures.is_empty() {
                    w!("; [{:?}]", join!(", ", &self.value.ensures))?;
                }
                Ok(())
            })
        }
    }

    impl Pretty for Constraint {
        fn fmt(&self, cx: &PrettyCx, f: &mut fmt::Formatter<'_>) -> fmt::Result {
            define_scoped!(cx, f);
            match self {
                Constraint::Type(loc, ty, _) => w!("{:?}: {:?}", ^loc, ty),
                Constraint::Pred(e) => w!("{:?}", e),
            }
        }
    }

    impl Pretty for TyS {
        fn fmt(&self, cx: &PrettyCx, f: &mut fmt::Formatter<'_>) -> fmt::Result {
            define_scoped!(cx, f);
            match self.kind() {
                TyKind::Indexed(bty, idx) => {
                    w!("{:?}", bty)?;
                    if cx.hide_refinements {
                        return Ok(());
                    }
                    if idx.is_unit() {
                        w!("[]")?;
                    } else {
                        w!("[{:?}]", idx)?;
                    }
                    Ok(())
                }
                TyKind::Exists(Binder { vars, value: ty }) => {
                    cx.with_bound_vars(vars, || {
                        if cx.hide_refinements {
                            w!("{:?}", ty)
                        } else {
                            cx.fmt_bound_vars("∃", vars, ". ", f)?;
                            w!("{:?}", ty)
                        }
                    })
                }
                TyKind::Uninit => w!("uninit"),
                TyKind::Ptr(pk, loc) => w!("ptr({:?}, {:?})", pk, loc),
                TyKind::Discr(adt_def, place) => w!("discr({:?}, {:?})", adt_def.did(), ^place),
                TyKind::Constr(pred, ty) => {
                    if cx.hide_refinements {
                        w!("{:?}", ty)
                    } else {
                        w!("{{ {:?} | {:?} }}", ty, pred)
                    }
                }
                TyKind::Param(param_ty) => w!("{}", ^param_ty),
                TyKind::Downcast(adt, .., variant_idx, fields) => {
                    w!("{:?}::{}", adt.did(), ^adt.variant(*variant_idx).name)?;
                    if !fields.is_empty() {
                        w!("({:?})", join!(", ", fields))?;
                    }
                    Ok(())
                }
                TyKind::Blocked(ty) => w!("†{:?}", ty),
                TyKind::Alias(AliasKind::Projection, alias_ty) => {
                    let assoc_name = cx.tcx.item_name(alias_ty.def_id);
                    let trait_ref = cx.tcx.parent(alias_ty.def_id);
                    w!("<{:?} as {:?}>::{}", &alias_ty.args[0], trait_ref, ^assoc_name)?;
                    if alias_ty.args.len() > 1 {
                        w!("<{:?}>", join!(", ", &alias_ty.args[1..]))?;
                    }
                    Ok(())
                }
                TyKind::Alias(AliasKind::Opaque, alias_ty) => {
                    w!(
                        "Alias(Opaque, {:?}, [{:?}], [{:?}])",
                        alias_ty.def_id,
                        join!(", ", &alias_ty.args),
                        join!(", ", &alias_ty.refine_args)
                    )
                }
            }
        }

        fn default_cx(tcx: TyCtxt) -> PrettyCx {
            PrettyCx::default(tcx).kvar_args(KVarArgs::Hide)
        }
    }

    impl Pretty for PtrKind {
        fn fmt(&self, cx: &PrettyCx, f: &mut fmt::Formatter<'_>) -> fmt::Result {
            define_scoped!(cx, f);
            match self {
                PtrKind::Shr(re) => {
                    w!("shr")?;
                    if !cx.hide_regions {
                        w!("[{:?}]", re)?;
                    }
                    Ok(())
                }
                PtrKind::Mut(re) => {
                    w!("mut")?;
                    if !cx.hide_regions {
                        w!("[{:?}]", re)?;
                    }
                    Ok(())
                }
                PtrKind::Box => w!("box"),
            }
        }
    }

    impl Pretty for AliasKind {
        fn fmt(&self, _cx: &PrettyCx, f: &mut fmt::Formatter<'_>) -> fmt::Result {
            define_scoped!(_cx, f);
            match self {
                AliasKind::Projection => w!("Projection"),
                AliasKind::Opaque => w!("Opaque"),
            }
        }
    }

    impl Pretty for List<Ty> {
        fn fmt(&self, cx: &PrettyCx, f: &mut fmt::Formatter<'_>) -> fmt::Result {
            define_scoped!(cx, f);
            if let [ty] = &self[..] {
                w!("({:?},)", ty)
            } else {
                w!("({:?})", join!(", ", self))
            }
        }
    }

    impl Pretty for BaseTy {
        fn fmt(&self, cx: &PrettyCx, f: &mut fmt::Formatter<'_>) -> fmt::Result {
            define_scoped!(cx, f);
            match self {
                BaseTy::Int(int_ty) => w!("{}", ^int_ty.name_str()),
                BaseTy::Uint(uint_ty) => w!("{}", ^uint_ty.name_str()),
                BaseTy::Bool => w!("bool"),
                BaseTy::Str => w!("str"),
                BaseTy::Char => w!("char"),
                BaseTy::Adt(adt_def, args) => {
                    w!("{:?}", adt_def.did())?;
                    let args = args
                        .iter()
                        .filter(|arg| !cx.hide_regions || !matches!(arg, GenericArg::Lifetime(_)))
                        .collect_vec();
                    if !args.is_empty() {
                        w!("<{:?}>", join!(", ", args))?;
                    }
                    Ok(())
                }
                BaseTy::Param(param) => w!("{}", ^param),
                BaseTy::Float(float_ty) => w!("{}", ^float_ty.name_str()),
                BaseTy::Slice(ty) => w!("[{:?}]", ty),
                BaseTy::RawPtr(ty, Mutability::Mut) => w!("*mut {:?}", ty),
                BaseTy::RawPtr(ty, Mutability::Not) => w!("*const {:?}", ty),
                BaseTy::Ref(re, ty, mutbl) => {
                    w!("&")?;
                    if !cx.hide_regions {
                        w!("{:?} ", re)?;
                    }
                    w!("{}{:?}",  ^mutbl.prefix_str(), ty)
                }
                BaseTy::Tuple(tys) => {
                    if let [ty] = &tys[..] {
                        w!("({:?},)", ty)
                    } else {
                        w!("({:?})", join!(", ", tys))
                    }
                }
                BaseTy::Array(ty, c) => w!("[{:?}; {:?}]", ty, ^c),
                BaseTy::Never => w!("!"),
                BaseTy::Closure(did, args) => {
                    w!("Closure {:?}<{:?}>", did, args)
                }
                BaseTy::Coroutine(did, resume_ty, upvars) => {
                    w!("Coroutine({:?}, {:?})", did, resume_ty)?;
                    if !upvars.is_empty() {
                        w!("<{:?}>", join!(", ", upvars))?;
                    }
                    Ok(())
                }
            }
        }
    }

    impl Pretty for Const {
        fn fmt(&self, _cx: &PrettyCx, f: &mut fmt::Formatter<'_>) -> fmt::Result {
            define_scoped!(cx, f);
            match &self.kind {
                ConstKind::Param(p) => w!("{}", ^p.name.as_str()),
                ConstKind::Value(v) => w!("{}", ^v),
            }
        }
    }

    impl Pretty for GenericArg {
        fn fmt(&self, cx: &PrettyCx, f: &mut fmt::Formatter<'_>) -> fmt::Result {
            define_scoped!(cx, f);
            match self {
                GenericArg::Ty(arg) => w!("{:?}", arg),
                GenericArg::Base(arg) => {
                    let ctor = arg.as_ty_ctor();
                    cx.with_bound_vars(ctor.vars(), || {
                        cx.fmt_bound_vars("λ", ctor.vars(), ". ", f)?;
                        w!("{:?}", ctor.as_ref().skip_binder())
                    })
                }
                GenericArg::Lifetime(re) => w!("{:?}", re),
                GenericArg::Const(c) => w!("{:?}", c),
            }
        }
    }

    impl Pretty for VariantSig {
        fn fmt(&self, cx: &PrettyCx, f: &mut fmt::Formatter<'_>) -> fmt::Result {
            define_scoped!(cx, f);
            w!("({:?}) -> {:?}", join!(", ", self.fields()), &self.idx)
        }
    }

    impl Pretty for Region {
        fn fmt(&self, _cx: &PrettyCx, f: &mut fmt::Formatter<'_>) -> fmt::Result {
            define_scoped!(cx, f);
            w!("{}", ^region_to_string(*self))
        }
    }

    impl Pretty for DebruijnIndex {
        fn fmt(&self, _cx: &PrettyCx, f: &mut fmt::Formatter<'_>) -> fmt::Result {
            define_scoped!(cx, f);
            w!("^{}", ^self.as_usize())
        }
    }

    impl_debug_with_default_cx!(
        Constraint,
        Sort,
        TyS => "ty",
        BaseTy,
        FnSig,
        GenericArg => "generic_arg",
        VariantSig,
        PtrKind,
        FuncSort,
        SortCtor,
    );
}<|MERGE_RESOLUTION|>--- conflicted
+++ resolved
@@ -812,20 +812,36 @@
 pub type OpaqueArgsMap = FxHashMap<DefId, (GenericArgs, RefineArgs)>;
 
 #[derive(PartialEq, Clone, Eq, Hash, TyEncodable, TyDecodable)]
-pub struct SimpleTy {
+pub struct SimpleTy(Binder<SimpleTyInner>);
+
+#[derive(PartialEq, Clone, Eq, Hash, TyEncodable, TyDecodable)]
+struct SimpleTyInner {
     bty: BaseTy,
     pred: Expr,
 }
 
-<<<<<<< HEAD
 impl SimpleTy {
+    pub fn new(bty: BaseTy, pred: Expr) -> Self {
+        let sort = bty.sort();
+        SimpleTy(Binder::with_sort(SimpleTyInner { bty, pred }, sort))
+    }
+
     pub fn sort(&self) -> Sort {
-        self.bty.sort()
+        self.0.vars().to_sort_list()[0].clone()
+    }
+
+    pub fn bty_skipping_binder(&self) -> &BaseTy {
+        &self.0.as_ref().skip_binder().bty
     }
 
     pub fn as_ty_ctor(&self) -> Binder<Ty> {
-        let ty = Ty::constr(self.pred.clone(), Ty::indexed(self.bty.clone(), Expr::nu()));
-        Binder::with_sort(ty, self.sort())
+        self.0
+            .as_ref()
+            .map(|sty| Ty::constr(sty.pred.clone(), Ty::indexed(sty.bty.clone(), Expr::nu())))
+    }
+
+    pub fn to_rustc<'tcx>(&self, tcx: TyCtxt<'tcx>) -> rustc_middle::ty::Ty<'tcx> {
+        self.0.as_ref().skip_binder().bty.to_rustc(tcx)
     }
 }
 
@@ -837,8 +853,6 @@
     Const(Const),
 }
 
-=======
->>>>>>> 8eac7412
 impl GenericArg {
     pub fn expect_type(&self) -> &Ty {
         if let GenericArg::Ty(ty) = self {
@@ -859,7 +873,7 @@
     pub fn is_valid_base_arg(&self) -> bool {
         match self {
             GenericArg::Ty(ty) => ty.kind().is_valid_base_ty(),
-            GenericArg::Base(ty) => true,
+            GenericArg::Base(_) => true,
             _ => false,
         }
     }
@@ -891,9 +905,7 @@
         use rustc_middle::ty;
         match self {
             GenericArg::Ty(ty) => ty::GenericArg::from(ty.to_rustc(tcx)),
-            GenericArg::BaseTy(bty) => {
-                ty::GenericArg::from(bty.as_ref().skip_binder().to_rustc(tcx))
-            }
+            GenericArg::Base(ty) => ty::GenericArg::from(ty.to_rustc(tcx)),
             GenericArg::Lifetime(re) => ty::GenericArg::from(re.to_rustc(tcx)),
             GenericArg::Const(_) => todo!(),
         }
@@ -935,38 +947,6 @@
 
     fn to_rustc<'tcx>(&self, tcx: TyCtxt<'tcx>) -> rustc_middle::ty::GenericArgsRef<'tcx> {
         tcx.mk_args_from_iter(self.iter().map(|arg| arg.to_rustc(tcx)))
-    }
-}
-
-impl GenericArgs {
-    pub fn identity_for_item(genv: GlobalEnv, def_id: impl Into<DefId>) -> QueryResult<Self> {
-        let mut args = vec![];
-        let generics = genv.generics_of(def_id)?;
-        Self::fill_item(genv, &mut args, &generics, &mut |param, _| {
-            GenericArg::from_param_def(genv, param)
-        })?;
-        Ok(List::from_vec(args))
-    }
-
-    fn fill_item<F>(
-        genv: GlobalEnv,
-        args: &mut Vec<GenericArg>,
-        generics: &Generics,
-        mk_kind: &mut F,
-    ) -> QueryResult<()>
-    where
-        F: FnMut(&GenericParamDef, &[GenericArg]) -> QueryResult<GenericArg>,
-    {
-        if let Some(def_id) = generics.parent {
-            let parent_generics = genv.generics_of(def_id)?;
-            Self::fill_item(genv, args, &parent_generics, mk_kind)?;
-        }
-        for param in &generics.params {
-            let kind = mk_kind(param, args)?;
-            assert_eq!(param.index as usize, args.len(), "{args:#?}, {generics:#?}");
-            args.push(kind);
-        }
-        Ok(())
     }
 }
 
