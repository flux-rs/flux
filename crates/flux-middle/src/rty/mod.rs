//! Defines how flux represents refinement types internally. Definitions in this module are used
//! during refinement type checking. A couple of important differences between definitions in this
//! module and in [`crate::fhir`] are:
//!
//! * Types in this module use debruijn indices to represent local binders.
//! * Data structures are interned so they can be cheaply cloned.
pub mod canonicalize;
pub mod evars;
mod expr;
pub mod fold;
pub(crate) mod normalize;
mod pretty;
pub mod projections;
pub mod refining;
pub mod subst;
use std::{borrow::Cow, cmp::Ordering, hash::Hash, iter, slice, sync::LazyLock};

pub use evars::{EVar, EVarGen};
pub use expr::{
    AggregateKind, AliasReft, BinOp, BoundReft, Constant, ESpan, EarlyReftParam, Expr, ExprKind,
    FieldProj, HoleKind, KVar, KVid, Lambda, Loc, Name, Path, UnOp, Var,
};
use flux_common::{bug, tracked_span_bug};
use itertools::Itertools;
pub use normalize::SpecFuncDefns;
use rustc_data_structures::unord::UnordMap;
use rustc_hir::{def_id::DefId, LangItem, Safety};
use rustc_index::{newtype_index, IndexSlice};
use rustc_macros::{Decodable, Encodable, TyDecodable, TyEncodable};
use rustc_middle::ty::{ParamConst, TyCtxt};
pub use rustc_middle::{
    mir::Mutability,
    ty::{AdtFlags, ClosureKind, FloatTy, IntTy, ParamTy, ScalarInt, UintTy},
};
use rustc_span::{sym, symbol::kw, Symbol};
pub use rustc_target::abi::{VariantIdx, FIRST_VARIANT};
use rustc_target::spec::abi;
pub use rustc_type_ir::{TyVid, INNERMOST};
pub use SortInfer::*;

use self::{
    fold::TypeFoldable,
    subst::{BoundVarReplacer, FnMutDelegate},
};
pub use crate::{
    fhir::InferMode,
    rustc::ty::{
        AliasKind, BoundRegion, BoundRegionKind, BoundVar, Const, ConstKind, ConstVid,
        EarlyParamRegion, LateParamRegion, OutlivesPredicate,
        Region::{self, *},
        RegionVid,
    },
};
use crate::{
    fhir::{self, FhirId, FluxOwnerId, SpecFuncKind},
    global_env::GlobalEnv,
    intern::{impl_internable, impl_slice_internable, Interned, List},
    queries::QueryResult,
    rty::subst::SortSubst,
    rustc::{self, mir::Place, ty::VariantDef, ToRustc},
};

#[derive(Debug, Clone, Eq, PartialEq, Hash, TyEncodable, TyDecodable)]
pub struct AdtSortDef(Interned<AdtSortDefData>);

#[derive(Debug, PartialEq, Eq, Hash, TyEncodable, TyDecodable)]
struct AdtSortDefData {
    def_id: DefId,
    params: Vec<ParamTy>,
    field_names: Vec<Symbol>,
    sorts: List<Sort>,
}

impl AdtSortDef {
    pub fn new(def_id: DefId, params: Vec<ParamTy>, fields: Vec<(Symbol, Sort)>) -> Self {
        let (field_names, sorts) = fields.into_iter().unzip();
        Self(Interned::new(AdtSortDefData {
            def_id,
            params,
            field_names,
            sorts: List::from_vec(sorts),
        }))
    }

    pub fn did(&self) -> DefId {
        self.0.def_id
    }

    pub fn fields(&self) -> usize {
        self.0.sorts.len()
    }

    pub fn projections(&self) -> impl Iterator<Item = FieldProj> + '_ {
        (0..self.fields()).map(|i| FieldProj::Adt { def_id: self.did(), field: i as u32 })
    }

    pub fn field_sort(&self, args: &[Sort], name: Symbol) -> Option<Sort> {
        let idx = self.field_index(name)?;
        Some(self.0.sorts[idx].fold_with(&mut SortSubst::new(args)))
    }

    pub fn field_sorts(&self, args: &[Sort]) -> List<Sort> {
        self.0.sorts.fold_with(&mut SortSubst::new(args))
    }

    pub fn sort(&self, args: &[GenericArg]) -> Sort {
        let sorts = self
            .filter_generic_args(args)
            .map(|arg| arg.expect_base().sort())
            .collect();

        Sort::App(SortCtor::Adt(self.clone()), sorts)
    }

    /// Given a list of generic args, returns an iterator of the generic arguments that should be
    /// mapped to sorts for instantiation.
    pub fn filter_generic_args<'a, A>(&'a self, args: &'a [A]) -> impl Iterator<Item = &A> + 'a {
        self.0.params.iter().map(|p| &args[p.index as usize])
    }

    pub fn identity_args(&self) -> List<Sort> {
        (0..self.0.params.len())
            .map(|i| Sort::Var(ParamSort::from(i)))
            .collect()
    }

    pub fn field_index(&self, name: Symbol) -> Option<usize> {
        self.0.field_names.iter().position(|it| name == *it)
    }
}

#[derive(Debug, Clone, Default, Encodable, Decodable)]
pub struct Generics {
    pub parent: Option<DefId>,
    pub parent_count: usize,
    pub own_params: List<GenericParamDef>,
    pub has_self: bool,
}

impl Generics {
    pub fn count(&self) -> usize {
        self.parent_count + self.own_params.len()
    }

    pub fn own_default_count(&self) -> usize {
        self.own_params
            .iter()
            .filter(|param| {
                match param.kind {
                    GenericParamDefKind::Type { has_default } => has_default,
                    GenericParamDefKind::Const { has_default } => has_default,
                    GenericParamDefKind::Base | GenericParamDefKind::Lifetime => false,
                }
            })
            .count()
    }

    pub fn param_at(&self, param_index: usize, genv: GlobalEnv) -> QueryResult<GenericParamDef> {
        if let Some(index) = param_index.checked_sub(self.parent_count) {
            Ok(self.own_params[index].clone())
        } else {
            let parent = self.parent.expect("parent_count > 0 but no parent?");
            genv.generics_of(parent)?.param_at(param_index, genv)
        }
    }

    pub fn const_params(&self, genv: GlobalEnv) -> QueryResult<Vec<(ParamConst, Sort)>> {
        // FIXME(nilehmann) this shouldn't use the methods in `flux_middle::sort_of` to get the sort
        let mut res = vec![];
        for i in 0..self.count() {
            let param = self.param_at(i, genv)?;
            if let GenericParamDefKind::Const { .. } = param.kind
                && let Some(sort) = genv.sort_of_generic_param(param.def_id)?
            {
                let param_const = ParamConst { name: param.name, index: param.index };
                res.push((param_const, sort));
            }
        }
        Ok(res)
    }
}

#[derive(Debug, Clone, TyEncodable, TyDecodable)]
pub struct RefinementGenerics {
    pub parent: Option<DefId>,
    pub parent_count: usize,
    pub params: List<RefineParam>,
}

#[derive(PartialEq, Eq, Debug, Clone, Hash, TyEncodable, TyDecodable)]
pub struct RefineParam {
    pub sort: Sort,
    pub name: Symbol,
    pub mode: InferMode,
}

#[derive(Debug, Clone, PartialEq, Eq, Hash, Encodable, Decodable)]
pub struct GenericParamDef {
    pub kind: GenericParamDefKind,
    pub def_id: DefId,
    pub index: u32,
    pub name: Symbol,
}

#[derive(Copy, Debug, Clone, PartialEq, Eq, Hash, Encodable, Decodable)]
pub enum GenericParamDefKind {
    Type { has_default: bool },
    Base,
    Lifetime,
    Const { has_default: bool },
}

pub const SELF_PARAM_TY: ParamTy = ParamTy { index: 0, name: kw::SelfUpper };

#[derive(Debug, Clone, TyEncodable, TyDecodable)]
pub struct GenericPredicates {
    pub parent: Option<DefId>,
    pub predicates: List<Clause>,
}

#[derive(Debug, PartialEq, Eq, Hash, Clone, TyEncodable, TyDecodable)]
pub struct Clause {
    kind: Binder<ClauseKind>,
}

#[derive(Debug, Clone, PartialEq, Eq, Hash, TyEncodable, TyDecodable)]
pub enum ClauseKind {
    FnTrait(FnTraitPredicate),
    Trait(TraitPredicate),
    Projection(ProjectionPredicate),
    TypeOutlives(TypeOutlivesPredicate),
    ConstArgHasType(Const, Ty),
    CoroutineOblig(CoroutineObligPredicate),
}

pub type TypeOutlivesPredicate = OutlivesPredicate<Ty>;

#[derive(Debug, Clone, PartialEq, Eq, Hash, TyEncodable, TyDecodable)]
pub struct TraitPredicate {
    pub trait_ref: TraitRef,
}

pub type PolyTraitPredicate = Binder<TraitPredicate>;

#[derive(Debug, Clone, PartialEq, Eq, Hash, TyEncodable, TyDecodable)]
pub struct TraitRef {
    pub def_id: DefId,
    pub args: GenericArgs,
}

impl<'tcx> ToRustc<'tcx> for TraitRef {
    type T = rustc_middle::ty::TraitRef<'tcx>;

    fn to_rustc(&self, tcx: TyCtxt<'tcx>) -> Self::T {
        rustc_middle::ty::TraitRef::new(tcx, self.def_id, self.args.to_rustc(tcx))
    }
}

pub type PolyTraitRef = Binder<TraitRef>;

impl PolyTraitRef {
    pub fn def_id(&self) -> DefId {
        self.as_ref().skip_binder().def_id
    }
}

#[derive(Clone, PartialEq, Eq, Hash, TyEncodable, TyDecodable)]
pub enum ExistentialPredicate {
    Trait(ExistentialTraitRef),
    Projection(ExistentialProjection),
    AutoTrait(DefId),
}

pub type PolyExistentialPredicate = Binder<ExistentialPredicate>;

impl ExistentialPredicate {
    /// See [`rustc_middle::ty::ExistentialPredicateStableCmpExt`]
    pub fn stable_cmp(&self, tcx: TyCtxt, other: &Self) -> Ordering {
        match (self, other) {
            (ExistentialPredicate::Trait(_), ExistentialPredicate::Trait(_)) => Ordering::Equal,
            (ExistentialPredicate::Projection(a), ExistentialPredicate::Projection(b)) => {
                tcx.def_path_hash(a.def_id)
                    .cmp(&tcx.def_path_hash(b.def_id))
            }
            (ExistentialPredicate::AutoTrait(a), ExistentialPredicate::AutoTrait(b)) => {
                tcx.def_path_hash(*a).cmp(&tcx.def_path_hash(*b))
            }
            (ExistentialPredicate::Trait(_), _) => Ordering::Less,
            (ExistentialPredicate::Projection(_), ExistentialPredicate::Trait(_)) => {
                Ordering::Greater
            }
            (ExistentialPredicate::Projection(_), _) => Ordering::Less,
            (ExistentialPredicate::AutoTrait(_), _) => Ordering::Greater,
        }
    }
}

impl<'tcx> ToRustc<'tcx> for ExistentialPredicate {
    type T = rustc_middle::ty::ExistentialPredicate<'tcx>;

    fn to_rustc(&self, tcx: TyCtxt<'tcx>) -> Self::T {
        match self {
            ExistentialPredicate::Trait(trait_ref) => {
                let trait_ref = rustc_middle::ty::ExistentialTraitRef {
                    def_id: trait_ref.def_id,
                    args: trait_ref.args.to_rustc(tcx),
                };
                rustc_middle::ty::ExistentialPredicate::Trait(trait_ref)
            }
            ExistentialPredicate::Projection(projection) => {
                rustc_middle::ty::ExistentialPredicate::Projection(
                    rustc_middle::ty::ExistentialProjection {
                        def_id: projection.def_id,
                        args: projection.args.to_rustc(tcx),
                        term: projection.term.to_rustc(tcx).into(),
                    },
                )
            }
            ExistentialPredicate::AutoTrait(def_id) => {
                rustc_middle::ty::ExistentialPredicate::AutoTrait(*def_id)
            }
        }
    }
}

#[derive(Debug, Clone, PartialEq, Eq, Hash, TyEncodable, TyDecodable)]
pub struct ExistentialTraitRef {
    pub def_id: DefId,
    pub args: GenericArgs,
}

pub type PolyExistentialTraitRef = Binder<ExistentialTraitRef>;

impl PolyExistentialTraitRef {
    pub fn def_id(&self) -> DefId {
        self.as_ref().skip_binder().def_id
    }
}

#[derive(Debug, Clone, PartialEq, Eq, Hash, TyEncodable, TyDecodable)]
pub struct ExistentialProjection {
    pub def_id: DefId,
    pub args: GenericArgs,
    pub term: Ty,
}

#[derive(PartialEq, Eq, Hash, Debug, Clone, TyEncodable, TyDecodable)]
pub struct ProjectionPredicate {
    pub projection_ty: AliasTy,
    pub term: Ty,
}

#[derive(Clone, PartialEq, Eq, Hash, Debug, TyEncodable, TyDecodable)]
pub struct FnTraitPredicate {
    pub self_ty: Ty,
    pub tupled_args: Ty,
    pub output: Ty,
    pub kind: ClosureKind,
}

impl FnTraitPredicate {
    pub fn to_poly_fn_sig(&self, closure_id: DefId, tys: List<Ty>) -> PolyFnSig {
        let mut vars = vec![];

        let closure_ty = Ty::closure(closure_id, tys);
        let env_ty = match self.kind {
            ClosureKind::Fn => {
                vars.push(BoundVariableKind::Region(BoundRegionKind::BrEnv));
                let br = BoundRegion {
                    var: BoundVar::from_usize(vars.len() - 1),
                    kind: BoundRegionKind::BrEnv,
                };
                Ty::mk_ref(ReBound(INNERMOST, br), closure_ty, Mutability::Not)
            }
            ClosureKind::FnMut => {
                vars.push(BoundVariableKind::Region(BoundRegionKind::BrEnv));
                let br = BoundRegion {
                    var: BoundVar::from_usize(vars.len() - 1),
                    kind: BoundRegionKind::BrEnv,
                };
                Ty::mk_ref(ReBound(INNERMOST, br), closure_ty, Mutability::Mut)
            }
            ClosureKind::FnOnce => closure_ty,
        };
        let inputs = std::iter::once(env_ty)
            .chain(self.tupled_args.expect_tuple().iter().cloned())
            .collect();

        let fn_sig = FnSig::new(
            Safety::Safe,
            abi::Abi::RustCall,
            List::empty(),
            inputs,
            Binder::new(FnOutput::new(self.output.clone(), vec![]), List::empty()),
        );

        PolyFnSig::new(fn_sig, List::from(vars))
    }
}

#[derive(Clone, PartialEq, Eq, Hash, Debug, TyEncodable, TyDecodable)]
pub struct CoroutineObligPredicate {
    pub def_id: DefId,
    pub resume_ty: Ty,
    pub upvar_tys: List<Ty>,
    pub output: Ty,
}

#[derive(Debug, Clone, Encodable, Decodable)]
pub struct AssocRefinements {
    pub items: List<AssocRefinement>,
}

impl Default for AssocRefinements {
    fn default() -> Self {
        Self { items: List::empty() }
    }
}

impl AssocRefinements {
    pub fn find(&self, name: Symbol) -> Option<&AssocRefinement> {
        self.items.iter().find(|it| it.name == name)
    }
}

#[derive(Debug, PartialEq, Eq, Hash, Clone, Encodable, Decodable)]
pub struct AssocRefinement {
    /// [`DefId`] of the container, i.e., the impl block or trait.
    pub container_def_id: DefId,
    pub name: Symbol,
}

#[derive(Clone, PartialEq, Eq, Hash, TyEncodable, TyDecodable)]
pub enum SortCtor {
    Set,
    Map,
    Adt(AdtSortDef),
    User { name: Symbol },
}

/// [ParamSort] is used for polymorphic sorts (Set, Map etc.) and [bit-vector size parameters]. They
/// should occur "bound" under a [`PolyFuncSort`]; i.e. should be < than the number of params in the
/// [`PolyFuncSort`].
///
/// [bit-vector size parameters]: BvSize::Param
#[derive(Copy, Clone, PartialEq, Eq, Debug, Hash, Encodable, Decodable)]
pub struct ParamSort {
    pub index: usize,
}

impl From<usize> for ParamSort {
    fn from(index: usize) -> Self {
        ParamSort { index }
    }
}

newtype_index! {
    /// A *sort* *v*variable *id*
    #[debug_format = "?{}s"]
    #[encodable]
    pub struct SortVid {}
}

impl ena::unify::UnifyKey for SortVid {
    type Value = Option<Sort>;

    #[inline]
    fn index(&self) -> u32 {
        self.as_u32()
    }

    #[inline]
    fn from_index(u: u32) -> Self {
        SortVid::from_u32(u)
    }

    fn tag() -> &'static str {
        "SortVid"
    }
}

impl ena::unify::EqUnifyValue for Sort {}

newtype_index! {
    /// A *num*eric *v*variable *id*
    #[debug_format = "?{}n"]
    #[encodable]
    pub struct NumVid {}
}

#[derive(Debug, Clone, Copy, PartialEq, Eq)]
pub enum NumVarValue {
    Real,
    Int,
}

impl NumVarValue {
    pub fn to_sort(self) -> Sort {
        match self {
            NumVarValue::Real => Sort::Real,
            NumVarValue::Int => Sort::Int,
        }
    }
}

impl ena::unify::UnifyKey for NumVid {
    type Value = Option<NumVarValue>;

    #[inline]
    fn index(&self) -> u32 {
        self.as_u32()
    }

    #[inline]
    fn from_index(u: u32) -> Self {
        NumVid::from_u32(u)
    }

    fn tag() -> &'static str {
        "NumVid"
    }
}

impl ena::unify::EqUnifyValue for NumVarValue {}

/// A placeholder for a sort that needs to be inferred
#[derive(PartialEq, Eq, Clone, Copy, Hash, Encodable, Decodable)]
pub enum SortInfer {
    /// A sort variable.
    SortVar(SortVid),
    /// A numeric sort variable.
    NumVar(NumVid),
}

newtype_index! {
    /// A *b*it *v*ector *size* *v*variable *id*
    #[debug_format = "?{}size"]
    #[encodable]
    pub struct BvSizeVid {}
}

impl ena::unify::UnifyKey for BvSizeVid {
    type Value = Option<BvSize>;

    #[inline]
    fn index(&self) -> u32 {
        self.as_u32()
    }

    #[inline]
    fn from_index(u: u32) -> Self {
        BvSizeVid::from_u32(u)
    }

    fn tag() -> &'static str {
        "BvSizeVid"
    }
}

impl ena::unify::EqUnifyValue for BvSize {}

#[derive(Clone, PartialEq, Eq, Hash, TyEncodable, TyDecodable)]
pub enum Sort {
    Int,
    Bool,
    Real,
    BitVec(BvSize),
    Str,
    Loc,
    Param(ParamTy),
    Tuple(List<Sort>),
    Func(PolyFuncSort),
    App(SortCtor, List<Sort>),
    Var(ParamSort),
    Infer(SortInfer),
    Err,
}

impl Sort {
    pub fn tuple(sorts: impl Into<List<Sort>>) -> Self {
        Sort::Tuple(sorts.into())
    }

    pub fn app(ctor: SortCtor, sorts: List<Sort>) -> Self {
        Sort::App(ctor, sorts)
    }

    pub fn unit() -> Self {
        Self::tuple(vec![])
    }

    #[track_caller]
    pub fn expect_func(&self) -> &PolyFuncSort {
        if let Sort::Func(sort) = self {
            sort
        } else {
            bug!("expected `Sort::Func`")
        }
    }

    pub fn is_loc(&self) -> bool {
        matches!(self, Sort::Loc)
    }

    pub fn is_unit(&self) -> bool {
        matches!(self, Sort::Tuple(sorts) if sorts.is_empty())
    }

    pub fn is_unit_adt(&self) -> Option<DefId> {
        if let Sort::App(SortCtor::Adt(sort_def), _) = self
            && sort_def.fields() == 0
        {
            Some(sort_def.did())
        } else {
            None
        }
    }

    /// Whether the sort is a function with return sort bool
    pub fn is_pred(&self) -> bool {
        matches!(self, Sort::Func(fsort) if fsort.skip_binders().output().is_bool())
    }

    /// Returns `true` if the sort is [`Bool`].
    ///
    /// [`Bool`]: Sort::Bool
    #[must_use]
    pub fn is_bool(&self) -> bool {
        matches!(self, Self::Bool)
    }

    pub fn is_numeric(&self) -> bool {
        matches!(self, Self::Int | Self::Real)
    }

    pub fn walk(&self, mut f: impl FnMut(&Sort, &[FieldProj])) {
        fn go(sort: &Sort, f: &mut impl FnMut(&Sort, &[FieldProj]), proj: &mut Vec<FieldProj>) {
            match sort {
                Sort::Tuple(flds) => {
                    for (i, sort) in flds.iter().enumerate() {
                        proj.push(FieldProj::Tuple { arity: flds.len(), field: i as u32 });
                        go(sort, f, proj);
                        proj.pop();
                    }
                }
                Sort::App(SortCtor::Adt(sort_def), args) => {
                    for (i, sort) in sort_def.field_sorts(args).iter().enumerate() {
                        proj.push(FieldProj::Adt { def_id: sort_def.did(), field: i as u32 });
                        go(sort, f, proj);
                        proj.pop();
                    }
                }
                _ => {
                    f(sort, proj);
                }
            }
        }
        go(self, &mut f, &mut vec![]);
    }
}

/// The size of a [bit-vector]
///
/// [bit-vector]: Sort::BitVec
#[derive(Clone, Copy, PartialEq, Eq, Hash, TyEncodable, TyDecodable)]
pub enum BvSize {
    /// A fixed size
    Fixed(usize),
    /// A size that has been parameterized, e.g., bound under a [`PolyFuncSort`]
    Param(ParamSort),
    /// A size that needs to be inferred. Used during sort checking to instantiate bit-vector
    /// sizes at call-sites.
    Infer(BvSizeVid),
}

impl rustc_errors::IntoDiagArg for Sort {
    fn into_diag_arg(self) -> rustc_errors::DiagArgValue {
        rustc_errors::DiagArgValue::Str(Cow::Owned(format!("{self:?}")))
    }
}

impl rustc_errors::IntoDiagArg for FuncSort {
    fn into_diag_arg(self) -> rustc_errors::DiagArgValue {
        rustc_errors::DiagArgValue::Str(Cow::Owned(format!("{self:?}")))
    }
}

#[derive(Clone, PartialEq, Eq, Hash, TyEncodable, TyDecodable)]
pub struct FuncSort {
    pub inputs_and_output: List<Sort>,
}

impl FuncSort {
    pub fn new(mut inputs: Vec<Sort>, output: Sort) -> Self {
        inputs.push(output);
        FuncSort { inputs_and_output: List::from_vec(inputs) }
    }

    pub fn inputs(&self) -> &[Sort] {
        &self.inputs_and_output[0..self.inputs_and_output.len() - 1]
    }

    pub fn output(&self) -> &Sort {
        &self.inputs_and_output[self.inputs_and_output.len() - 1]
    }

    pub fn to_poly(&self) -> PolyFuncSort {
        PolyFuncSort::new(List::empty(), self.clone())
    }
}

/// See [`PolyFuncSort`]
#[derive(Clone, Copy, PartialEq, Eq, Hash, Debug, TyEncodable, TyDecodable)]
pub enum SortParamKind {
    Sort,
    BvSize,
}

/// A polymorphic function sort parametric over [sorts] or [bit-vector sizes].
///
/// Parameterizing over bit-vector sizes is a bit of a stretch, because smtlib doesn't support full
/// parametric reasoning over them. As long as we used functions parameterized over a size monomorphically
/// we should be fine. Right now, we can guarantee this, because size parameters are not exposed in
/// the surface syntax and they are only used for predefined (interpreted) theory functions.
///
/// [sorts]: Sort
/// [bit-vector sizes]: BvSize::Param
#[derive(Clone, PartialEq, Eq, Hash, Debug, TyEncodable, TyDecodable)]
pub struct PolyFuncSort {
    /// The list of parameters including sorts and bit vector sizes
    params: List<SortParamKind>,
    fsort: FuncSort,
}

impl PolyFuncSort {
    pub fn new(params: List<SortParamKind>, fsort: FuncSort) -> Self {
        PolyFuncSort { params, fsort }
    }

    pub fn skip_binders(&self) -> FuncSort {
        self.fsort.clone()
    }

    pub fn instantiate_identity(&self) -> FuncSort {
        self.fsort.clone()
    }

    pub fn expect_mono(&self) -> FuncSort {
        assert!(self.params.is_empty());
        self.fsort.clone()
    }

    pub fn params(&self) -> impl ExactSizeIterator<Item = SortParamKind> + '_ {
        self.params.iter().copied()
    }

    pub fn instantiate(&self, args: &[SortArg]) -> FuncSort {
        self.fsort.fold_with(&mut SortSubst::new(args))
    }
}

/// An argument for a generic parameter in a [`Sort`] which can be either a generic sort or a
/// generic bit-vector size.
#[derive(Debug, Clone, Eq, PartialEq, Hash, TyEncodable, TyDecodable)]
pub enum SortArg {
    Sort(Sort),
    BvSize(BvSize),
}

#[derive(Debug, Clone, Eq, PartialEq, Hash, TyEncodable, TyDecodable)]
pub struct AdtDef(Interned<AdtDefData>);

#[derive(Debug, Eq, PartialEq, Hash, TyEncodable, TyDecodable)]
pub struct AdtDefData {
    invariants: Vec<Invariant>,
    sort_def: AdtSortDef,
    opaque: bool,
    rustc: rustc::ty::AdtDef,
}

/// Option-like enum to explicitly mark that we don't have information about an ADT because it was
/// annotated with `#[flux::opaque]`. Note that only structs can be marked as opaque.
#[derive(Clone, Debug, TyEncodable, TyDecodable)]
pub enum Opaqueness<T> {
    Opaque,
    Transparent(T),
}

pub static INT_TYS: [IntTy; 6] =
    [IntTy::Isize, IntTy::I8, IntTy::I16, IntTy::I32, IntTy::I64, IntTy::I128];
pub static UINT_TYS: [UintTy; 6] =
    [UintTy::Usize, UintTy::U8, UintTy::U16, UintTy::U32, UintTy::U64, UintTy::U128];

#[derive(Debug, Clone, Eq, PartialEq, Hash, TyEncodable, TyDecodable)]
pub struct Invariant {
    // This predicate may have sort variables, but we don't explicitly mark it like in `PolyFuncSort`.
    // See comment on `apply` for details.
    pred: Binder<Expr>,
}

impl Invariant {
    pub fn new(pred: Binder<Expr>) -> Self {
        Self { pred }
    }

    pub fn apply(&self, idx: &Expr) -> Expr {
        // The predicate may have sort variables but we don't explicitly instantiate them. This
        // works because within an expression, sort variables can only appear inside the sort
        // annotation for a lambda and invariants cannot have lambdas. It remains to instantiate
        // variables in the sort of the binder itself, but since we are removing it, we can avoid
        // the explicit instantiation. Ultimately, this works because the expression we generate in
        // fixpoint don't need sort annotations (sorts are re-inferred).
        self.pred.replace_bound_reft(idx)
    }
}

pub type PolyVariants = List<Binder<VariantSig>>;
pub type PolyVariant = Binder<VariantSig>;

#[derive(Clone, Eq, PartialEq, Hash, TyEncodable, TyDecodable)]
pub struct VariantSig {
    pub adt_def: AdtDef,
    pub args: GenericArgs,
    pub fields: List<Ty>,
    pub idx: Expr,
}

#[derive(Clone, Copy, PartialEq, Eq, Hash, PartialOrd, Ord, Encodable, Decodable, Debug)]
pub enum BoundReftKind {
    Annon,
    Named(Symbol),
}

#[derive(Clone, PartialEq, Eq, Hash, Debug, TyEncodable, TyDecodable)]
pub enum BoundVariableKind {
    Region(BoundRegionKind),
    Refine(Sort, InferMode, BoundReftKind),
}

impl BoundVariableKind {
    fn expect_refine(&self) -> (&Sort, InferMode, BoundReftKind) {
        if let BoundVariableKind::Refine(sort, mode, kind) = self {
            (sort, *mode, *kind)
        } else {
            bug!("expected `BoundVariableKind::Refine`")
        }
    }

    pub fn expect_sort(&self) -> &Sort {
        self.expect_refine().0
    }
}

impl List<BoundVariableKind> {
    pub fn to_sort_list(&self) -> List<Sort> {
        self.iter()
            .map(|kind| {
                match kind {
                    BoundVariableKind::Region(_) => {
                        bug!("`to_sort_list` called on bound variable list with non-refinements")
                    }
                    BoundVariableKind::Refine(sort, ..) => sort.clone(),
                }
            })
            .collect()
    }
}

impl<'tcx> ToRustc<'tcx> for List<BoundVariableKind> {
    type T = &'tcx rustc_middle::ty::List<rustc_middle::ty::BoundVariableKind>;

    fn to_rustc(&self, tcx: TyCtxt<'tcx>) -> Self::T {
        tcx.mk_bound_variable_kinds_from_iter(self.iter().flat_map(|kind| {
            match kind {
                BoundVariableKind::Region(brk) => {
                    Some(rustc_middle::ty::BoundVariableKind::Region(*brk))
                }
                BoundVariableKind::Refine(..) => None,
            }
        }))
    }
}

#[derive(Clone, Eq, PartialEq, Hash, TyEncodable, TyDecodable)]
pub struct Binder<T> {
    vars: List<BoundVariableKind>,
    value: T,
}

impl<T> Binder<T> {
    pub fn new(value: T, vars: List<BoundVariableKind>) -> Binder<T> {
        Binder { vars, value }
    }

    pub fn dummy(value: T) -> Binder<T> {
        Binder::new(value, List::empty())
    }

    pub fn with_sorts(value: T, sorts: &[Sort]) -> Binder<T> {
        let vars = sorts
            .iter()
            .cloned()
            .map(|sort| BoundVariableKind::Refine(sort, InferMode::EVar, BoundReftKind::Annon))
            .collect();
        Binder { vars, value }
    }

    pub fn with_sort(value: T, sort: Sort) -> Binder<T> {
        Binder::with_sorts(value, &[sort])
    }

    pub fn vars(&self) -> &List<BoundVariableKind> {
        &self.vars
    }

    pub fn as_ref(&self) -> Binder<&T> {
        Binder { vars: self.vars.clone(), value: &self.value }
    }

    pub fn skip_binder(self) -> T {
        self.value
    }

    pub fn skip_binder_ref(&self) -> &T {
        self.as_ref().skip_binder()
    }

    pub fn rebind<U>(self, value: U) -> Binder<U> {
        Binder { vars: self.vars, value }
    }

    pub fn map<U>(self, f: impl FnOnce(T) -> U) -> Binder<U> {
        Binder { vars: self.vars, value: f(self.value) }
    }

    pub fn try_map<U, E>(self, f: impl FnOnce(T) -> Result<U, E>) -> Result<Binder<U>, E> {
        Ok(Binder { vars: self.vars, value: f(self.value)? })
    }

    #[track_caller]
    pub fn sort(&self) -> Sort {
        match &self.vars[..] {
            [BoundVariableKind::Refine(sort, ..)] => sort.clone(),
            _ => bug!("expected single-sorted binder"),
        }
    }
}

impl<'tcx, V> ToRustc<'tcx> for Binder<V>
where
    V: ToRustc<'tcx, T: rustc_middle::ty::TypeVisitable<TyCtxt<'tcx>>>,
{
    type T = rustc_middle::ty::Binder<'tcx, V::T>;

    fn to_rustc(&self, tcx: TyCtxt<'tcx>) -> Self::T {
        let vars = self.vars.to_rustc(tcx);
        let value = self.value.to_rustc(tcx);
        rustc_middle::ty::Binder::bind_with_vars(value, vars)
    }
}

#[derive(Clone, Debug, TyEncodable, TyDecodable)]
pub struct EarlyBinder<T>(pub T);

pub type PolyFnSig = Binder<FnSig>;

#[derive(Clone, Eq, PartialEq, Hash, TyEncodable, TyDecodable)]
pub struct FnSig {
    safety: Safety,
    abi: abi::Abi,
    requires: List<Expr>,
    inputs: List<Ty>,
    output: Binder<FnOutput>,
}

#[derive(Clone, Eq, PartialEq, Hash, Debug, TyEncodable, TyDecodable)]
pub struct FnOutput {
    pub ret: Ty,
    pub ensures: List<Ensures>,
}

#[derive(Clone, Eq, PartialEq, Hash, TyEncodable, TyDecodable)]
pub enum Ensures {
    Type(Path, Ty),
    Pred(Expr),
}

#[derive(Debug)]
pub struct Qualifier {
    pub name: Symbol,
    pub body: Binder<Expr>,
    pub global: bool,
}

pub struct SpecFunc {
    pub name: Symbol,
    pub expr: Binder<Expr>,
}

#[derive(Debug, Clone)]
pub struct SpecFuncDecl {
    pub name: Symbol,
    pub sort: PolyFuncSort,
    pub kind: SpecFuncKind,
}

#[derive(Debug)]
pub struct ClosureOblig {
    pub oblig_def_id: DefId,
    pub oblig_sig: PolyFnSig,
}

pub type TyCtor = Binder<Ty>;

impl TyCtor {
    pub fn to_ty(&self) -> Ty {
        match &self.vars[..] {
            [] => return self.value.shift_out_escaping(1),
            [BoundVariableKind::Refine(sort, ..)] => {
                if sort.is_unit() {
                    return self.replace_bound_reft(&Expr::unit());
                }
                if let Some(def_id) = sort.is_unit_adt() {
                    return self.replace_bound_reft(&Expr::unit_adt(def_id));
                }
            }
            _ => {}
        }
        Ty::exists(self.clone())
    }
}

pub type Ty = Interned<TyS>;

impl Ty {
    /// Dummy type used for the `Self` of a `TraitRef` created when converting a trait object, and
    /// which gets removed in `ExistentialTraitRef`. This type must not appear anywhere in other
    /// converted types and must be a valid `rustc` type (i.e., we must be able to call `to_rustc`
    /// on it). `TyKind::Infer(TyVid(0))` does the job, with the caveat that we must skip 0 when
    /// generating `TyKind::Infer` for "type holes".
    pub fn trait_object_dummy_self() -> Ty {
        Ty::infer(TyVid::from_u32(0))
    }

    pub fn alias(kind: AliasKind, alias_ty: AliasTy) -> Ty {
        TyKind::Alias(kind, alias_ty).intern()
    }

    pub fn opaque(def_id: impl Into<DefId>, args: GenericArgs, refine_args: RefineArgs) -> Ty {
        TyKind::Alias(AliasKind::Opaque, AliasTy { def_id: def_id.into(), args, refine_args })
            .intern()
    }

    pub fn projection(alias_ty: AliasTy) -> Ty {
        Self::alias(AliasKind::Projection, alias_ty)
    }

    pub fn dynamic(preds: impl Into<List<Binder<ExistentialPredicate>>>, region: Region) -> Ty {
        BaseTy::Dynamic(preds.into(), region).to_ty()
    }

    pub fn strg_ref(re: Region, path: Path, ty: Ty) -> Ty {
        TyKind::StrgRef(re, path, ty).intern()
    }

    pub fn ptr(pk: impl Into<PtrKind>, path: impl Into<Path>) -> Ty {
        TyKind::Ptr(pk.into(), path.into()).intern()
    }

    pub fn constr(p: impl Into<Expr>, ty: Ty) -> Ty {
        TyKind::Constr(p.into(), ty).intern()
    }

    pub fn uninit() -> Ty {
        TyKind::Uninit.intern()
    }

    pub fn indexed(bty: BaseTy, idx: impl Into<Expr>) -> Ty {
        TyKind::Indexed(bty, idx.into()).intern()
    }

    pub fn exists(ty: Binder<Ty>) -> Ty {
        TyKind::Exists(ty).intern()
    }

    pub fn exists_with_constr(bty: BaseTy, pred: Expr) -> Ty {
        let sort = bty.sort();
        let ty = Ty::indexed(bty, Expr::nu());
        Ty::exists(Binder::with_sort(Ty::constr(pred, ty), sort))
    }

    pub fn discr(adt_def: AdtDef, place: Place) -> Ty {
        TyKind::Discr(adt_def, place).intern()
    }

    pub fn unit() -> Ty {
        Ty::tuple(vec![])
    }

    pub fn bool() -> Ty {
        BaseTy::Bool.to_ty()
    }

    pub fn int(int_ty: IntTy) -> Ty {
        BaseTy::Int(int_ty).to_ty()
    }

    pub fn uint(uint_ty: UintTy) -> Ty {
        BaseTy::Uint(uint_ty).to_ty()
    }

    pub fn param(param_ty: ParamTy) -> Ty {
        TyKind::Param(param_ty).intern()
    }

    pub fn downcast(
        adt: AdtDef,
        args: GenericArgs,
        ty: Ty,
        variant: VariantIdx,
        fields: List<Ty>,
    ) -> Ty {
        TyKind::Downcast(adt, args, ty, variant, fields).intern()
    }

    pub fn blocked(ty: Ty) -> Ty {
        TyKind::Blocked(ty).intern()
    }

    pub fn str() -> Ty {
        BaseTy::Str.to_ty()
    }

    pub fn char() -> Ty {
        BaseTy::Char.to_ty()
    }

    pub fn float(float_ty: FloatTy) -> Ty {
        BaseTy::Float(float_ty).to_ty()
    }

    pub fn mk_ref(region: Region, ty: Ty, mutbl: Mutability) -> Ty {
        BaseTy::Ref(region, ty, mutbl).to_ty()
    }

    pub fn mk_slice(ty: Ty) -> Ty {
        BaseTy::Slice(ty).to_ty()
    }

    pub fn mk_box(genv: GlobalEnv, deref_ty: Ty, alloc_ty: Ty) -> QueryResult<Ty> {
        let def_id = genv.tcx().require_lang_item(LangItem::OwnedBox, None);
        let adt_def = genv.adt_def(def_id)?;

        let args = vec![GenericArg::Ty(deref_ty), GenericArg::Ty(alloc_ty)];

        let bty = BaseTy::adt(adt_def, args);
        Ok(Ty::indexed(bty, Expr::unit_adt(def_id)))
    }

    pub fn mk_box_with_default_alloc(genv: GlobalEnv, deref_ty: Ty) -> QueryResult<Ty> {
        let def_id = genv.tcx().require_lang_item(LangItem::OwnedBox, None);

        let generics = genv.generics_of(def_id)?;
        let alloc_ty = genv.refine_default(
            &generics,
            &genv
                .lower_type_of(generics.own_params[1].def_id)?
                .skip_binder(),
        )?;

        Ty::mk_box(genv, deref_ty, alloc_ty)
    }

    pub fn tuple(tys: impl Into<List<Ty>>) -> Ty {
        BaseTy::Tuple(tys.into()).to_ty()
    }

    pub fn array(ty: Ty, c: Const) -> Ty {
        BaseTy::Array(ty, c).to_ty()
    }

    pub fn closure(did: DefId, tys: impl Into<List<Ty>>) -> Ty {
        BaseTy::Closure(did, tys.into()).to_ty()
    }

    pub fn coroutine(did: DefId, resume_ty: Ty, upvar_tys: List<Ty>) -> Ty {
        BaseTy::Coroutine(did, resume_ty, upvar_tys).to_ty()
    }

    pub fn never() -> Ty {
        BaseTy::Never.to_ty()
    }

    pub fn infer(vid: TyVid) -> Ty {
        TyKind::Infer(vid).intern()
    }

    pub fn unconstr(&self) -> (Ty, Expr) {
        fn go(this: &Ty, preds: &mut Vec<Expr>) -> Ty {
            if let TyKind::Constr(pred, ty) = this.kind() {
                preds.push(pred.clone());
                go(ty, preds)
            } else {
                this.clone()
            }
        }
        let mut preds = vec![];
        (go(self, &mut preds), Expr::and_from_iter(preds))
    }

    pub fn unblocked(&self) -> Ty {
        match self.kind() {
            TyKind::Blocked(ty) => ty.clone(),
            _ => self.clone(),
        }
    }

    /// Whether the type is an `int` or a `uint`
    pub fn is_integral(&self) -> bool {
        self.as_bty_skipping_existentials()
            .map(BaseTy::is_integral)
            .unwrap_or_default()
    }

    /// Whether the type is a `bool`
    pub fn is_bool(&self) -> bool {
        self.as_bty_skipping_existentials()
            .map(BaseTy::is_bool)
            .unwrap_or_default()
    }

    pub fn is_uninit(&self) -> bool {
        matches!(self.kind(), TyKind::Uninit)
    }

    pub fn is_box(&self) -> bool {
        self.as_bty_skipping_existentials()
            .map(BaseTy::is_box)
            .unwrap_or_default()
    }

    pub fn is_struct(&self) -> bool {
        self.as_bty_skipping_existentials()
            .map(BaseTy::is_struct)
            .unwrap_or_default()
    }

    pub fn is_array(&self) -> bool {
        self.as_bty_skipping_existentials()
            .map(BaseTy::is_array)
            .unwrap_or_default()
    }

    pub fn is_slice(&self) -> bool {
        self.as_bty_skipping_existentials()
            .map(BaseTy::is_slice)
            .unwrap_or_default()
    }

    pub fn as_bty_skipping_existentials(&self) -> Option<&BaseTy> {
        match self.kind() {
            TyKind::Indexed(bty, _) => Some(bty),
            TyKind::Exists(ty) => Some(ty.skip_binder_ref().as_bty_skipping_existentials()?),
            TyKind::Constr(_, ty) => ty.as_bty_skipping_existentials(),
            _ => None,
        }
    }
}

impl<'tcx> ToRustc<'tcx> for Ty {
    type T = rustc_middle::ty::Ty<'tcx>;

    fn to_rustc(&self, tcx: TyCtxt<'tcx>) -> Self::T {
        match self.kind() {
            TyKind::Indexed(bty, _) => bty.to_rustc(tcx),
            TyKind::Exists(ty) => ty.skip_binder_ref().to_rustc(tcx),
            TyKind::Constr(_, ty) => ty.to_rustc(tcx),
            TyKind::Param(pty) => pty.to_ty(tcx),
            TyKind::Alias(kind, alias_ty) => {
                rustc_middle::ty::Ty::new_alias(tcx, kind.to_rustc(tcx), alias_ty.to_rustc(tcx))
            }
            TyKind::StrgRef(re, _, ty) => {
                rustc_middle::ty::Ty::new_ref(
                    tcx,
                    re.to_rustc(tcx),
                    ty.to_rustc(tcx),
                    Mutability::Mut,
                )
            }
            TyKind::Infer(vid) => rustc_middle::ty::Ty::new_var(tcx, *vid),
            TyKind::Uninit
            | TyKind::Ptr(_, _)
            | TyKind::Discr(_, _)
            | TyKind::Downcast(_, _, _, _, _)
            | TyKind::Blocked(_) => bug!(),
        }
    }
}

#[derive(Clone, PartialEq, Eq, Hash, TyEncodable, TyDecodable)]
pub struct TyS {
    kind: TyKind,
}

impl TyS {
    pub fn kind(&self) -> &TyKind {
        &self.kind
    }

    #[track_caller]
    pub fn expect_discr(&self) -> (&AdtDef, &Place) {
        if let TyKind::Discr(adt_def, place) = self.kind() {
            (adt_def, place)
        } else {
            bug!("expected discr")
        }
    }

    #[track_caller]
    pub fn expect_adt(&self) -> (&AdtDef, &[GenericArg], &Expr) {
        if let TyKind::Indexed(BaseTy::Adt(adt_def, args), idx) = self.kind() {
            (adt_def, args, idx)
        } else {
<<<<<<< HEAD
            bug!("expected an adt")
=======
            tracked_span_bug!("expected adt `{self:?}`")
>>>>>>> ffb8af3e
        }
    }

    #[track_caller]
    pub(crate) fn expect_tuple(&self) -> &[Ty] {
        if let TyKind::Indexed(BaseTy::Tuple(tys), _) = self.kind() {
            tys
        } else {
            bug!("expected tuple found `{self:?}` (kind: `{:?}`)", self.kind())
        }
    }

    #[track_caller]
    pub fn expect_base(&self) -> BaseTy {
        match self.kind() {
            TyKind::Indexed(base_ty, _) => base_ty.clone(),
            TyKind::Exists(bty) => bty.clone().skip_binder().expect_base(),
            _ => bug!("expected indexed type"),
        }
    }
}

#[derive(Clone, PartialEq, Eq, Hash, TyEncodable, TyDecodable, Debug)]
pub enum TyKind {
    Indexed(BaseTy, Expr),
    Exists(Binder<Ty>),
    Constr(Expr, Ty),
    Uninit,
    StrgRef(Region, Path, Ty),
    Ptr(PtrKind, Path),
    /// This is a bit of a hack. We use this type internally to represent the result of
    /// [`Rvalue::Discriminant`] in a way that we can recover the necessary control information
    /// when checking a [`match`]. The hack is that we assume the dicriminant remains the same from
    /// the creation of this type until we use it in a [`match`].
    ///
    ///
    /// [`Rvalue::Discriminant`]: crate::rustc::mir::Rvalue::Discriminant
    /// [`match`]: crate::rustc::mir::TerminatorKind::SwitchInt
    Discr(AdtDef, Place),
    Param(ParamTy),
    Downcast(AdtDef, GenericArgs, Ty, VariantIdx, List<Ty>),
    Blocked(Ty),
    Alias(AliasKind, AliasTy),
    /// A type that needs to be inferred by matching the signature against a rust signature.
    /// [`TyKind::Infer`] appear as an intermediate step during `conv` and should not be present in
    /// the final signature.
    Infer(TyVid),
}

#[derive(Copy, Clone, PartialEq, Eq, Hash, TyEncodable, TyDecodable)]
pub enum PtrKind {
    Mut(Region),
    Box,
}

#[derive(Clone, PartialEq, Eq, Hash, TyEncodable, TyDecodable)]
pub enum BaseTy {
    Int(IntTy),
    Uint(UintTy),
    Bool,
    Str,
    Char,
    Slice(Ty),
    Adt(AdtDef, GenericArgs),
    Float(FloatTy),
    RawPtr(Ty, Mutability),
    Ref(Region, Ty, Mutability),
    FnPtr(PolyFnSig),
    Tuple(List<Ty>),
    Array(Ty, Const),
    Never,
    Closure(DefId, /* upvar_tys */ List<Ty>),
    Coroutine(DefId, /*resume_ty: */ Ty, /* upvar_tys: */ List<Ty>),
    Dynamic(List<Binder<ExistentialPredicate>>, Region),
    Param(ParamTy),
}

impl BaseTy {
    pub fn adt(adt_def: AdtDef, args: impl Into<GenericArgs>) -> BaseTy {
        BaseTy::Adt(adt_def, args.into())
    }

    pub fn from_primitive_str(s: &str) -> Option<BaseTy> {
        match s {
            "i8" => Some(BaseTy::Int(IntTy::I8)),
            "i16" => Some(BaseTy::Int(IntTy::I16)),
            "i32" => Some(BaseTy::Int(IntTy::I32)),
            "i64" => Some(BaseTy::Int(IntTy::I64)),
            "i128" => Some(BaseTy::Int(IntTy::I128)),
            "u8" => Some(BaseTy::Uint(UintTy::U8)),
            "u16" => Some(BaseTy::Uint(UintTy::U16)),
            "u32" => Some(BaseTy::Uint(UintTy::U32)),
            "u64" => Some(BaseTy::Uint(UintTy::U64)),
            "u128" => Some(BaseTy::Uint(UintTy::U128)),
            "f16" => Some(BaseTy::Float(FloatTy::F16)),
            "f32" => Some(BaseTy::Float(FloatTy::F32)),
            "f64" => Some(BaseTy::Float(FloatTy::F64)),
            "f128" => Some(BaseTy::Float(FloatTy::F128)),
            "isize" => Some(BaseTy::Int(IntTy::Isize)),
            "usize" => Some(BaseTy::Uint(UintTy::Usize)),
            "bool" => Some(BaseTy::Bool),
            "char" => Some(BaseTy::Char),
            "str" => Some(BaseTy::Str),
            _ => None,
        }
    }

    /// If `self` is a primitive, return its [`Symbol`].
    pub fn primitive_symbol(&self) -> Option<Symbol> {
        match self {
            BaseTy::Bool => Some(sym::bool),
            BaseTy::Char => Some(sym::char),
            BaseTy::Float(f) => {
                match f {
                    FloatTy::F16 => Some(sym::f16),
                    FloatTy::F32 => Some(sym::f32),
                    FloatTy::F64 => Some(sym::f64),
                    FloatTy::F128 => Some(sym::f128),
                }
            }
            BaseTy::Int(f) => {
                match f {
                    IntTy::Isize => Some(sym::isize),
                    IntTy::I8 => Some(sym::i8),
                    IntTy::I16 => Some(sym::i16),
                    IntTy::I32 => Some(sym::i32),
                    IntTy::I64 => Some(sym::i64),
                    IntTy::I128 => Some(sym::i128),
                }
            }
            BaseTy::Uint(f) => {
                match f {
                    UintTy::Usize => Some(sym::usize),
                    UintTy::U8 => Some(sym::u8),
                    UintTy::U16 => Some(sym::u16),
                    UintTy::U32 => Some(sym::u32),
                    UintTy::U64 => Some(sym::u64),
                    UintTy::U128 => Some(sym::u128),
                }
            }
            BaseTy::Str => Some(sym::str),
            _ => None,
        }
    }

    pub fn is_integral(&self) -> bool {
        matches!(self, BaseTy::Int(_) | BaseTy::Uint(_))
    }

    pub fn is_numeric(&self) -> bool {
        matches!(self, BaseTy::Int(_) | BaseTy::Uint(_) | BaseTy::Float(_))
    }

    pub fn is_signed(&self) -> bool {
        matches!(self, BaseTy::Int(_))
    }

    pub fn is_unsigned(&self) -> bool {
        matches!(self, BaseTy::Uint(_))
    }

    pub fn is_float(&self) -> bool {
        matches!(self, BaseTy::Float(_))
    }

    pub fn is_bool(&self) -> bool {
        matches!(self, BaseTy::Bool)
    }

    fn is_struct(&self) -> bool {
        matches!(self, BaseTy::Adt(adt_def, _) if adt_def.is_struct())
    }

    fn is_array(&self) -> bool {
        matches!(self, BaseTy::Array(..))
    }

    fn is_slice(&self) -> bool {
        matches!(self, BaseTy::Slice(..))
    }

    fn is_adt(&self) -> bool {
        matches!(self, BaseTy::Adt(..))
    }

    pub fn is_box(&self) -> bool {
        matches!(self, BaseTy::Adt(adt_def, _) if adt_def.is_box())
    }

    pub fn unpack_box(&self) -> Option<(&Ty, &Ty)> {
        if let BaseTy::Adt(adt_def, args) = self
            && adt_def.is_box()
        {
            Some(args.box_args())
        } else {
            None
        }
    }

    pub fn invariants(&self, overflow_checking: bool) -> &[Invariant] {
        match self {
            BaseTy::Adt(adt_def, _) => adt_def.invariants(),
            BaseTy::Uint(uint_ty) => uint_invariants(*uint_ty, overflow_checking),
            BaseTy::Int(int_ty) => int_invariants(*int_ty, overflow_checking),
            _ => &[],
        }
    }

    pub fn to_ty(&self) -> Ty {
        let sort = self.sort();
        if sort.is_unit() {
            Ty::indexed(self.clone(), Expr::unit())
        } else {
            Ty::exists(Binder::with_sort(Ty::indexed(self.clone(), Expr::nu()), sort))
        }
    }

    pub fn sort(&self) -> Sort {
        match self {
            BaseTy::Int(_) | BaseTy::Uint(_) | BaseTy::Slice(_) => Sort::Int,
            BaseTy::Bool => Sort::Bool,
            BaseTy::Adt(adt_def, args) => adt_def.sort(args),
            BaseTy::Param(param_ty) => Sort::Param(*param_ty),
            BaseTy::Str => Sort::Str,
            BaseTy::Float(_)
            | BaseTy::Char
            | BaseTy::RawPtr(..)
            | BaseTy::Ref(..)
            | BaseTy::FnPtr(..)
            | BaseTy::Tuple(_)
            | BaseTy::Array(_, _)
            | BaseTy::Closure(_, _)
            | BaseTy::Coroutine(..)
            | BaseTy::Dynamic(_, _)
            | BaseTy::Never => Sort::unit(),
        }
    }

    #[track_caller]
    pub fn expect_adt(&self) -> (&AdtDef, &[GenericArg]) {
        if let BaseTy::Adt(adt_def, args) = self {
            (adt_def, args)
        } else {
            tracked_span_bug!("expected adt `{self:?}`")
        }
    }
}

impl<'tcx> ToRustc<'tcx> for BaseTy {
    type T = rustc_middle::ty::Ty<'tcx>;

    fn to_rustc(&self, tcx: TyCtxt<'tcx>) -> Self::T {
        use rustc_middle::ty;
        match self {
            BaseTy::Int(i) => ty::Ty::new_int(tcx, *i),
            BaseTy::Uint(i) => ty::Ty::new_uint(tcx, *i),
            BaseTy::Param(pty) => pty.to_ty(tcx),
            BaseTy::Slice(ty) => ty::Ty::new_slice(tcx, ty.to_rustc(tcx)),
            BaseTy::Bool => tcx.types.bool,
            BaseTy::Char => tcx.types.char,
            BaseTy::Str => tcx.types.str_,
            BaseTy::Adt(adt_def, args) => {
                let did = adt_def.did();
                let adt_def = tcx.adt_def(did);
                let args = args.to_rustc(tcx);
                ty::Ty::new_adt(tcx, adt_def, args)
            }
            BaseTy::Float(f) => ty::Ty::new_float(tcx, *f),
            BaseTy::RawPtr(ty, mutbl) => ty::Ty::new_ptr(tcx, ty.to_rustc(tcx), *mutbl),
            BaseTy::Ref(re, ty, mutbl) => {
                ty::Ty::new_ref(tcx, re.to_rustc(tcx), ty.to_rustc(tcx), *mutbl)
            }
            BaseTy::FnPtr(poly_sig) => ty::Ty::new_fn_ptr(tcx, poly_sig.to_rustc(tcx)),
            BaseTy::Tuple(tys) => {
                let ts = tys.iter().map(|ty| ty.to_rustc(tcx)).collect_vec();
                ty::Ty::new_tup(tcx, &ts)
            }
            BaseTy::Array(ty, n) => {
                let ty = ty.to_rustc(tcx);
                let n = n.to_rustc(tcx);
                ty::Ty::new_array_with_const_len(tcx, ty, n)
            }
            BaseTy::Never => tcx.types.never,
            BaseTy::Closure(_, _) => {
                bug!()
            }
            BaseTy::Dynamic(exi_preds, re) => {
                let preds: Vec<_> = exi_preds
                    .iter()
                    .map(|pred| pred.to_rustc(tcx))
                    .collect_vec();
                let preds = tcx.mk_poly_existential_predicates(&preds);
                ty::Ty::new_dynamic(tcx, preds, re.to_rustc(tcx), rustc_middle::ty::DynKind::Dyn)
            }
            BaseTy::Coroutine(def_id, resume_ty, upvars) => {
                bug!("TODO: Generator {def_id:?} {resume_ty:?} {upvars:?}")
                // let args = args.iter().map(|arg| into_rustc_generic_arg(tcx, arg));
                // let args = tcx.mk_args_from_iter(args);
                // ty::Ty::new_generator(*tcx, *def_id, args, mov)
            }
        }
    }
}

#[derive(Clone, PartialEq, Eq, Hash, Debug, TyEncodable, TyDecodable)]
pub struct AliasTy {
    pub args: GenericArgs,
    /// Holds the refinement-arguments for opaque-types; empty for projections
    pub refine_args: RefineArgs,
    pub def_id: DefId,
}

pub type RefineArgs = List<Expr>;

/// A type constructor meant to be used as generic a argument of [kind base]. This is just an alias
/// to [`Binder<SubsetTy>`], but we expect the binder to have a single bound variable of the sort of
/// the underlying [base type].
///
/// [kind base]: GenericParamDefKind::Base
/// [base type]: SubsetTy::bty
pub type SubsetTyCtor = Binder<SubsetTy>;

impl SubsetTyCtor {
    pub fn as_bty_skipping_binder(&self) -> &BaseTy {
        &self.as_ref().skip_binder().bty
    }

    pub fn to_ty(&self) -> Ty {
        let sort = self.sort();
        if sort.is_unit() {
            self.replace_bound_reft(&Expr::unit()).to_ty()
        } else if let Some(def_id) = sort.is_unit_adt() {
            self.replace_bound_reft(&Expr::unit_adt(def_id)).to_ty()
        } else {
            Ty::exists(self.as_ref().map(SubsetTy::to_ty))
        }
    }
}

/// A subset type is a simplified version of a type that has the form `{b[e] | p}` where `b` is a
/// [`BaseTy`], `e` a refinement index, and `p` a predicate.
///
/// These are mainly found under a [`Binder`] with a single variable of the base type's sort. This
/// can be interpreted as a type constructor or an existial type. For example, under a binder with a
/// variable `v` of sort `int`, we can interpret `{i32[v] | v > 0}` as a lambda `λv:int. {i32[v] | v > 0}`
/// that "constructs" types when applied to ints, or as an existential type `∃v:int. {i32[v] | v > 0}`.
/// This second interpretation is the reason we call this a subset type, i.e., the type `∃v. {b[v] | p}`
/// corresponds to the subset of values of (base) type `b` whose index satisfies `p`. In other words,
/// these are the types written as `B{v: p}` in the surface syntax and correspond to the types
/// supported in other refinement type systems like Liquid Haskell (with the difference that we are
/// explicit about separating refinements from program values via an index).
///
/// The main purpose for subset types is to be used as generic arguments of [kind base] when
/// interpreted as type contructors. A subset type has two key properties that makes them suitable
/// for that.
///
/// First, because subset types are syntactically restricted, they make it easier to relate types
/// structurally (e.g., for subtyping). For instance, given two types `S<λv. T1>` and `S<λ. T2>`,
/// since we know `T1` and `T2` must be subset types, we also know they match structurally
/// (at least shallowly). The syntactic restriction also rules out more complex types like
/// `S<λv. (i32[v], i32[0])>` which simplifies some operations on types.
///
/// Second, subset types can be eagerly canonicalized via [*strengthening*] during substitution. For
/// example, suppose we have a function:
/// ```text
/// fn foo<T>(x: T[@a], y: { T[@b] | b == a }) { }
/// ```
/// If we instantiate `T` with `λv. { i32[v] | v > 0}`, after substitution and applying the lambda
/// (the indexing syntax `T[a]` corresponds to an application of the lambda), we get:
/// ```text
/// fn foo(x: {i32[@a] | a > 0}, y: { { i32[@b] | b > 0 } | b == a }) { }
/// ```
/// Via *strengthening* we can canonicalize this to
/// ```text
/// fn foo(x: {i32[@a] | a > 0}, y: { i32[@b] | b == a && b > 0 }) { }
/// ```
/// As a result, we can guarantee the syntactic restriction through substitution.
///
/// [kind base]: GenericParamDefKind::Base
/// [*strengthening*]: https://arxiv.org/pdf/2010.07763.pdf
#[derive(PartialEq, Clone, Eq, Hash, TyEncodable, TyDecodable)]
pub struct SubsetTy {
    /// **NOTE:** This [`BaseTy`] is mainly going to be under a [`Binder`]. It is not yet clear whether
    /// this [`BaseTy`] should be able to mention variables in the binder. In general, in a type
    /// `∃v. {b[e] | p}`, it's fine to mention `v` inside `b`, but since [`SubsetTy`] is meant to
    /// facilitate syntatic manipulation we may restrict this.
    pub bty: BaseTy,
    /// This can be an arbitrary expression which makes manipulation easier, but since this is mostly
    /// going to be under a binder we expect it to be [`Expr::nu()`].
    pub idx: Expr,
    pub pred: Expr,
}

impl SubsetTy {
    pub fn new(bty: BaseTy, idx: impl Into<Expr>, pred: impl Into<Expr>) -> Self {
        Self { bty, idx: idx.into(), pred: pred.into() }
    }

    pub fn trivial(bty: BaseTy, idx: impl Into<Expr>) -> Self {
        Self::new(bty, idx, Expr::tt())
    }

    pub fn strengthen(&self, pred: impl Into<Expr>) -> Self {
        let this = self.clone();
        Self { bty: this.bty, idx: this.idx, pred: Expr::and(this.pred, pred.into()) }
    }

    fn to_ty(&self) -> Ty {
        let bty = self.bty.clone();
        if self.pred.is_trivially_true() {
            Ty::indexed(bty, &self.idx)
        } else {
            Ty::constr(&self.pred, Ty::indexed(bty, &self.idx))
        }
    }
}

impl<'tcx> ToRustc<'tcx> for SubsetTy {
    type T = rustc_middle::ty::Ty<'tcx>;

    fn to_rustc(&self, tcx: TyCtxt<'tcx>) -> rustc_middle::ty::Ty<'tcx> {
        self.bty.to_rustc(tcx)
    }
}

#[derive(PartialEq, Clone, Eq, Hash, TyEncodable, TyDecodable)]
pub enum GenericArg {
    Ty(Ty),
    Base(SubsetTyCtor),
    Lifetime(Region),
    Const(Const),
}

impl GenericArg {
    pub fn expect_type(&self) -> &Ty {
        if let GenericArg::Ty(ty) = self {
            ty
        } else {
            bug!("expected `rty::GenericArg::Ty`, found `{self:?}`")
        }
    }

    pub fn expect_base(&self) -> &SubsetTyCtor {
        if let GenericArg::Base(ctor) = self {
            ctor
        } else {
            bug!("expected `rty::GenericArg::Base`, found `{self:?}`")
        }
    }

    pub fn from_param_def(param: &GenericParamDef) -> Self {
        match param.kind {
            GenericParamDefKind::Type { .. } => {
                let param_ty = ParamTy { index: param.index, name: param.name };
                GenericArg::Ty(Ty::param(param_ty))
            }
            GenericParamDefKind::Base => {
                // λv. T[v]
                let param_ty = ParamTy { index: param.index, name: param.name };
                GenericArg::Base(Binder::with_sort(
                    SubsetTy::trivial(BaseTy::Param(param_ty), Expr::nu()),
                    Sort::Param(param_ty),
                ))
            }
            GenericParamDefKind::Lifetime => {
                let region = EarlyParamRegion { index: param.index, name: param.name };
                GenericArg::Lifetime(Region::ReEarlyParam(region))
            }
            GenericParamDefKind::Const { .. } => {
                let param_const = ParamConst { index: param.index, name: param.name };
                let kind = ConstKind::Param(param_const);
                GenericArg::Const(Const { kind })
            }
        }
    }
}

impl<'tcx> ToRustc<'tcx> for GenericArg {
    type T = rustc_middle::ty::GenericArg<'tcx>;

    fn to_rustc(&self, tcx: TyCtxt<'tcx>) -> Self::T {
        use rustc_middle::ty;
        match self {
            GenericArg::Ty(ty) => ty::GenericArg::from(ty.to_rustc(tcx)),
            GenericArg::Base(ctor) => ty::GenericArg::from(ctor.skip_binder_ref().to_rustc(tcx)),
            GenericArg::Lifetime(re) => ty::GenericArg::from(re.to_rustc(tcx)),
            GenericArg::Const(c) => ty::GenericArg::from(c.to_rustc(tcx)),
        }
    }
}

pub type GenericArgs = List<GenericArg>;

impl GenericArgs {
    #[track_caller]
    pub fn box_args(&self) -> (&Ty, &Ty) {
        if let [GenericArg::Ty(deref), GenericArg::Ty(alloc)] = &self[..] {
            (deref, alloc)
        } else {
            bug!("invalid generic arguments for box");
        }
    }

    /// Creates a `GenericArgs` from the definition of generic parameters, by calling a closure to
    /// obtain arg. The closures get to observe the `GenericArgs` as they're being built, which can
    /// be used to correctly replace defaults of generic parameters.
    pub fn for_item<F>(genv: GlobalEnv, def_id: DefId, mut mk_kind: F) -> QueryResult<Self>
    where
        F: FnMut(&GenericParamDef, &[GenericArg]) -> GenericArg,
    {
        let defs = genv.generics_of(def_id)?;
        let count = defs.count();
        let mut args = Vec::with_capacity(count);
        Self::fill_item(genv, &mut args, &defs, &mut mk_kind)?;
        Ok(List::from_vec(args))
    }

    pub fn identity_for_item(genv: GlobalEnv, def_id: impl Into<DefId>) -> QueryResult<Self> {
        Self::for_item(genv, def_id.into(), |param, _| GenericArg::from_param_def(param))
    }

    fn fill_item<F>(
        genv: GlobalEnv,
        args: &mut Vec<GenericArg>,
        generics: &Generics,
        mk_kind: &mut F,
    ) -> QueryResult<()>
    where
        F: FnMut(&GenericParamDef, &[GenericArg]) -> GenericArg,
    {
        if let Some(def_id) = generics.parent {
            let parent_generics = genv.generics_of(def_id)?;
            Self::fill_item(genv, args, &parent_generics, mk_kind)?;
        }
        for param in &generics.own_params {
            let kind = mk_kind(param, args);
            assert_eq!(param.index as usize, args.len(), "{args:#?}, {generics:#?}");
            args.push(kind);
        }
        Ok(())
    }
}

impl<'tcx> ToRustc<'tcx> for GenericArgs {
    type T = rustc_middle::ty::GenericArgsRef<'tcx>;

    fn to_rustc(&self, tcx: TyCtxt<'tcx>) -> Self::T {
        tcx.mk_args_from_iter(self.iter().map(|arg| arg.to_rustc(tcx)))
    }
}

impl Clause {
    pub fn new(vars: impl Into<List<BoundVariableKind>>, kind: ClauseKind) -> Self {
        Clause { kind: Binder::new(kind, vars.into()) }
    }

    pub fn kind(&self) -> Binder<ClauseKind> {
        self.kind.clone()
    }

    // FIXME(nilehmann) we should deal with the binder in all the places this is used instead of
    // blindly skipping it here
    pub fn kind_skipping_binder(&self) -> ClauseKind {
        self.kind.clone().skip_binder()
    }
}

impl From<Binder<ClauseKind>> for Clause {
    fn from(kind: Binder<ClauseKind>) -> Self {
        Clause { kind }
    }
}

impl CoroutineObligPredicate {
    pub fn to_poly_fn_sig(&self) -> PolyFnSig {
        let vars = vec![];

        let resume_ty = &self.resume_ty;
        let env_ty = Ty::coroutine(self.def_id, resume_ty.clone(), self.upvar_tys.clone());

        let inputs = List::from_arr([env_ty, resume_ty.clone()]);
        let output = Binder::new(FnOutput::new(self.output.clone(), vec![]), List::empty());

        PolyFnSig::new(
            FnSig::new(Safety::Safe, abi::Abi::RustCall, List::empty(), inputs, output),
            List::from(vars),
        )
    }
}

impl RefinementGenerics {
    pub fn count(&self) -> usize {
        self.parent_count + self.params.len()
    }

    pub fn param_at(&self, param_index: usize, genv: GlobalEnv) -> QueryResult<RefineParam> {
        if let Some(index) = param_index.checked_sub(self.parent_count) {
            Ok(self.params[index].clone())
        } else {
            let parent = self.parent.expect("parent_count > 0 but no parent?");
            genv.refinement_generics_of(parent)?
                .param_at(param_index, genv)
        }
    }

    /// Iterate and collect all parameters in this item including parents
    pub fn collect_all_params<T, S>(
        &self,
        genv: GlobalEnv,
        mut f: impl FnMut(RefineParam) -> T,
    ) -> QueryResult<S>
    where
        S: FromIterator<T>,
    {
        (0..self.count())
            .map(|i| Ok(f(self.param_at(i, genv)?)))
            .try_collect()
    }
}

impl<T> EarlyBinder<T> {
    pub fn as_ref(&self) -> EarlyBinder<&T> {
        EarlyBinder(&self.0)
    }

    pub fn as_deref(&self) -> EarlyBinder<&T::Target>
    where
        T: std::ops::Deref,
    {
        EarlyBinder(self.0.deref())
    }

    pub fn map<U>(self, f: impl FnOnce(T) -> U) -> EarlyBinder<U> {
        EarlyBinder(f(self.0))
    }

    pub fn try_map<U, E>(self, f: impl FnOnce(T) -> Result<U, E>) -> Result<EarlyBinder<U>, E> {
        Ok(EarlyBinder(f(self.0)?))
    }

    pub fn skip_binder(self) -> T {
        self.0
    }

    pub fn instantiate_identity(self) -> T {
        self.0
    }
}

impl EarlyBinder<GenericPredicates> {
    pub fn predicates(&self) -> EarlyBinder<List<Clause>> {
        EarlyBinder(self.0.predicates.clone())
    }
}

impl<T> Binder<T>
where
    T: TypeFoldable,
{
    pub fn replace_bound_vars(
        &self,
        mut replace_region: impl FnMut(BoundRegion) -> Region,
        mut replace_expr: impl FnMut(&Sort, InferMode) -> Expr,
    ) -> T {
        let mut exprs = UnordMap::default();
        let mut regions = UnordMap::default();
        let delegate = FnMutDelegate::new(
            |breft| {
                exprs
                    .entry(breft.var)
                    .or_insert_with(|| {
                        let (sort, mode, _) = self.vars[breft.var.as_usize()].expect_refine();
                        replace_expr(sort, mode)
                    })
                    .clone()
            },
            |bre| {
                *regions
                    .entry(bre.var)
                    .or_insert_with(|| replace_region(bre))
            },
        );

        self.value
            .fold_with(&mut BoundVarReplacer::new(delegate))
            .normalize(&Default::default())
    }

    pub fn replace_bound_refts(&self, exprs: &[Expr]) -> T {
        let delegate = FnMutDelegate::new(
            |breft| exprs[breft.var.as_usize()].clone(),
            |_| bug!("unexpected escaping region"),
        );
        self.value
            .fold_with(&mut BoundVarReplacer::new(delegate))
            .normalize(&Default::default())
    }

    pub fn replace_bound_reft(&self, expr: &Expr) -> T {
        debug_assert!(matches!(&self.vars[..], [BoundVariableKind::Refine(..)]));
        self.replace_bound_refts(slice::from_ref(expr))
    }

    pub fn replace_bound_refts_with(
        &self,
        mut f: impl FnMut(&Sort, InferMode, BoundReftKind) -> Expr,
    ) -> T {
        let exprs = self
            .vars
            .iter()
            .map(|param| {
                let (sort, mode, kind) = param.expect_refine();
                f(sort, mode, kind)
            })
            .collect_vec();
        self.replace_bound_refts(&exprs)
    }
}

impl<T: TypeFoldable> EarlyBinder<T> {
    pub fn instantiate(self, tcx: TyCtxt, args: &[GenericArg], refine_args: &[Expr]) -> T {
        self.0
            .try_fold_with(&mut subst::GenericsSubstFolder::new(
                subst::GenericArgsDelegate(args, tcx),
                refine_args,
            ))
            .into_ok()
    }
}

impl EarlyBinder<FuncSort> {
    /// See [`subst::GenericsSubstForSort`]
    pub fn instantiate_func_sort<E>(
        self,
        sort_for_param: impl FnMut(ParamTy) -> Result<Sort, E>,
    ) -> Result<FuncSort, E> {
        self.0.try_fold_with(&mut subst::GenericsSubstFolder::new(
            subst::GenericsSubstForSort { sort_for_param },
            &[],
        ))
    }
}

impl VariantSig {
    pub fn new(adt_def: AdtDef, args: GenericArgs, fields: List<Ty>, idx: Expr) -> Self {
        VariantSig { adt_def, args, fields, idx }
    }

    pub fn fields(&self) -> &[Ty] {
        &self.fields
    }

    pub fn ret(&self) -> Ty {
        let bty = BaseTy::Adt(self.adt_def.clone(), self.args.clone());
        Ty::indexed(bty, self.idx.clone())
    }
}

impl FnSig {
    pub fn new(
        safety: Safety,
        abi: abi::Abi,
        requires: List<Expr>,
        inputs: List<Ty>,
        output: Binder<FnOutput>,
    ) -> Self {
        FnSig { safety, abi, requires, inputs, output }
    }

    pub fn requires(&self) -> &[Expr] {
        &self.requires
    }

    pub fn inputs(&self) -> &[Ty] {
        &self.inputs
    }

    pub fn output(&self) -> &Binder<FnOutput> {
        &self.output
    }
}

impl<'tcx> ToRustc<'tcx> for FnSig {
    type T = rustc_middle::ty::FnSig<'tcx>;

    fn to_rustc(&self, tcx: TyCtxt<'tcx>) -> Self::T {
        tcx.mk_fn_sig(
            self.inputs().iter().map(|ty| ty.to_rustc(tcx)),
            self.output().as_ref().skip_binder().to_rustc(tcx),
            false,
            self.safety,
            self.abi,
        )
    }
}

impl FnOutput {
    pub fn new(ret: Ty, ensures: impl Into<List<Ensures>>) -> Self {
        Self { ret, ensures: ensures.into() }
    }
}

impl<'tcx> ToRustc<'tcx> for FnOutput {
    type T = rustc_middle::ty::Ty<'tcx>;

    fn to_rustc(&self, tcx: TyCtxt<'tcx>) -> Self::T {
        self.ret.to_rustc(tcx)
    }
}

impl AdtDef {
    pub fn new(
        rustc: rustc::ty::AdtDef,
        sort_def: AdtSortDef,
        invariants: Vec<Invariant>,
        opaque: bool,
    ) -> Self {
        AdtDef(Interned::new(AdtDefData { invariants, sort_def, opaque, rustc }))
    }

    pub fn did(&self) -> DefId {
        self.0.rustc.did()
    }

    pub fn sort_def(&self) -> &AdtSortDef {
        &self.0.sort_def
    }

    pub fn sort(&self, args: &[GenericArg]) -> Sort {
        self.sort_def().sort(args)
    }

    pub fn is_box(&self) -> bool {
        self.0.rustc.is_box()
    }

    pub fn is_enum(&self) -> bool {
        self.0.rustc.is_enum()
    }

    pub fn is_struct(&self) -> bool {
        self.0.rustc.is_struct()
    }

    pub fn variants(&self) -> &IndexSlice<VariantIdx, VariantDef> {
        self.0.rustc.variants()
    }

    pub fn variant(&self, idx: VariantIdx) -> &VariantDef {
        self.0.rustc.variant(idx)
    }

    pub fn invariants(&self) -> &[Invariant] {
        &self.0.invariants
    }

    pub fn discriminants(&self) -> impl Iterator<Item = (VariantIdx, u128)> + '_ {
        self.0.rustc.discriminants()
    }

    pub fn is_opaque(&self) -> bool {
        self.0.opaque
    }
}

impl<T> Opaqueness<T> {
    pub fn map<S>(self, f: impl FnOnce(T) -> S) -> Opaqueness<S> {
        match self {
            Opaqueness::Opaque => Opaqueness::Opaque,
            Opaqueness::Transparent(value) => Opaqueness::Transparent(f(value)),
        }
    }

    pub fn as_ref(&self) -> Opaqueness<&T> {
        match self {
            Opaqueness::Opaque => Opaqueness::Opaque,
            Opaqueness::Transparent(value) => Opaqueness::Transparent(value),
        }
    }

    pub fn as_deref(&self) -> Opaqueness<&T::Target>
    where
        T: std::ops::Deref,
    {
        match self {
            Opaqueness::Opaque => Opaqueness::Opaque,
            Opaqueness::Transparent(value) => Opaqueness::Transparent(value.deref()),
        }
    }

    pub fn ok_or_else<E>(self, err: impl FnOnce() -> E) -> Result<T, E> {
        match self {
            Opaqueness::Transparent(v) => Ok(v),
            Opaqueness::Opaque => Err(err()),
        }
    }

    #[track_caller]
    pub fn expect(self, msg: &str) -> T {
        match self {
            Opaqueness::Transparent(val) => val,
            Opaqueness::Opaque => bug!("{}", msg),
        }
    }
}

impl<T, E> Opaqueness<Result<T, E>> {
    pub fn transpose(self) -> Result<Opaqueness<T>, E> {
        match self {
            Opaqueness::Transparent(Ok(x)) => Ok(Opaqueness::Transparent(x)),
            Opaqueness::Transparent(Err(e)) => Err(e),
            Opaqueness::Opaque => Ok(Opaqueness::Opaque),
        }
    }
}

impl EarlyBinder<PolyVariant> {
    pub fn to_poly_fn_sig(&self) -> EarlyBinder<PolyFnSig> {
        self.as_ref().map(|poly_variant| {
            poly_variant.as_ref().map(|variant| {
                let ret = variant.ret().shift_in_escaping(1);
                let output = Binder::new(FnOutput::new(ret, vec![]), List::empty());
                FnSig::new(
                    Safety::Safe,
                    abi::Abi::Rust,
                    List::empty(),
                    variant.fields.clone(),
                    output,
                )
            })
        })
    }
}

impl TyKind {
    fn intern(self) -> Ty {
        Interned::new(TyS { kind: self })
    }
}

impl AliasTy {
    pub fn new(def_id: DefId, args: GenericArgs, refine_args: RefineArgs) -> Self {
        AliasTy { args, refine_args, def_id }
    }

    /// This method work only with associated type projections (i.e., no opaque tpes)
    pub fn self_ty(&self) -> &Ty {
        self.args[0].expect_type()
    }
}

impl<'tcx> ToRustc<'tcx> for AliasTy {
    type T = rustc_middle::ty::AliasTy<'tcx>;

    fn to_rustc(&self, tcx: TyCtxt<'tcx>) -> Self::T {
        rustc_middle::ty::AliasTy::new(tcx, self.def_id, self.args.to_rustc(tcx))
    }
}

impl Binder<Expr> {
    /// See [`Expr::is_trivially_true`]
    pub fn is_trivially_true(&self) -> bool {
        self.value.is_trivially_true()
    }
}

fn uint_invariants(uint_ty: UintTy, overflow_checking: bool) -> &'static [Invariant] {
    static DEFAULT: LazyLock<[Invariant; 1]> = LazyLock::new(|| {
        [Invariant { pred: Binder::with_sort(Expr::ge(Expr::nu(), Expr::zero()), Sort::Int) }]
    });

    static OVERFLOW: LazyLock<UnordMap<UintTy, [Invariant; 2]>> = LazyLock::new(|| {
        UINT_TYS
            .into_iter()
            .map(|uint_ty| {
                let invariants = [
                    Invariant {
                        pred: Binder::with_sort(Expr::ge(Expr::nu(), Expr::zero()), Sort::Int),
                    },
                    Invariant {
                        pred: Binder::with_sort(
                            Expr::le(Expr::nu(), Expr::uint_max(uint_ty)),
                            Sort::Int,
                        ),
                    },
                ];
                (uint_ty, invariants)
            })
            .collect()
    });
    if overflow_checking {
        &OVERFLOW[&uint_ty]
    } else {
        &*DEFAULT
    }
}

fn int_invariants(int_ty: IntTy, overflow_checking: bool) -> &'static [Invariant] {
    static DEFAULT: [Invariant; 0] = [];

    static OVERFLOW: LazyLock<UnordMap<IntTy, [Invariant; 2]>> = LazyLock::new(|| {
        INT_TYS
            .into_iter()
            .map(|int_ty| {
                let invariants = [
                    Invariant {
                        pred: Binder::with_sort(
                            Expr::ge(Expr::nu(), Expr::int_min(int_ty)),
                            Sort::Int,
                        ),
                    },
                    Invariant {
                        pred: Binder::with_sort(
                            Expr::le(Expr::nu(), Expr::int_max(int_ty)),
                            Sort::Int,
                        ),
                    },
                ];
                (int_ty, invariants)
            })
            .collect()
    });
    if overflow_checking {
        &OVERFLOW[&int_ty]
    } else {
        &DEFAULT
    }
}

impl_internable!(AdtDefData, AdtSortDefData, TyS);
impl_slice_internable!(
    Ty,
    GenericArg,
    Ensures,
    InferMode,
    Sort,
    GenericParamDef,
    TraitRef,
    Binder<ExistentialPredicate>,
    Clause,
    PolyVariant,
    Invariant,
    BoundVariableKind,
    RefineParam,
    AssocRefinement,
    SortParamKind,
    (Var, Sort)
);

#[macro_export]
macro_rules! _Int {
    ($int_ty:pat, $idxs:pat) => {
        TyKind::Indexed(BaseTy::Int($int_ty), $idxs)
    };
}
pub use crate::_Int as Int;

#[macro_export]
macro_rules! _Uint {
    ($uint_ty:pat, $idxs:pat) => {
        TyKind::Indexed(BaseTy::Uint($uint_ty), $idxs)
    };
}
pub use crate::_Uint as Uint;

#[macro_export]
macro_rules! _Bool {
    ($idxs:pat) => {
        TyKind::Indexed(BaseTy::Bool, $idxs)
    };
}
pub use crate::_Bool as Bool;

#[macro_export]
macro_rules! _Ref {
    ($($pats:pat),+ $(,)?) => {
        $crate::rty::TyKind::Indexed($crate::rty::BaseTy::Ref($($pats),+), _)
    };
}
pub use crate::_Ref as Ref;

pub struct WfckResults {
    pub owner: FluxOwnerId,
    record_ctors: ItemLocalMap<DefId>,
    node_sorts: ItemLocalMap<Sort>,
    bin_rel_sorts: ItemLocalMap<Sort>,
    coercions: ItemLocalMap<Vec<Coercion>>,
}

#[derive(Debug)]
pub enum Coercion {
    Inject(DefId),
    Project(DefId),
}

pub type ItemLocalMap<T> = UnordMap<fhir::ItemLocalId, T>;

#[derive(Debug)]
pub struct LocalTableInContext<'a, T> {
    owner: FluxOwnerId,
    data: &'a ItemLocalMap<T>,
}

pub struct LocalTableInContextMut<'a, T> {
    owner: FluxOwnerId,
    data: &'a mut ItemLocalMap<T>,
}

impl WfckResults {
    pub fn new(owner: impl Into<FluxOwnerId>) -> Self {
        Self {
            owner: owner.into(),
            record_ctors: ItemLocalMap::default(),
            node_sorts: ItemLocalMap::default(),
            bin_rel_sorts: ItemLocalMap::default(),
            coercions: ItemLocalMap::default(),
        }
    }

    pub fn record_ctors_mut(&mut self) -> LocalTableInContextMut<DefId> {
        LocalTableInContextMut { owner: self.owner, data: &mut self.record_ctors }
    }

    pub fn record_ctors(&self) -> LocalTableInContext<DefId> {
        LocalTableInContext { owner: self.owner, data: &self.record_ctors }
    }

    pub fn node_sorts_mut(&mut self) -> LocalTableInContextMut<Sort> {
        LocalTableInContextMut { owner: self.owner, data: &mut self.node_sorts }
    }

    pub fn node_sorts(&self) -> LocalTableInContext<Sort> {
        LocalTableInContext { owner: self.owner, data: &self.node_sorts }
    }

    pub fn bin_rel_sorts_mut(&mut self) -> LocalTableInContextMut<Sort> {
        LocalTableInContextMut { owner: self.owner, data: &mut self.bin_rel_sorts }
    }

    pub fn bin_rel_sorts(&self) -> LocalTableInContext<Sort> {
        LocalTableInContext { owner: self.owner, data: &self.bin_rel_sorts }
    }

    pub fn coercions_mut(&mut self) -> LocalTableInContextMut<Vec<Coercion>> {
        LocalTableInContextMut { owner: self.owner, data: &mut self.coercions }
    }

    pub fn coercions(&self) -> LocalTableInContext<Vec<Coercion>> {
        LocalTableInContext { owner: self.owner, data: &self.coercions }
    }
}

impl<'a, T> LocalTableInContextMut<'a, T> {
    pub fn insert(&mut self, fhir_id: FhirId, value: T) {
        assert_eq!(self.owner, fhir_id.owner);
        self.data.insert(fhir_id.local_id, value);
    }
}

impl<'a, T> LocalTableInContext<'a, T> {
    pub fn get(&self, fhir_id: FhirId) -> Option<&'a T> {
        assert_eq!(self.owner, fhir_id.owner);
        self.data.get(&fhir_id.local_id)
    }
}<|MERGE_RESOLUTION|>--- conflicted
+++ resolved
@@ -1321,11 +1321,7 @@
         if let TyKind::Indexed(BaseTy::Adt(adt_def, args), idx) = self.kind() {
             (adt_def, args, idx)
         } else {
-<<<<<<< HEAD
-            bug!("expected an adt")
-=======
             tracked_span_bug!("expected adt `{self:?}`")
->>>>>>> ffb8af3e
         }
     }
 
