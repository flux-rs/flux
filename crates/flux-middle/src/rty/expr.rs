use std::{fmt, iter, sync::OnceLock};

use flux_arc_interner::{impl_internable, impl_slice_internable, Interned, List};
use flux_common::bug;
use flux_macros::{TypeFoldable, TypeVisitable};
use flux_rustc_bridge::{
    const_eval::{scalar_to_bits, scalar_to_int, scalar_to_uint},
    ty::{Const, ConstKind, ValTree},
    ToRustc,
};
use itertools::Itertools;
use rustc_hir::def_id::DefId;
use rustc_index::newtype_index;
use rustc_macros::{Decodable, Encodable, TyDecodable, TyEncodable};
use rustc_middle::{
    mir::Local,
    ty::{ParamConst, ScalarInt, TyCtxt},
};
use rustc_span::{Span, Symbol};
use rustc_target::abi::FieldIdx;
use rustc_type_ir::{BoundVar, DebruijnIndex, INNERMOST};

use super::{
    evars::EVar, BaseTy, Binder, BoundReftKind, BoundVariableKinds, ConstantInfo, FuncSort,
    GenericArgs, GenericArgsExt as _, IntTy, Sort, UintTy,
};
use crate::{
    big_int::BigInt,
    fhir::SpecFuncKind,
    global_env::GlobalEnv,
    pretty::*,
    queries::QueryResult,
    rty::{
        fold::{TypeFoldable, TypeFolder, TypeSuperFoldable},
        BoundVariableKind, SortCtor,
    },
};

/// A lambda abstraction with an elaborated output sort. We need the output sort of lambdas for
/// encoding into fixpoint
#[derive(Clone, PartialEq, Eq, Hash, TyEncodable, TyDecodable, TypeVisitable, TypeFoldable)]
pub struct Lambda {
    body: Binder<Expr>,
    output: Sort,
}

impl Lambda {
    pub fn bind_with_vars(body: Expr, inputs: BoundVariableKinds, output: Sort) -> Self {
        debug_assert!(inputs.iter().all(BoundVariableKind::is_refine));
        Self { body: Binder::bind_with_vars(body, inputs), output }
    }

    pub fn bind_with_fsort(body: Expr, fsort: FuncSort) -> Self {
        Self { body: Binder::bind_with_sorts(body, fsort.inputs()), output: fsort.output().clone() }
    }

    pub fn apply(&self, args: &[Expr]) -> Expr {
        self.body.replace_bound_refts(args)
    }

    pub fn vars(&self) -> &BoundVariableKinds {
        self.body.vars()
    }

    pub fn output(&self) -> Sort {
        self.output.clone()
    }

    pub fn fsort(&self) -> FuncSort {
        let inputs_and_output = self
            .vars()
            .iter()
            .map(|kind| kind.expect_sort().clone())
            .chain(iter::once(self.output()))
            .collect();
        FuncSort { inputs_and_output }
    }
}

#[derive(Clone, PartialEq, Eq, Hash, TyEncodable, TyDecodable, TypeVisitable, TypeFoldable)]
pub struct AliasReft {
    pub trait_id: DefId,
    pub name: Symbol,
    pub args: GenericArgs,
}

impl AliasReft {
    pub fn to_rustc_trait_ref<'tcx>(&self, tcx: TyCtxt<'tcx>) -> rustc_middle::ty::TraitRef<'tcx> {
        let trait_def_id = self.trait_id;
        let args = self
            .args
            .to_rustc(tcx)
            .truncate_to(tcx, tcx.generics_of(trait_def_id));
        rustc_middle::ty::TraitRef::new(tcx, trait_def_id, args)
    }
}

#[derive(Clone, PartialEq, Eq, Hash, TyEncodable, TyDecodable)]
pub struct Expr {
    kind: Interned<ExprKind>,
    espan: Option<ESpan>,
}

#[derive(Clone, Copy, PartialEq, Eq, Hash, TyEncodable, TyDecodable, Debug)]
pub struct ESpan {
    /// The top-level span information
    pub span: Span,
    /// The span for the (base) call-site for def-expanded spans
    pub base: Option<Span>,
}

impl ESpan {
    pub fn new(span: Span) -> Self {
        Self { span, base: None }
    }

    pub fn with_base(&self, espan: ESpan) -> Self {
        Self { span: self.span, base: Some(espan.span) }
    }
}

#[derive(Clone, PartialEq, Eq, Hash, TyEncodable, TyDecodable, TypeFoldable, TypeVisitable)]
pub enum BinOp {
    Iff,
    Imp,
    Or,
    And,
    Eq,
    Ne,
    Gt(Sort),
    Ge(Sort),
    Lt(Sort),
    Le(Sort),
    Add,
    Sub,
    Mul,
    Div,
    Mod,
}

#[derive(Clone, Copy, PartialEq, Eq, Hash, Encodable, Decodable)]
pub enum UnOp {
    Not,
    Neg,
}

#[derive(Clone, PartialEq, Eq, Hash, TyEncodable, TyDecodable)]
pub enum ExprKind {
    Var(Var),
    Local(Local),
    Constant(Constant),
    ConstDefId(DefId, ConstantInfo),
    BinaryOp(BinOp, Expr, Expr),
    GlobalFunc(Symbol, SpecFuncKind),
    UnaryOp(UnOp, Expr),
    FieldProj(Expr, FieldProj),
    Aggregate(AggregateKind, List<Expr>),
    PathProj(Expr, FieldIdx),
    IfThenElse(Expr, Expr, Expr),
    KVar(KVar),
    Alias(AliasReft, List<Expr>),
    /// Function application. The syntax allows arbitrary expressions in function position, but in
    /// practice we are restricted by what's possible to encode in fixpoint. In a nutshell, we need
    /// to make sure that expressions that can't be encoded are eliminated before we generate the
    /// fixpoint constraint. Most notably, lambda abstractions have to be fully applied before
    /// encoding into fixpoint (except when they appear as an index at the top-level).
    App(Expr, List<Expr>),
    /// Lambda abstractions. They are purely syntactic and we don't encode them in the logic. As such,
    /// they have some syntactic restrictions that we must carefully maintain:
    ///
    /// 1. They can appear as an index at the top level.
    /// 2. We can only substitute an abstraction for a variable in function position (or as an index).
    ///    More generally, we need to partially evaluate expressions such that all abstractions in
    ///    non-index position are eliminated before encoding into fixpoint. Right now, the
    ///    implementation only evaluates abstractions that are immediately applied to arguments,
    ///    thus the restriction.
    Abs(Lambda),
    /// A hole is an expression that must be inferred either *semantically* by generating a kvar or
    /// *syntactically* by generating an evar. Whether a hole can be inferred semantically or
    /// syntactically depends on the position it appears: only holes appearing in predicate position
    /// can be inferred with a kvar (provided it satisfies the fixpoint horn constraints) and only
    /// holes used as an index (a position that fully determines their value) can be inferred with
    /// an evar.
    ///
    /// Holes are implicitly defined in a scope, i.e., their solution could mention free and bound
    /// variables in this scope. This must be considered when generating an inference variables for
    /// them (either evar or kvar). In fact, the main reason we have holes is that we want to
    /// decouple the places where we generate holes (where we don't want to worry about the scope),
    /// and the places where we generate inference variable for them (where we do need to worry
    /// about the scope).
    Hole(HoleKind),
    ForAll(Binder<Expr>),
}

#[derive(Clone, Copy, PartialEq, Eq, Hash, TyEncodable, TyDecodable, Debug)]
pub enum AggregateKind {
    Tuple(usize),
    Adt(DefId),
}

impl AggregateKind {
    pub fn to_proj(self, field: u32) -> FieldProj {
        match self {
            AggregateKind::Tuple(arity) => FieldProj::Tuple { arity, field },
            AggregateKind::Adt(def_id) => FieldProj::Adt { def_id, field },
        }
    }
}

#[derive(Clone, Copy, PartialEq, Eq, Hash, TyEncodable, TyDecodable, Debug)]
pub enum FieldProj {
    Tuple { arity: usize, field: u32 },
    Adt { def_id: DefId, field: u32 },
}

impl FieldProj {
    pub fn arity(&self, genv: GlobalEnv) -> QueryResult<usize> {
        match self {
            FieldProj::Tuple { arity, .. } => Ok(*arity),
            FieldProj::Adt { def_id, .. } => Ok(genv.adt_sort_def_of(*def_id)?.fields()),
        }
    }

    pub fn field_idx(&self) -> u32 {
        match self {
            FieldProj::Tuple { field, .. } | FieldProj::Adt { field, .. } => *field,
        }
    }
}

/// The position where a [hole] appears. This determines how it will be inferred. This is related
/// to, but not the same as, an [`InferMode`].
///
/// [`InferMode`]: super::InferMode
/// [hole]: ExprKind::Hole
#[derive(
    Debug, Clone, PartialEq, Eq, Hash, TyEncodable, TyDecodable, TypeFoldable, TypeVisitable,
)]
pub enum HoleKind {
    /// A hole in predicate position (e.g., the predicate in a [`TyKind::Constr`]). It will be
    /// inferred by generating a kvar.
    ///
    /// [`TyKind::Constr`]: super::TyKind::Constr
    Pred,
    /// A hole used as a refinement argument or index. It will be inferred by generating an evar.
    /// The expression filling the hole must have the provided sort.
    ///
    /// NOTE(nilehmann) we used to require the `Sort` for generating the evar because we needed it
    /// to eta-expand aggregate sorts. We've since removed this behavior but I'm keeping it here
    /// just in case. We could remove in case it becomes too problematic.
    Expr(Sort),
}

/// In theory a kvar is just an unknown predicate that can use some variables in scope. In practice,
/// fixpoint makes a difference between the first and the rest of the arguments, the first one being
/// the kvar's *self argument*. Fixpoint will only instantiate qualifiers that use the self argument.
/// Flux generalizes the self argument to be a list. We call the rest of the arguments the *scope*.
#[derive(Clone, PartialEq, Eq, Hash, TyEncodable, TyDecodable, TypeVisitable, TypeFoldable)]
pub struct KVar {
    pub kvid: KVid,
    /// The number of arguments consider to be *self arguments*.
    pub self_args: usize,
    /// The list of *all* arguments with the self arguments at the beginning, i.e., the
    /// list of self arguments followed by the scope.
    pub args: List<Expr>,
}

#[derive(Clone, Copy, PartialEq, Eq, Hash, PartialOrd, Ord, Encodable, Decodable)]
pub struct EarlyReftParam {
    pub index: u32,
    pub name: Symbol,
}

#[derive(Clone, Copy, PartialEq, Eq, Hash, PartialOrd, Ord, Encodable, Decodable, Debug)]
pub struct BoundReft {
    pub var: BoundVar,
    pub kind: BoundReftKind,
}

#[derive(Clone, Copy, PartialEq, Eq, Hash, PartialOrd, Ord, TyEncodable, TyDecodable)]
pub enum Var {
    Free(Name),
    Bound(DebruijnIndex, BoundReft),
    EarlyParam(EarlyReftParam),
    EVar(EVar),
    ConstGeneric(ParamConst),
}

#[derive(Clone, PartialEq, Eq, Hash, PartialOrd, Ord, TyEncodable, TyDecodable)]
pub struct Path {
    pub loc: Loc,
    projection: List<FieldIdx>,
}

#[derive(Copy, Clone, PartialEq, Eq, Hash, PartialOrd, Ord, TyEncodable, TyDecodable)]
pub enum Loc {
    Local(Local),
    Var(Var),
}

newtype_index! {
    #[debug_format = "$k{}"]
    #[encodable]
    pub struct KVid {}
}

newtype_index! {
    #[debug_format = "a{}"]
    #[orderable]
    #[encodable]
    pub struct Name {}
}

impl ExprKind {
    fn intern(self) -> Expr {
        Expr { kind: Interned::new(self), espan: None }
    }
}

impl Expr {
    pub fn at_opt(self, espan: Option<ESpan>) -> Expr {
        Expr { kind: self.kind, espan }
    }

    pub fn at(self, espan: ESpan) -> Expr {
        self.at_opt(Some(espan))
    }

    pub fn at_base(self, base: ESpan) -> Expr {
        if let Some(espan) = self.espan {
            self.at(espan.with_base(base))
        } else {
            self
        }
    }

    pub fn span(&self) -> Option<ESpan> {
        self.espan
    }

    pub fn tt() -> Expr {
        static TRUE: OnceLock<Expr> = OnceLock::new();
        TRUE.get_or_init(|| ExprKind::Constant(Constant::Bool(true)).intern())
            .clone()
    }

    pub fn ff() -> Expr {
        static FALSE: OnceLock<Expr> = OnceLock::new();
        FALSE
            .get_or_init(|| ExprKind::Constant(Constant::Bool(false)).intern())
            .clone()
    }

    pub fn and_from_iter(exprs: impl IntoIterator<Item = Expr>) -> Expr {
        exprs
            .into_iter()
            .reduce(|acc, e| Expr::binary_op(BinOp::And, acc, e))
            .unwrap_or_else(Expr::tt)
    }

    pub fn or_from_iter(exprs: impl IntoIterator<Item = Expr>) -> Expr {
        exprs
            .into_iter()
            .reduce(|acc, e| Expr::binary_op(BinOp::Or, acc, e))
            .unwrap_or_else(Expr::ff)
    }

    pub fn and(e1: impl Into<Expr>, e2: impl Into<Expr>) -> Expr {
        Expr::and_from_iter([e1.into(), e2.into()])
    }

    pub fn or(e1: impl Into<Expr>, e2: impl Into<Expr>) -> Expr {
        Expr::or_from_iter([e1.into(), e2.into()])
    }

    pub fn zero() -> Expr {
        static ZERO: OnceLock<Expr> = OnceLock::new();
        ZERO.get_or_init(|| ExprKind::Constant(Constant::ZERO).intern())
            .clone()
    }

    pub fn int_max(int_ty: IntTy) -> Expr {
        let bit_width: u64 = int_ty
            .bit_width()
            .unwrap_or(flux_config::pointer_width().bits());
        Expr::constant(Constant::int_max(bit_width.try_into().unwrap()))
    }

    pub fn int_min(int_ty: IntTy) -> Expr {
        let bit_width: u64 = int_ty
            .bit_width()
            .unwrap_or(flux_config::pointer_width().bits());
        Expr::constant(Constant::int_min(bit_width.try_into().unwrap()))
    }

    pub fn uint_max(uint_ty: UintTy) -> Expr {
        let bit_width: u64 = uint_ty
            .bit_width()
            .unwrap_or(flux_config::pointer_width().bits());
        Expr::constant(Constant::uint_max(bit_width.try_into().unwrap()))
    }

    pub fn nu() -> Expr {
        Expr::bvar(INNERMOST, BoundVar::ZERO, BoundReftKind::Annon)
    }

    pub fn is_nu(&self) -> bool {
        if let ExprKind::Var(Var::Bound(INNERMOST, var)) = self.kind()
            && var.var == BoundVar::ZERO
        {
            true
        } else {
            false
        }
    }

    #[track_caller]
    pub fn expect_adt(&self) -> (DefId, List<Expr>) {
        if let ExprKind::Aggregate(AggregateKind::Adt(def_id), flds) = self.kind() {
            (*def_id, flds.clone())
        } else {
            bug!("expected record, found {self:?}")
        }
    }

    pub fn unit() -> Expr {
        Expr::tuple(List::empty())
    }

    pub fn var(var: Var) -> Expr {
        ExprKind::Var(var).intern()
    }

    pub fn fvar(name: Name) -> Expr {
        Var::Free(name).to_expr()
    }

    pub fn evar(evar: EVar) -> Expr {
        Var::EVar(evar).to_expr()
    }

    pub fn bvar(debruijn: DebruijnIndex, var: BoundVar, kind: BoundReftKind) -> Expr {
        Var::Bound(debruijn, BoundReft { var, kind }).to_expr()
    }

    pub fn early_param(index: u32, name: Symbol) -> Expr {
        Var::EarlyParam(EarlyReftParam { index, name }).to_expr()
    }

    pub fn local(local: Local) -> Expr {
        ExprKind::Local(local).intern()
    }

    pub fn constant(c: Constant) -> Expr {
        ExprKind::Constant(c).intern()
    }

    pub fn const_def_id(c: DefId, info: ConstantInfo) -> Expr {
        ExprKind::ConstDefId(c, info).intern()
    }

    pub fn const_generic(param: ParamConst) -> Expr {
        ExprKind::Var(Var::ConstGeneric(param)).intern()
    }

    pub fn aggregate(kind: AggregateKind, flds: List<Expr>) -> Expr {
        ExprKind::Aggregate(kind, flds).intern()
    }

    pub fn tuple(flds: List<Expr>) -> Expr {
        Expr::aggregate(AggregateKind::Tuple(flds.len()), flds)
    }

    pub fn adt(def_id: DefId, flds: List<Expr>) -> Expr {
        ExprKind::Aggregate(AggregateKind::Adt(def_id), flds).intern()
    }

    pub fn from_bits(bty: &BaseTy, bits: u128) -> Expr {
        // FIXME: We are assuming the higher bits are not set. check this assumption
        match bty {
            BaseTy::Int(_) => {
                let bits = bits as i128;
                ExprKind::Constant(Constant::from(bits)).intern()
            }
            BaseTy::Uint(_) => ExprKind::Constant(Constant::from(bits)).intern(),
            BaseTy::Bool => ExprKind::Constant(Constant::Bool(bits != 0)).intern(),
            BaseTy::Char => {
                let c = char::from_u32(bits.try_into().unwrap()).unwrap();
                ExprKind::Constant(Constant::Char(c)).intern()
            }
            _ => bug!(),
        }
    }

    pub fn ite(p: impl Into<Expr>, e1: impl Into<Expr>, e2: impl Into<Expr>) -> Expr {
        ExprKind::IfThenElse(p.into(), e1.into(), e2.into()).intern()
    }

    pub fn abs(lam: Lambda) -> Expr {
        ExprKind::Abs(lam).intern()
    }

    pub fn hole(kind: HoleKind) -> Expr {
        ExprKind::Hole(kind).intern()
    }

    pub fn kvar(kvar: KVar) -> Expr {
        ExprKind::KVar(kvar).intern()
    }

    pub fn alias(alias: AliasReft, args: List<Expr>) -> Expr {
        ExprKind::Alias(alias, args).intern()
    }

    pub fn forall(expr: Binder<Expr>) -> Expr {
        ExprKind::ForAll(expr).intern()
    }

    pub fn binary_op(op: BinOp, e1: impl Into<Expr>, e2: impl Into<Expr>) -> Expr {
        ExprKind::BinaryOp(op, e1.into(), e2.into()).intern()
    }

    pub fn unit_adt(def_id: DefId) -> Expr {
        Expr::adt(def_id, List::empty())
    }

    pub fn app(func: impl Into<Expr>, args: List<Expr>) -> Expr {
        ExprKind::App(func.into(), args).intern()
    }

    pub fn global_func(func: Symbol, kind: SpecFuncKind) -> Expr {
        ExprKind::GlobalFunc(func, kind).intern()
    }

    pub fn eq(e1: impl Into<Expr>, e2: impl Into<Expr>) -> Expr {
        ExprKind::BinaryOp(BinOp::Eq, e1.into(), e2.into()).intern()
    }

    pub fn unary_op(op: UnOp, e: impl Into<Expr>) -> Expr {
        ExprKind::UnaryOp(op, e.into()).intern()
    }

    pub fn ne(e1: impl Into<Expr>, e2: impl Into<Expr>) -> Expr {
        ExprKind::BinaryOp(BinOp::Ne, e1.into(), e2.into()).intern()
    }

    pub fn ge(e1: impl Into<Expr>, e2: impl Into<Expr>) -> Expr {
        ExprKind::BinaryOp(BinOp::Ge(Sort::Int), e1.into(), e2.into()).intern()
    }

    pub fn gt(e1: impl Into<Expr>, e2: impl Into<Expr>) -> Expr {
        ExprKind::BinaryOp(BinOp::Gt(Sort::Int), e1.into(), e2.into()).intern()
    }

    pub fn lt(e1: impl Into<Expr>, e2: impl Into<Expr>) -> Expr {
        ExprKind::BinaryOp(BinOp::Lt(Sort::Int), e1.into(), e2.into()).intern()
    }

    pub fn le(e1: impl Into<Expr>, e2: impl Into<Expr>) -> Expr {
        ExprKind::BinaryOp(BinOp::Le(Sort::Int), e1.into(), e2.into()).intern()
    }

    pub fn implies(e1: impl Into<Expr>, e2: impl Into<Expr>) -> Expr {
        ExprKind::BinaryOp(BinOp::Imp, e1.into(), e2.into()).intern()
    }

    pub fn field_proj(e: impl Into<Expr>, proj: FieldProj) -> Expr {
        ExprKind::FieldProj(e.into(), proj).intern()
    }

    pub fn field_projs(e: impl Into<Expr>, projs: &[FieldProj]) -> Expr {
        projs.iter().copied().fold(e.into(), Expr::field_proj)
    }

    pub fn path_proj(base: Expr, field: FieldIdx) -> Expr {
        ExprKind::PathProj(base, field).intern()
    }

    pub fn not(&self) -> Expr {
        ExprKind::UnaryOp(UnOp::Not, self.clone()).intern()
    }

    pub fn neg(&self) -> Expr {
        ExprKind::UnaryOp(UnOp::Neg, self.clone()).intern()
    }

    pub fn kind(&self) -> &ExprKind {
        &self.kind
    }

    /// An expression is an *atom* if it is "self-delimiting", i.e., it has a clear boundary
    /// when printed. This is used to avoid unnecessary parenthesis when pretty printing.
    pub fn is_atom(&self) -> bool {
        !matches!(self.kind(), ExprKind::Abs(..) | ExprKind::BinaryOp(..) | ExprKind::ForAll(..))
    }

    /// Simple syntactic check to see if the expression is a trivially true predicate. This is used
    /// mostly for filtering predicates when pretty printing but also to simplify types in general.
    pub fn is_trivially_true(&self) -> bool {
        self.is_true()
            || matches!(self.kind(), ExprKind::BinaryOp(BinOp::Eq | BinOp::Iff | BinOp::Imp, e1, e2) if e1 == e2)
    }

    /// Simple syntactic check to see if the expression is a trivially false predicate.
    pub fn is_trivially_false(&self) -> bool {
        self.is_false()
    }

    /// Whether the expression is *literally* the constant `true`.
    fn is_true(&self) -> bool {
        matches!(self.kind(), ExprKind::Constant(Constant::Bool(true)))
    }

    /// Whether the expression is *literally* the constant `false`.
    fn is_false(&self) -> bool {
        matches!(self.kind(), ExprKind::Constant(Constant::Bool(false)))
    }

    pub fn from_const(tcx: TyCtxt, c: &Const) -> Expr {
        match &c.kind {
            ConstKind::Param(param_const) => Expr::const_generic(*param_const),
            ConstKind::Value(ty, ValTree::Leaf(scalar)) => {
                Expr::constant(Constant::from_scalar_int(tcx, *scalar, ty).unwrap())
            }
            ConstKind::Value(_ty, ValTree::Branch(_)) => {
                bug!("todo: ValTree::Branch {c:?}")
            }
            // We should have normalized away the unevaluated constants
            ConstKind::Unevaluated(_) => bug!("unexpected `ConstKind::Unevaluated`"),

            ConstKind::Infer(_) => bug!("unexpected `ConstKind::Infer`"),
        }
    }

    pub fn is_binary_op(&self) -> bool {
        matches!(self.kind(), ExprKind::BinaryOp(..))
    }

    fn const_op(op: &BinOp, c1: &Constant, c2: &Constant) -> Option<Constant> {
        match op {
            BinOp::Iff => c1.iff(c2),
            BinOp::Imp => c1.imp(c2),
            BinOp::Or => c1.or(c2),
            BinOp::And => c1.and(c2),
            BinOp::Gt(Sort::Int) => c1.gt(c2),
            BinOp::Ge(Sort::Int) => c1.ge(c2),
            BinOp::Lt(Sort::Int) => c2.gt(c1),
            BinOp::Le(Sort::Int) => c2.ge(c1),
            BinOp::Eq => Some(c1.eq(c2)),
            BinOp::Ne => Some(c1.ne(c2)),
            _ => None,
        }
    }

    /// Simplify the expression by removing double negations, short-circuiting boolean connectives and
    /// doing constant folding. Note that we also have [`TypeFoldable::normalize`] which applies beta
    /// reductions for tuples and abstractions.
    pub fn simplify(&self) -> Expr {
        struct Simplify;

        impl TypeFolder for Simplify {
            fn fold_expr(&mut self, expr: &Expr) -> Expr {
                let span = expr.span();
                match expr.kind() {
                    ExprKind::BinaryOp(op, e1, e2) => {
                        let e1 = e1.fold_with(self);
                        let e2 = e2.fold_with(self);
                        match (op, e1.kind(), e2.kind()) {
                            (BinOp::And, ExprKind::Constant(Constant::Bool(false)), _) => {
                                Expr::constant(Constant::Bool(false)).at_opt(e1.span())
                            }
                            (BinOp::And, _, ExprKind::Constant(Constant::Bool(false))) => {
                                Expr::constant(Constant::Bool(false)).at_opt(e2.span())
                            }
                            (BinOp::And, ExprKind::Constant(Constant::Bool(true)), _) => e2,
                            (BinOp::And, _, ExprKind::Constant(Constant::Bool(true))) => e1,
                            (op, ExprKind::Constant(c1), ExprKind::Constant(c2)) => {
                                if let Some(c) = Expr::const_op(op, c1, c2) {
                                    Expr::constant(c).at_opt(span.or(e2.span()))
                                } else {
                                    Expr::binary_op(op.clone(), e1, e2).at_opt(span)
                                }
                            }
                            _ => Expr::binary_op(op.clone(), e1, e2).at_opt(span),
                        }
                    }
                    ExprKind::UnaryOp(UnOp::Not, e) => {
                        let e = e.fold_with(self);
                        match e.kind() {
                            ExprKind::Constant(Constant::Bool(b)) => {
                                Expr::constant(Constant::Bool(!b))
                            }
                            ExprKind::UnaryOp(UnOp::Not, e) => e.clone(),
                            ExprKind::BinaryOp(BinOp::Eq, e1, e2) => {
                                Expr::binary_op(BinOp::Ne, e1, e2).at_opt(span)
                            }
                            _ => Expr::unary_op(UnOp::Not, e).at_opt(span),
                        }
                    }
                    ExprKind::IfThenElse(p, e1, e2) => {
                        let p = p.fold_with(self);
                        if p.is_trivially_true() {
                            e1.fold_with(self).at_opt(span)
                        } else if p.is_trivially_false() {
                            e2.fold_with(self).at_opt(span)
                        } else {
                            Expr::ite(p, e1.fold_with(self), e2.fold_with(self)).at_opt(span)
                        }
                    }
                    _ => expr.super_fold_with(self),
                }
            }
        }
        self.fold_with(&mut Simplify)
    }

    pub fn to_loc(&self) -> Option<Loc> {
        match self.kind() {
            ExprKind::Local(local) => Some(Loc::Local(*local)),
            ExprKind::Var(var) => Some(Loc::Var(*var)),
            _ => None,
        }
    }

    pub fn to_path(&self) -> Option<Path> {
        let mut expr = self;
        let mut proj = vec![];
        while let ExprKind::PathProj(e, field) = expr.kind() {
            proj.push(*field);
            expr = e;
        }
        proj.reverse();
        Some(Path::new(expr.to_loc()?, proj))
    }

    pub fn is_abs(&self) -> bool {
        matches!(self.kind(), ExprKind::Abs(..))
    }

    /// Whether this is an aggregate expression with no fields.
    pub fn is_unit(&self) -> bool {
        matches!(self.kind(), ExprKind::Aggregate(_, flds) if flds.is_empty())
    }

    pub fn eta_expand_abs(&self, inputs: &BoundVariableKinds, output: Sort) -> Lambda {
        let args = (0..inputs.len())
            .map(|idx| Expr::bvar(INNERMOST, BoundVar::from_usize(idx), BoundReftKind::Annon))
            .collect();
        let body = Expr::app(self, args);
        Lambda::bind_with_vars(body, inputs.clone(), output)
    }

    pub fn fold_sort(sort: &Sort, mut f: impl FnMut(&Sort) -> Expr) -> Expr {
        fn go(sort: &Sort, f: &mut impl FnMut(&Sort) -> Expr) -> Expr {
            match sort {
                Sort::Tuple(sorts) => Expr::tuple(sorts.iter().map(|sort| go(sort, f)).collect()),
                Sort::App(SortCtor::Adt(adt_sort_def), args) => {
                    let flds = adt_sort_def.field_sorts(args);
                    Expr::adt(adt_sort_def.did(), flds.iter().map(|sort| go(sort, f)).collect())
                }
                _ => f(sort),
            }
        }
        go(sort, &mut f)
    }

    /// Applies a field projection to an expression and optimistically try to beta reduce it
    pub fn proj_and_reduce(&self, proj: FieldProj) -> Expr {
        match self.kind() {
            ExprKind::Aggregate(_, flds) => flds[proj.field_idx() as usize].clone(),
            _ => Expr::field_proj(self.clone(), proj),
        }
    }

    pub fn flatten_conjs(&self) -> Vec<&Expr> {
        fn go<'a>(e: &'a Expr, vec: &mut Vec<&'a Expr>) {
            if let ExprKind::BinaryOp(BinOp::And, e1, e2) = e.kind() {
                go(e1, vec);
                go(e2, vec);
            } else {
                vec.push(e);
            }
        }
        let mut vec = vec![];
        go(self, &mut vec);
        vec
    }
}

impl KVar {
    pub fn new(kvid: KVid, self_args: usize, args: Vec<Expr>) -> Self {
        KVar { kvid, self_args, args: List::from_vec(args) }
    }

    fn self_args(&self) -> &[Expr] {
        &self.args[..self.self_args]
    }

    fn scope(&self) -> &[Expr] {
        &self.args[self.self_args..]
    }
}

impl Var {
    pub fn to_expr(&self) -> Expr {
        Expr::var(*self)
    }
}

impl Path {
    pub fn new(loc: Loc, projection: impl Into<List<FieldIdx>>) -> Path {
        Path { loc, projection: projection.into() }
    }

    pub fn projection(&self) -> &[FieldIdx] {
        &self.projection[..]
    }

    pub fn to_expr(&self) -> Expr {
        self.projection
            .iter()
            .fold(self.loc.to_expr(), |e, f| Expr::path_proj(e, *f))
    }

    pub fn to_loc(&self) -> Option<Loc> {
        if self.projection.is_empty() {
            Some(self.loc)
        } else {
            None
        }
    }
}

impl Loc {
    pub fn to_expr(&self) -> Expr {
        match self {
            Loc::Local(local) => Expr::local(*local),
            Loc::Var(var) => Expr::var(*var),
        }
    }
}

macro_rules! impl_ops {
    ($($op:ident: $method:ident),*) => {$(
        impl<Rhs> std::ops::$op<Rhs> for Expr
        where
            Rhs: Into<Expr>,
        {
            type Output = Expr;

            fn $method(self, rhs: Rhs) -> Self::Output {
                Expr::binary_op(BinOp::$op, self, rhs)
            }
        }

        impl<Rhs> std::ops::$op<Rhs> for &Expr
        where
            Rhs: Into<Expr>,
        {
            type Output = Expr;

            fn $method(self, rhs: Rhs) -> Self::Output {
                Expr::binary_op(BinOp::$op, self, rhs)
            }
        }
    )*};
}
impl_ops!(Add: add, Sub: sub, Mul: mul, Div: div);

impl From<i32> for Expr {
    fn from(value: i32) -> Self {
        Expr::constant(Constant::from(value))
    }
}

impl From<&Expr> for Expr {
    fn from(e: &Expr) -> Self {
        e.clone()
    }
}

impl From<Path> for Expr {
    fn from(path: Path) -> Self {
        path.to_expr()
    }
}

impl From<Name> for Expr {
    fn from(name: Name) -> Self {
        Expr::fvar(name)
    }
}

impl From<Var> for Expr {
    fn from(var: Var) -> Self {
        Expr::var(var)
    }
}

impl From<Loc> for Path {
    fn from(loc: Loc) -> Self {
        Path::new(loc, vec![])
    }
}

impl From<Name> for Loc {
    fn from(name: Name) -> Self {
        Loc::Var(Var::Free(name))
    }
}

impl From<Local> for Loc {
    fn from(local: Local) -> Self {
        Loc::Local(local)
    }
}

#[derive(Debug, Clone, Copy, PartialEq, Eq, Hash, Encodable, Decodable)]
pub struct Real(pub i128);

impl liquid_fixpoint::FixpointFmt for Real {
    fn fmt(&self, f: &mut fmt::Formatter<'_>) -> fmt::Result {
        if self.0 < 0 {
            write!(f, "(- {}.0)", self.0.unsigned_abs())
        } else {
            write!(f, "{}.0", self.0)
        }
    }
}

#[derive(Debug, Clone, Copy, PartialEq, Eq, Hash, Encodable, Decodable)]
pub enum Constant {
    Int(BigInt),
    Real(Real),
    Bool(bool),
    Str(Symbol),
    Char(char),
}

impl Constant {
    pub const ZERO: Constant = Constant::Int(BigInt::ZERO);
    pub const ONE: Constant = Constant::Int(BigInt::ONE);
    pub const TRUE: Constant = Constant::Bool(true);

    fn to_bool(self) -> Option<bool> {
        match self {
            Constant::Bool(b) => Some(b),
            _ => None,
        }
    }

    fn to_int(self) -> Option<BigInt> {
        match self {
            Constant::Int(n) => Some(n),
            _ => None,
        }
    }

    pub fn iff(&self, other: &Constant) -> Option<Constant> {
        let b1 = self.to_bool()?;
        let b2 = other.to_bool()?;
        Some(Constant::Bool(b1 == b2))
    }

    pub fn imp(&self, other: &Constant) -> Option<Constant> {
        let b1 = self.to_bool()?;
        let b2 = other.to_bool()?;
        Some(Constant::Bool(!b1 || b2))
    }

    pub fn or(&self, other: &Constant) -> Option<Constant> {
        let b1 = self.to_bool()?;
        let b2 = other.to_bool()?;
        Some(Constant::Bool(b1 || b2))
    }

    pub fn and(&self, other: &Constant) -> Option<Constant> {
        let b1 = self.to_bool()?;
        let b2 = other.to_bool()?;
        Some(Constant::Bool(b1 && b2))
    }

    pub fn eq(&self, other: &Constant) -> Constant {
        Constant::Bool(*self == *other)
    }

    pub fn ne(&self, other: &Constant) -> Constant {
        Constant::Bool(*self != *other)
    }

    pub fn gt(&self, other: &Constant) -> Option<Constant> {
        let n1 = self.to_int()?;
        let n2 = other.to_int()?;
        Some(Constant::Bool(n1 > n2))
    }

    pub fn ge(&self, other: &Constant) -> Option<Constant> {
        let n1 = self.to_int()?;
        let n2 = other.to_int()?;
        Some(Constant::Bool(n1 >= n2))
    }

    pub fn from_scalar_int<'tcx, T>(tcx: TyCtxt<'tcx>, scalar: ScalarInt, t: &T) -> Option<Self>
    where
        T: ToRustc<'tcx, T = rustc_middle::ty::Ty<'tcx>>,
    {
        use rustc_middle::ty::TyKind;
        let ty = t.to_rustc(tcx);
        match ty.kind() {
            TyKind::Int(int_ty) => Some(Constant::from(scalar_to_int(tcx, scalar, *int_ty))),
            TyKind::Uint(uint_ty) => Some(Constant::from(scalar_to_uint(tcx, scalar, *uint_ty))),
            TyKind::Bool => {
                let b = scalar_to_bits(tcx, scalar, ty)?;
                Some(Constant::Bool(b != 0))
            }
            TyKind::Char => {
                let b = scalar_to_bits(tcx, scalar, ty)?;
                Some(Constant::Char(char::from_u32(b as u32)?))
            }
            _ => bug!(),
        }
    }

    /// See [`BigInt::int_min`]
    pub fn int_min(bit_width: u32) -> Constant {
        Constant::Int(BigInt::int_min(bit_width))
    }

    /// See [`BigInt::int_max`]
    pub fn int_max(bit_width: u32) -> Constant {
        Constant::Int(BigInt::int_max(bit_width))
    }

    /// See [`BigInt::uint_max`]
    pub fn uint_max(bit_width: u32) -> Constant {
        Constant::Int(BigInt::uint_max(bit_width))
    }
}

impl From<i32> for Constant {
    fn from(c: i32) -> Self {
        Constant::Int(c.into())
    }
}

impl From<usize> for Constant {
    fn from(u: usize) -> Self {
        Constant::Int(u.into())
    }
}

impl From<u128> for Constant {
    fn from(c: u128) -> Self {
        Constant::Int(c.into())
    }
}

impl From<i128> for Constant {
    fn from(c: i128) -> Self {
        Constant::Int(c.into())
    }
}

impl From<bool> for Constant {
    fn from(b: bool) -> Self {
        Constant::Bool(b)
    }
}

impl From<Symbol> for Constant {
    fn from(s: Symbol) -> Self {
        Constant::Str(s)
    }
}

impl From<char> for Constant {
    fn from(c: char) -> Self {
        Constant::Char(c)
    }
}

impl_internable!(ExprKind);
impl_slice_internable!(Expr, KVar);

#[derive(Debug)]
pub struct FieldBind<T> {
    pub name: Symbol,
    pub value: T,
}

impl<T: Pretty> Pretty for FieldBind<T> {
    fn fmt(&self, cx: &PrettyCx, f: &mut fmt::Formatter<'_>) -> fmt::Result {
        w!(cx, f, "{}: {:?}", ^self.name, &self.value)
    }
}

pub(crate) mod pretty {
    use flux_rustc_bridge::def_id_to_string;

    use super::*;
    use crate::rty::pretty::nested_with_bound_vars;

    #[derive(PartialEq, Eq, PartialOrd, Ord)]
    enum Precedence {
        Iff,
        Imp,
        Or,
        And,
        Cmp,
        AddSub,
        MulDiv,
    }

    impl BinOp {
        fn precedence(&self) -> Precedence {
            match self {
                BinOp::Iff => Precedence::Iff,
                BinOp::Imp => Precedence::Imp,
                BinOp::Or => Precedence::Or,
                BinOp::And => Precedence::And,
                BinOp::Eq
                | BinOp::Ne
                | BinOp::Gt(_)
                | BinOp::Lt(_)
                | BinOp::Ge(_)
                | BinOp::Le(_) => Precedence::Cmp,
                BinOp::Add | BinOp::Sub => Precedence::AddSub,
                BinOp::Mul | BinOp::Div | BinOp::Mod => Precedence::MulDiv,
            }
        }
    }

    impl Precedence {
        pub fn is_associative(&self) -> bool {
            !matches!(self, Precedence::Imp | Precedence::Cmp)
        }
    }

    pub fn should_parenthesize(op: &BinOp, child: &Expr) -> bool {
        if let ExprKind::BinaryOp(child_op, ..) = child.kind() {
            child_op.precedence() < op.precedence()
                || (child_op.precedence() == op.precedence() && !op.precedence().is_associative())
        } else {
            false
        }
    }

    impl Pretty for Expr {
        fn fmt(&self, cx: &PrettyCx, f: &mut fmt::Formatter<'_>) -> fmt::Result {
            let e = if cx.simplify_exprs { self.simplify() } else { self.clone() };
            match e.kind() {
                ExprKind::Var(var) => w!(cx, f, "{:?}", var),
                ExprKind::Local(local) => w!(cx, f, "{:?}", ^local),
                ExprKind::ConstDefId(did, _) => w!(cx, f, "{}", ^def_id_to_string(*did)),
                ExprKind::Constant(c) => w!(cx, f, "{:?}", c),
                ExprKind::BinaryOp(op, e1, e2) => {
                    if should_parenthesize(op, e1) {
                        w!(cx, f, "({:?})", e1)?;
                    } else {
                        w!(cx, f, "{:?}", e1)?;
                    }
                    if matches!(op, BinOp::Div) {
                        w!(cx, f, "{:?}", op)?;
                    } else {
                        w!(cx, f, " {:?} ", op)?;
                    }
                    if should_parenthesize(op, e2) {
                        w!(cx, f, "({:?})", e2)?;
                    } else {
                        w!(cx, f, "{:?}", e2)?;
                    }
                    Ok(())
                }
                ExprKind::UnaryOp(op, e) => {
                    if e.is_atom() {
                        w!(cx, f, "{:?}{:?}", op, e)
                    } else {
                        w!(cx, f, "{:?}({:?})", op, e)
                    }
                }
                ExprKind::FieldProj(e, proj) => {
                    // base
                    if e.is_atom() {
                        w!(cx, f, "{:?}", e)?;
                    } else {
                        w!(cx, f, "({:?})", e)?;
                    };
                    // proj
                    if let Some(genv) = cx.genv()
                        && let FieldProj::Adt { def_id, field } = proj
                        && let Ok(adt_sort_def) = genv.adt_sort_def_of(def_id)
                    {
                        w!(cx, f, ".{}", ^adt_sort_def.field_names()[*field as usize])
                    } else {
                        w!(cx, f, ".{:?}", ^proj.field_idx())
                    }
                }
                ExprKind::Aggregate(AggregateKind::Tuple(_), flds) => {
                    if let [e] = &flds[..] {
                        w!(cx, f, "({:?},)", e)
                    } else {
                        w!(cx, f, "({:?})", join!(", ", flds))
                    }
                }
                ExprKind::Aggregate(AggregateKind::Adt(def_id), flds) => {
                    if let Some(genv) = cx.genv()
                        && let Ok(adt_sort_def) = genv.adt_sort_def_of(def_id)
                    {
                        let field_binds = adt_sort_def
                            .field_names()
                            .iter()
                            .zip(flds)
                            .map(|(name, value)| FieldBind { name: *name, value: value.clone() })
                            .collect_vec();
                        w!(cx, f, "{:?} {{ {:?} }}", def_id, join!(", ", field_binds))
                    } else {
                        w!(cx, f, "{:?} {{ {:?} }}", def_id, join!(", ", flds))
                    }
                }
                ExprKind::PathProj(e, field) => {
                    if e.is_atom() {
                        w!(cx, f, "{:?}.{:?}", e, field)
                    } else {
                        w!(cx, f, "({:?}).{:?}", e, field)
                    }
                }
                ExprKind::App(func, args) => {
                    w!(cx, f, "{:?}({})",
                        parens!(func, !func.is_atom()),
                        ^args
                            .iter()
                            .format_with(", ", |arg, f| f(&format_args_cx!(cx, "{:?}", arg)))
                    )
                }
                ExprKind::IfThenElse(p, e1, e2) => {
                    w!(cx, f, "if {:?} {{ {:?} }} else {{ {:?} }}", p, e1, e2)
                }
                ExprKind::Hole(_) => {
                    w!(cx, f, "*")
                }
                ExprKind::KVar(kvar) => {
                    w!(cx, f, "{:?}", kvar)
                }
                ExprKind::Alias(alias, args) => {
                    w!(cx, f, "{:?}({:?})", alias, join!(", ", args))
                }
                ExprKind::Abs(lam) => {
                    w!(cx, f, "{:?}", lam)
                }
                ExprKind::GlobalFunc(func, _) => w!(cx, f, "{}", ^func),
                ExprKind::ForAll(expr) => {
                    let vars = expr.vars();
                    cx.with_bound_vars(vars, || {
                        if !vars.is_empty() {
                            cx.fmt_bound_vars(false, "∀", vars, ". ", f)?;
                        }
                        w!(cx, f, "{:?}", expr.as_ref().skip_binder())
                    })
                }
            }
        }
    }

    impl Pretty for Constant {
        fn fmt(&self, cx: &PrettyCx, f: &mut fmt::Formatter<'_>) -> fmt::Result {
            match self {
                Constant::Int(i) => w!(cx, f, "{i}"),
                Constant::Real(r) => w!(cx, f, "{}.0", ^r.0),
                Constant::Bool(b) => w!(cx, f, "{b}"),
                Constant::Str(sym) => w!(cx, f, "\"{sym}\""),
                Constant::Char(c) => w!(cx, f, "\'{c}\'"),
            }
        }
    }

    impl Pretty for AliasReft {
        fn fmt(&self, cx: &PrettyCx, f: &mut fmt::Formatter<'_>) -> fmt::Result {
            w!(cx, f, "<({:?}) as {:?}", &self.args[0], self.trait_id)?;
            let args = &self.args[1..];
            if !args.is_empty() {
                w!(cx, f, "<{:?}>", join!(", ", args))?;
            }
            w!(cx, f, ">::{}", ^self.name)
        }
    }

    impl Pretty for Lambda {
        fn fmt(&self, cx: &PrettyCx, f: &mut fmt::Formatter<'_>) -> fmt::Result {
            let vars = self.body.vars();
            cx.with_bound_vars(vars, || {
                cx.fmt_bound_vars(false, "λ", vars, ". ", f)?;
                w!(cx, f, "{:?}", self.body.as_ref().skip_binder())
            })
        }
    }

    impl Pretty for Var {
        fn fmt(&self, cx: &PrettyCx, f: &mut fmt::Formatter<'_>) -> fmt::Result {
            match self {
                Var::Bound(debruijn, var) => cx.fmt_bound_reft(*debruijn, *var, f),
                Var::EarlyParam(var) => w!(cx, f, "{}", ^var.name),
                Var::Free(name) => w!(cx, f, "{:?}", ^name),
                Var::EVar(evar) => w!(cx, f, "{:?}", evar),
                Var::ConstGeneric(param) => w!(cx, f, "{}", ^param.name),
            }
        }
    }

    impl Pretty for KVar {
        fn fmt(&self, cx: &PrettyCx, f: &mut fmt::Formatter<'_>) -> fmt::Result {
            w!(cx, f, "{:?}", ^self.kvid)?;
            match cx.kvar_args {
                KVarArgs::All => {
                    w!(
                        cx,
                        f,
                        "({:?})[{:?}]",
                        join!(", ", self.self_args()),
                        join!(", ", self.scope())
                    )?;
                }
                KVarArgs::SelfOnly => w!(cx, f, "({:?})", join!(", ", self.self_args()))?,
                KVarArgs::Hide => {}
            }
            Ok(())
        }
    }

    impl Pretty for Path {
        fn fmt(&self, cx: &PrettyCx, f: &mut fmt::Formatter<'_>) -> fmt::Result {
            w!(cx, f, "{:?}", &self.loc)?;
            for field in &self.projection {
                w!(cx, f, ".{}", ^u32::from(*field))?;
            }
            Ok(())
        }
    }

    impl Pretty for Loc {
        fn fmt(&self, cx: &PrettyCx, f: &mut fmt::Formatter<'_>) -> fmt::Result {
            match self {
                Loc::Local(local) => w!(cx, f, "{:?}", ^local),
                Loc::Var(var) => w!(cx, f, "{:?}", var),
            }
        }
    }

    impl Pretty for BinOp {
        fn fmt(&self, _cx: &PrettyCx, f: &mut fmt::Formatter<'_>) -> fmt::Result {
            match self {
                BinOp::Iff => w!(cx, f, "⇔"),
                BinOp::Imp => w!(cx, f, "⇒"),
                BinOp::Or => w!(cx, f, "∨"),
                BinOp::And => w!(cx, f, "∧"),
                BinOp::Eq => w!(cx, f, "="),
                BinOp::Ne => w!(cx, f, "≠"),
                BinOp::Gt(_) => w!(cx, f, ">"),
                BinOp::Ge(_) => w!(cx, f, "≥"),
                BinOp::Lt(_) => w!(cx, f, "<"),
                BinOp::Le(_) => w!(cx, f, "≤"),
                BinOp::Add => w!(cx, f, "+"),
                BinOp::Sub => w!(cx, f, "-"),
                BinOp::Mul => w!(cx, f, "*"),
                BinOp::Div => w!(cx, f, "/"),
                BinOp::Mod => w!(cx, f, "mod"),
            }
        }
    }

    impl Pretty for UnOp {
        fn fmt(&self, _cx: &PrettyCx, f: &mut fmt::Formatter<'_>) -> fmt::Result {
            match self {
                UnOp::Not => w!(cx, f, "¬"),
                UnOp::Neg => w!(cx, f, "-"),
            }
        }
    }

    impl_debug_with_default_cx!(Expr, Loc, Path, Var, KVar, Lambda, AliasReft);

    impl PrettyNested for Lambda {
        fn fmt_nested(&self, cx: &PrettyCx) -> Result<NestedString, fmt::Error> {
            nested_with_bound_vars(cx, "λ", self.body.vars(), |prefix| {
                let expr_d = self.body.as_ref().skip_binder().fmt_nested(cx)?;
                let text = format!("{}{}", prefix, expr_d.text);
                Ok(NestedString { text, children: expr_d.children, key: None })
            })
        }
    }

    pub fn aggregate_nested(
        cx: &PrettyCx,
        def_id: DefId,
        flds: &[Expr],
        is_named: bool,
    ) -> Result<NestedString, fmt::Error> {
<<<<<<< HEAD
        let mut text = if is_named { format_cx!(cx, "{:?}", def_id) } else { format_cx!(cx, "") };
        if flds.is_empty() {
            // No fields, no index
            Ok(NestedString { text, children: None, key: None })
        } else if flds.len() == 1 {
            // Single field, inline index
            text += &format_cx!(cx, "{:?} ", flds[0].clone());
            Ok(NestedString { text, children: None, key: None })
=======
        let keys = if let Some(genv) = cx.genv()
            && let Ok(adt_sort_def) = genv.adt_sort_def_of(def_id)
        {
            adt_sort_def
                .field_names()
                .iter()
                .map(|name| format!("{}", name))
                .collect_vec()
>>>>>>> 19d89f4a
        } else {
            let keys = if let Some(genv) = cx.genv
                && let Ok(adt_sort_def) = genv.adt_sort_def_of(def_id)
            {
                adt_sort_def
                    .field_names()
                    .iter()
                    .map(|name| format!("{}", name))
                    .collect_vec()
            } else {
                (0..flds.len()).map(|i| format!("arg{}", i)).collect_vec()
            };
            // Multiple fields, nested index
            text += "{..}";
            let mut children = vec![];
            for (key, fld) in iter::zip(keys, flds) {
                let fld_d = fld.fmt_nested(cx)?;
                children.push(NestedString { key: Some(key), ..fld_d });
            }
            Ok(NestedString { text, children: Some(children), key: None })
        }
    }

    impl PrettyNested for Expr {
        fn fmt_nested(&self, cx: &PrettyCx) -> Result<NestedString, fmt::Error> {
            let e = if cx.simplify_exprs { self.simplify() } else { self.clone() };
            match e.kind() {
                ExprKind::Var(..)
                | ExprKind::Local(..)
                | ExprKind::Constant(..)
                | ExprKind::ConstDefId(..)
                | ExprKind::Hole(..)
                | ExprKind::GlobalFunc(..)
                | ExprKind::KVar(..) => debug_nested(cx, &e),

                ExprKind::IfThenElse(p, e1, e2) => {
                    let p_d = p.fmt_nested(cx)?;
                    let e1_d = e1.fmt_nested(cx)?;
                    let e2_d = e2.fmt_nested(cx)?;
                    let text = format!("(if {} then {} else {})", p_d.text, e1_d.text, e2_d.text);
                    let children = float_children(vec![p_d.children, e1_d.children, e2_d.children]);
                    Ok(NestedString { text, children, key: None })
                }
                ExprKind::BinaryOp(op, e1, e2) => {
                    let e1_d = e1.fmt_nested(cx)?;
                    let e2_d = e2.fmt_nested(cx)?;
                    let e1_text = if should_parenthesize(op, e1) {
                        format!("({})", e1_d.text)
                    } else {
                        e1_d.text
                    };
                    let e2_text = if should_parenthesize(op, e2) {
                        format!("({})", e2_d.text)
                    } else {
                        e2_d.text
                    };
                    let op_d = debug_nested(cx, op)?;
                    let op_text = if matches!(op, BinOp::Div) {
                        op_d.text
                    } else {
                        format!(" {} ", op_d.text)
                    };
                    let text = format!("{}{}{}", e1_text, op_text, e2_text);
                    let children = float_children(vec![e1_d.children, e2_d.children]);
                    Ok(NestedString { text, children, key: None })
                }
                ExprKind::UnaryOp(op, e) => {
                    let e_d = e.fmt_nested(cx)?;
                    let op_d = debug_nested(cx, op)?;
                    let text = if e.is_atom() {
                        format!("{}{}", op_d.text, e_d.text)
                    } else {
                        format!("{}({})", op_d.text, e_d.text)
                    };
                    Ok(NestedString { text, children: e_d.children, key: None })
                }
                ExprKind::FieldProj(e, proj) => {
                    let e_d = e.fmt_nested(cx)?;
                    let proj_text =   // proj
                if let Some(genv) = cx.genv()
                    && let FieldProj::Adt { def_id, field } = proj
                    && let Ok(adt_sort_def) = genv.adt_sort_def_of(def_id)
                {
                    format!("{}", adt_sort_def.field_names()[*field as usize])
                } else {
                    format!("{}", proj.field_idx())
                };
                    let text = if e.is_atom() {
                        format!("{}.{}", e_d.text, proj_text)
                    } else {
                        format!("({}).{}", e_d.text, proj_text)
                    };
                    Ok(NestedString { text, children: e_d.children, key: None })
                }
                ExprKind::Aggregate(AggregateKind::Tuple(_), flds) => {
                    let mut texts = vec![];
                    let mut kidss = vec![];
                    for e in flds {
                        let e_d = e.fmt_nested(cx)?;
                        texts.push(e_d.text);
                        kidss.push(e_d.children);
                    }
                    let text = if let [e] = &texts[..] {
                        format!("({},)", e)
                    } else {
                        format!("({})", texts.join(", "))
                    };
                    let children = float_children(kidss);
                    Ok(NestedString { text, children, key: None })
                }
                ExprKind::Aggregate(AggregateKind::Adt(def_id), flds) => {
                    aggregate_nested(cx, *def_id, flds, true)
                }

                ExprKind::PathProj(e, field) => {
                    let e_d = e.fmt_nested(cx)?;
                    let text = if e.is_atom() {
                        format!("{}.{:?}", e_d.text, field)
                    } else {
                        format!("({}).{:?}", e_d.text, field)
                    };
                    Ok(NestedString { text, children: e_d.children, key: None })
                }
                ExprKind::Alias(alias, args) => {
                    let mut texts = vec![];
                    let mut kidss = vec![];
                    for arg in args {
                        let arg_d = arg.fmt_nested(cx)?;
                        texts.push(arg_d.text);
                        kidss.push(arg_d.children);
                    }
                    let text = format_cx!(cx, "{:?}({:?})", alias, texts.join(", "));
                    let children = float_children(kidss);
                    Ok(NestedString { text, children, key: None })
                }
                ExprKind::App(func, args) => {
                    let func_d = func.fmt_nested(cx)?;
                    let mut texts = vec![];
                    let mut kidss = vec![func_d.children];
                    for arg in args {
                        let arg_d = arg.fmt_nested(cx)?;
                        texts.push(arg_d.text);
                        kidss.push(arg_d.children);
                    }
                    let text = if func.is_atom() {
                        format!("{}({})", func_d.text, texts.join(", "))
                    } else {
                        format!("({})({})", func_d.text, texts.join(", "))
                    };
                    let children = float_children(kidss);
                    Ok(NestedString { text, children, key: None })
                }
                ExprKind::Abs(lambda) => lambda.fmt_nested(cx),

                ExprKind::ForAll(expr) => {
                    nested_with_bound_vars(cx, "∀", expr.vars(), |all_str| {
                        let expr_d = expr.as_ref().skip_binder().fmt_nested(cx)?;
                        let text = format!("{}{}", all_str, expr_d.text);
                        Ok(NestedString { text, children: expr_d.children, key: None })
                    })
                }
            }
        }
    }
}<|MERGE_RESOLUTION|>--- conflicted
+++ resolved
@@ -1394,7 +1394,6 @@
         flds: &[Expr],
         is_named: bool,
     ) -> Result<NestedString, fmt::Error> {
-<<<<<<< HEAD
         let mut text = if is_named { format_cx!(cx, "{:?}", def_id) } else { format_cx!(cx, "") };
         if flds.is_empty() {
             // No fields, no index
@@ -1403,16 +1402,6 @@
             // Single field, inline index
             text += &format_cx!(cx, "{:?} ", flds[0].clone());
             Ok(NestedString { text, children: None, key: None })
-=======
-        let keys = if let Some(genv) = cx.genv()
-            && let Ok(adt_sort_def) = genv.adt_sort_def_of(def_id)
-        {
-            adt_sort_def
-                .field_names()
-                .iter()
-                .map(|name| format!("{}", name))
-                .collect_vec()
->>>>>>> 19d89f4a
         } else {
             let keys = if let Some(genv) = cx.genv
                 && let Ok(adt_sort_def) = genv.adt_sort_def_of(def_id)
