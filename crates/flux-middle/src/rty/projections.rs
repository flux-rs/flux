use std::iter;

#[allow(unused_imports)]
use flux_common::bug;
use rustc_hir::def_id::DefId;
use rustc_infer::{infer::InferCtxt, traits::Obligation};
use rustc_middle::{
    traits::{ImplSource, ObligationCause},
    ty::{EarlyBoundRegion, ParamTy, TyCtxt},
};
use rustc_trait_selection::traits::SelectionContext;

use super::{
    fold::{FallibleTypeFolder, TypeSuperFoldable},
    AliasKind, AliasReft, AliasTy, BaseTy, Clause, ClauseKind, Expr, ExprKind, GenericArg,
    GenericArgs, ProjectionPredicate, RefineArgs, Region, Ty, TyKind,
};
use crate::{
    global_env::GlobalEnv,
    queries::{QueryErr, QueryResult},
    rty::fold::TypeVisitable,
};

pub(crate) struct Normalizer<'genv, 'tcx, 'cx> {
    genv: GlobalEnv<'genv, 'tcx>,
    selcx: SelectionContext<'cx, 'tcx>,
    def_id: DefId,
    param_env: Vec<Clause>,
}

impl<'genv, 'tcx, 'cx> Normalizer<'genv, 'tcx, 'cx> {
    pub(crate) fn new(
        genv: GlobalEnv<'genv, 'tcx>,
        infcx: &'cx InferCtxt<'tcx>,
        callsite_def_id: DefId,
        refine_params: &[Expr],
    ) -> QueryResult<Self> {
        let param_env = genv
            .predicates_of(callsite_def_id)?
            .instantiate_identity(genv, refine_params)?;
        let selcx = SelectionContext::new(infcx);
        Ok(Normalizer { genv, selcx, def_id: callsite_def_id, param_env })
    }

    fn normalize_alias_reft(
        &mut self,
        obligation: &AliasReft,
        refine_args: &RefineArgs,
    ) -> QueryResult<Expr> {
        if let Some(impl_def_id) = self.impl_id_of_alias_reft(obligation)? {
            let impl_trait_ref = self
                .tcx()
                .impl_trait_ref(impl_def_id)
                .unwrap()
                .skip_binder();
            let generics = self.tcx().generics_of(impl_def_id);

            let mut subst = TVarSubst::new(generics);
            subst.infer_from_args(impl_trait_ref.args, &obligation.args);
            let args = subst.finish(self.tcx(), generics);

            let pred = self
                .genv
                .assoc_refinement_def(impl_def_id, obligation.name)?
                .instantiate(&args, &[]);
            let expr = pred.apply(refine_args);
            Ok(expr)
        } else {
            Ok(Expr::alias(obligation.clone(), refine_args.clone()))
        }
    }

    fn normalize_projection_ty(&mut self, obligation: &AliasTy) -> QueryResult<Ty> {
        let mut candidates = vec![];
        self.assemble_candidates_from_param_env(obligation, &mut candidates);
        self.assemble_candidates_from_trait_def(obligation, &mut candidates)?;
        self.assemble_candidates_from_impls(obligation, &mut candidates)?;

        if candidates.is_empty() {
            return Ok(Ty::alias(AliasKind::Projection, obligation.clone()));
        }
        if candidates.len() > 1 {
            bug!("ambiguity when resolving `{obligation:?}` in {:?}", self.def_id);
        }
        self.confirm_candidate(candidates.pop().unwrap(), obligation)
    }

    fn confirm_candidate(&self, candidate: Candidate, obligation: &AliasTy) -> QueryResult<Ty> {
        match candidate {
            Candidate::ParamEnv(pred) | Candidate::TraitDef(pred) => Ok(pred.term),
            Candidate::UserDefinedImpl(impl_def_id) => {
                // Given a projection obligation
                //     <IntoIter<{v. i32[v] | v > 0}, Global> as Iterator>::Item
                // and the id of a rust impl block
                //     impl<T, A: Allocator> Iterator for IntoIter<T, A>

                // 1. Match the self type of the rust impl block and the flux self type of the obligation
                //    to infer a substitution
                //        IntoIter<{v. i32[v] | v > 0}, Global> against IntoIter<T, A>
                //            => {T -> {v. i32[v] | v > 0}, A -> Global}

                let impl_trait_ref = self
                    .tcx()
                    .impl_trait_ref(impl_def_id)
                    .unwrap()
                    .skip_binder();

                let generics = self.tcx().generics_of(impl_def_id);

                let mut subst = TVarSubst::new(generics);
                subst.infer_from_args(impl_trait_ref.args, &obligation.args);
                let args = subst.finish(self.tcx(), generics);

                // 2. Get the associated type in the impl block and apply the substitution to it
                let assoc_type_id = self
                    .tcx()
                    .associated_items(impl_def_id)
                    .in_definition_order()
                    .find(|item| item.trait_item_def_id == Some(obligation.def_id))
                    .map(|item| item.def_id)
                    .unwrap();

                Ok(self
                    .genv
                    .type_of(assoc_type_id)?
                    .instantiate(&args, &[])
                    .into_ty())
            }
        }
    }

    fn assemble_candidates_from_param_env(
        &self,
        obligation: &AliasTy,
        candidates: &mut Vec<Candidate>,
    ) {
        assemble_candidates_from_predicates(
            &self.param_env,
            obligation,
            Candidate::ParamEnv,
            candidates,
        );
    }

    fn assemble_candidates_from_trait_def(
        &self,
        obligation: &AliasTy,
        candidates: &mut Vec<Candidate>,
    ) -> QueryResult<()> {
        if let GenericArg::Ty(ty) = &obligation.args[0]
            && let TyKind::Alias(AliasKind::Opaque, alias_ty) = ty.kind()
        {
            let bounds = self
                .genv
                .item_bounds(alias_ty.def_id)?
                .instantiate(&alias_ty.args, &alias_ty.refine_args);

            assemble_candidates_from_predicates(
                &bounds,
                obligation,
                Candidate::TraitDef,
                candidates,
            );
        }
        Ok(())
    }

    fn impl_id_of_alias_reft(&mut self, alias: &AliasReft) -> QueryResult<Option<DefId>> {
        let trait_pred = Obligation::with_depth(
            self.tcx(),
            ObligationCause::dummy(),
            5,
            self.rustc_param_env(),
            alias.to_rustc_trait_ref(self.tcx()),
        );
        match self.selcx.select(&trait_pred) {
            Ok(Some(ImplSource::UserDefined(impl_data))) => Ok(Some(impl_data.impl_def_id)),
            Ok(_) => Ok(None),
            Err(e) => bug!("error selecting {trait_pred:?}: {e:?}"),
        }
    }

    fn assemble_candidates_from_impls(
        &mut self,
        obligation: &AliasTy,
        candidates: &mut Vec<Candidate>,
    ) -> QueryResult {
        let trait_pred = Obligation::with_depth(
            self.tcx(),
            ObligationCause::dummy(),
            5,
            self.rustc_param_env(),
            obligation.to_rustc(self.tcx()).trait_ref(self.tcx()),
        );
        match self.selcx.select(&trait_pred) {
            Ok(Some(ImplSource::UserDefined(impl_data))) => {
                candidates.push(Candidate::UserDefinedImpl(impl_data.impl_def_id));
            }
            Ok(_) => (),
            Err(e) => bug!("error selecting {trait_pred:?}: {e:?}"),
        }
        Ok(())
    }

    fn tcx(&self) -> TyCtxt<'tcx> {
        self.selcx.tcx()
    }

    fn rustc_param_env(&self) -> rustc_middle::ty::ParamEnv<'tcx> {
        self.selcx.tcx().param_env(self.def_id)
    }
}

fn assemble_candidates_from_predicates(
    predicates: &[Clause],
    obligation: &AliasTy,
    ctor: fn(ProjectionPredicate) -> Candidate,
    candidates: &mut Vec<Candidate>,
) {
    for predicate in predicates {
        if let ClauseKind::Projection(pred) = predicate.kind() {
            if &pred.projection_ty == obligation {
                candidates.push(ctor(pred.clone()));
            }
        }
    }
}

impl FallibleTypeFolder for Normalizer<'_, '_, '_> {
    type Error = QueryErr;

    fn try_fold_ty(&mut self, ty: &Ty) -> Result<Ty, Self::Error> {
        match ty.kind() {
            TyKind::Alias(AliasKind::Projection, alias_ty) => {
                self.normalize_projection_ty(alias_ty)
            }
            _ => ty.try_super_fold_with(self),
        }
    }

    fn try_fold_expr(&mut self, expr: &Expr) -> Result<Expr, Self::Error> {
        if let ExprKind::Alias(alias_pred, refine_args) = expr.kind() {
            self.normalize_alias_reft(alias_pred, refine_args)
        } else {
            expr.try_super_fold_with(self)
        }
    }
}

#[derive(Debug)]
pub enum Candidate {
    UserDefinedImpl(DefId),
    ParamEnv(ProjectionPredicate),
    TraitDef(ProjectionPredicate),
}

<<<<<<< HEAD
pub fn into_rustc_trait_ref<'tcx>(
    tcx: TyCtxt<'tcx>,
    alias_pred: &AliasReft,
) -> rustc_middle::ty::TraitRef<'tcx> {
    let trait_def_id = alias_pred.trait_id;
    let args = into_rustc_generic_args(tcx, &alias_pred.args)
        .truncate_to(tcx, tcx.generics_of(trait_def_id));
    rustc_middle::ty::TraitRef::new(tcx, trait_def_id, args)
}

fn into_rustc_generic_args<'tcx>(
    tcx: TyCtxt<'tcx>,
    args: &[GenericArg],
) -> rustc_middle::ty::GenericArgsRef<'tcx> {
    tcx.mk_args_from_iter(args.iter().map(|arg| into_rustc_generic_arg(tcx, arg)))
}

fn into_rustc_generic_arg<'tcx>(
    tcx: TyCtxt<'tcx>,
    arg: &GenericArg,
) -> rustc_middle::ty::GenericArg<'tcx> {
    use rustc_middle::ty;
    match arg {
        GenericArg::Ty(ty) => ty::GenericArg::from(into_rustc_ty(tcx, ty)),
        GenericArg::Base(ty) => {
            ty::GenericArg::from(into_rustc_ty(tcx, &bty.clone().skip_binder()))
        }
        GenericArg::Lifetime(re) => ty::GenericArg::from(into_rustc_region(tcx, *re)),
        GenericArg::Const(_) => todo!(),
    }
}

fn into_rustc_ty<'tcx>(tcx: TyCtxt<'tcx>, ty: &Ty) -> rustc_middle::ty::Ty<'tcx> {
    match ty.kind() {
        TyKind::Indexed(bty, _) => into_rustc_bty(tcx, bty),
        TyKind::Exists(ty) => into_rustc_ty(tcx, &ty.clone().skip_binder()),
        TyKind::Constr(_, ty) => into_rustc_ty(tcx, ty),
        TyKind::Param(pty) => pty.to_ty(tcx),
        TyKind::Alias(kind, alias_ty) => {
            rustc_middle::ty::Ty::new_alias(
                tcx,
                into_rustc_alias_kind(kind),
                into_rustc_alias_ty(tcx, alias_ty),
            )
        }
        TyKind::Uninit
        | TyKind::Ptr(_, _)
        | TyKind::Discr(_, _)
        | TyKind::Downcast(_, _, _, _, _)
        | TyKind::Blocked(_) => bug!(),
    }
}

fn into_rustc_alias_ty<'tcx>(
    tcx: TyCtxt<'tcx>,
    alias_ty: &AliasTy,
) -> rustc_middle::ty::AliasTy<'tcx> {
    rustc_middle::ty::AliasTy::new(
        tcx,
        alias_ty.def_id,
        into_rustc_generic_args(tcx, &alias_ty.args),
    )
}

fn into_rustc_alias_kind(kind: &AliasKind) -> rustc_middle::ty::AliasKind {
    use rustc_middle::ty;
    match kind {
        AliasKind::Opaque => ty::AliasKind::Opaque,
        AliasKind::Projection => ty::AliasKind::Projection,
    }
}

fn into_rustc_bty<'tcx>(tcx: TyCtxt<'tcx>, bty: &BaseTy) -> rustc_middle::ty::Ty<'tcx> {
    use rustc_middle::ty;
    match bty {
        BaseTy::Int(i) => ty::Ty::new_int(tcx, *i),
        BaseTy::Uint(i) => ty::Ty::new_uint(tcx, *i),
        BaseTy::Param(pty) => pty.to_ty(tcx),
        BaseTy::Slice(ty) => ty::Ty::new_slice(tcx, into_rustc_ty(tcx, ty)),
        BaseTy::Bool => tcx.types.bool,
        BaseTy::Char => tcx.types.char,
        BaseTy::Str => tcx.types.str_,
        BaseTy::Adt(adt_def, args) => {
            let did = adt_def.did();
            let adt_def = tcx.adt_def(did);
            let args = into_rustc_generic_args(tcx, args);
            ty::Ty::new_adt(tcx, adt_def, args)
        }
        BaseTy::Float(f) => ty::Ty::new_float(tcx, *f),
        BaseTy::RawPtr(ty, mutbl) => {
            ty::Ty::new_ptr(tcx, ty::TypeAndMut { ty: into_rustc_ty(tcx, ty), mutbl: *mutbl })
        }
        BaseTy::Ref(re, ty, mutbl) => {
            ty::Ty::new_ref(
                tcx,
                into_rustc_region(tcx, *re),
                ty::TypeAndMut { ty: into_rustc_ty(tcx, ty), mutbl: *mutbl },
            )
        }
        BaseTy::Tuple(tys) => {
            let ts = tys.iter().map(|ty| into_rustc_ty(tcx, ty)).collect_vec();
            ty::Ty::new_tup(tcx, &ts)
        }
        BaseTy::Array(_, _) => todo!(),
        BaseTy::Never => tcx.types.never,
        BaseTy::Closure(_, _) => todo!(),
        BaseTy::Coroutine(def_id, resume_ty, upvars) => {
            todo!("Generator {def_id:?} {resume_ty:?} {upvars:?}")
            // let args = args.iter().map(|arg| into_rustc_generic_arg(tcx, arg));
            // let args = tcx.mk_args_from_iter(args);
            // ty::Ty::new_generator(*tcx, *def_id, args, mov)
        }
    }
}

fn into_rustc_region(tcx: TyCtxt, re: Region) -> rustc_middle::ty::Region {
    match re {
        Region::ReLateBound(debruijn, bound_region) => {
            rustc_middle::ty::Region::new_late_bound(
                tcx,
                debruijn,
                into_rustc_bound_region(bound_region),
            )
        }
        Region::ReEarlyBound(ebr) => rustc_middle::ty::Region::new_early_bound(tcx, ebr),
        Region::ReStatic => tcx.lifetimes.re_static,
        Region::ReVar(rvid) => rustc_middle::ty::Region::new_var(tcx, rvid),
        Region::ReFree(FreeRegion { scope, bound_region }) => {
            rustc_middle::ty::Region::new_free(tcx, scope, bound_region)
        }
    }
}

fn into_rustc_bound_region(bound_region: BoundRegion) -> rustc_middle::ty::BoundRegion {
    rustc_middle::ty::BoundRegion { var: bound_region.var, kind: bound_region.kind }
}

=======
>>>>>>> 8eac7412
#[derive(Debug)]
struct TVarSubst {
    args: Vec<Option<GenericArg>>,
}

impl TVarSubst {
    fn new(generics: &rustc_middle::ty::Generics) -> Self {
        Self { args: vec![None; generics.count()] }
    }

    fn finish<'tcx>(
        self,
        tcx: TyCtxt<'tcx>,
        generics: &'tcx rustc_middle::ty::Generics,
    ) -> Vec<GenericArg> {
        self.args
            .into_iter()
            .enumerate()
            .map(|(idx, arg)| {
                if let Some(arg) = arg {
                    arg
                } else {
                    let param = generics.param_at(idx, tcx);
                    bug!("cannot infer substitution for param {param:?}");
                }
            })
            .collect()
    }

    fn insert_param_ty(&mut self, pty: ParamTy, ty: &Ty) {
        let arg = GenericArg::Ty(ty.clone());
        if self.args[pty.index as usize].replace(arg).is_some() {
            bug!("duplicate insert");
        }
    }

    fn insert_early_bound_region(&mut self, ebr: EarlyBoundRegion, re: Region) {
        let arg = GenericArg::Lifetime(re);
        if self.args[ebr.index as usize].replace(arg).is_some() {
            bug!("duplicate insert");
        }
    }

    fn infer_from_args(&mut self, src: rustc_middle::ty::GenericArgsRef, dst: &GenericArgs) {
        debug_assert_eq!(src.len(), dst.len());
        for (src, dst) in iter::zip(src, dst) {
            self.infer_from_arg(src, dst);
        }
    }

    fn infer_from_arg(&mut self, src: rustc_middle::ty::GenericArg, dst: &GenericArg) {
        match dst {
            GenericArg::Ty(dst) => {
                self.infer_from_ty(&src.as_type().unwrap(), dst);
            }
            GenericArg::Lifetime(dst) => self.infer_from_region(&src.as_region().unwrap(), dst),
            GenericArg::Base(bty) => {
                self.infer_from_ty(&src.as_type().unwrap(), &bty.clone().skip_binder());
            }
            _ => (),
        }
    }

    fn infer_from_ty(&mut self, src: &rustc_middle::ty::Ty, dst: &Ty) {
        use rustc_middle::ty;
        match src.kind() {
            ty::TyKind::Param(pty) => self.insert_param_ty(*pty, dst),
            ty::TyKind::Adt(_, src_subst) => {
                // NOTE: see https://github.com/flux-rs/flux/pull/478#issuecomment-1650983695
                if let Some(dst) = dst.as_bty_skipping_existentials()
                    && !dst.has_escaping_bvars()
                    && let BaseTy::Adt(_, dst_subst) = dst
                {
                    debug_assert_eq!(src_subst.len(), dst_subst.len());
                    for (src_arg, dst_arg) in iter::zip(*src_subst, dst_subst) {
                        self.infer_from_arg(src_arg, dst_arg);
                    }
                } else {
                    bug!("unexpected type {dst:?}");
                }
            }
            ty::TyKind::Array(src, _) => {
                if let Some(BaseTy::Array(dst, _)) = dst.as_bty_skipping_existentials() {
                    self.infer_from_ty(src, dst);
                } else {
                    bug!("unexpected type {dst:?}");
                }
            }
            ty::TyKind::Slice(src) => {
                if let Some(BaseTy::Slice(dst)) = dst.as_bty_skipping_existentials() {
                    self.infer_from_ty(src, dst);
                } else {
                    bug!("unexpected type {dst:?}");
                }
            }
            ty::TyKind::Tuple(src_tys) => {
                if let Some(BaseTy::Tuple(dst_tys)) = dst.as_bty_skipping_existentials() {
                    debug_assert_eq!(src_tys.len(), dst_tys.len());
                    iter::zip(src_tys.iter(), dst_tys.iter())
                        .for_each(|(src, dst)| self.infer_from_ty(&src, dst));
                } else {
                    bug!("unexpected type {dst:?}");
                }
            }
            ty::TyKind::Ref(src_re, src_ty, _) => {
                if let Some(BaseTy::Ref(dst_re, dst_ty, _)) = dst.as_bty_skipping_existentials() {
                    self.infer_from_region(src_re, dst_re);
                    self.infer_from_ty(src_ty, dst_ty);
                } else {
                    bug!("unexpected type {dst:?}");
                }
            }
            _ => {}
        }
    }

    fn infer_from_region(&mut self, src: &rustc_middle::ty::Region, dst: &Region) {
        if let rustc_middle::ty::RegionKind::ReEarlyBound(ebr) = src.kind() {
            self.insert_early_bound_region(ebr, *dst);
        }
    }
}<|MERGE_RESOLUTION|>--- conflicted
+++ resolved
@@ -254,146 +254,6 @@
     TraitDef(ProjectionPredicate),
 }
 
-<<<<<<< HEAD
-pub fn into_rustc_trait_ref<'tcx>(
-    tcx: TyCtxt<'tcx>,
-    alias_pred: &AliasReft,
-) -> rustc_middle::ty::TraitRef<'tcx> {
-    let trait_def_id = alias_pred.trait_id;
-    let args = into_rustc_generic_args(tcx, &alias_pred.args)
-        .truncate_to(tcx, tcx.generics_of(trait_def_id));
-    rustc_middle::ty::TraitRef::new(tcx, trait_def_id, args)
-}
-
-fn into_rustc_generic_args<'tcx>(
-    tcx: TyCtxt<'tcx>,
-    args: &[GenericArg],
-) -> rustc_middle::ty::GenericArgsRef<'tcx> {
-    tcx.mk_args_from_iter(args.iter().map(|arg| into_rustc_generic_arg(tcx, arg)))
-}
-
-fn into_rustc_generic_arg<'tcx>(
-    tcx: TyCtxt<'tcx>,
-    arg: &GenericArg,
-) -> rustc_middle::ty::GenericArg<'tcx> {
-    use rustc_middle::ty;
-    match arg {
-        GenericArg::Ty(ty) => ty::GenericArg::from(into_rustc_ty(tcx, ty)),
-        GenericArg::Base(ty) => {
-            ty::GenericArg::from(into_rustc_ty(tcx, &bty.clone().skip_binder()))
-        }
-        GenericArg::Lifetime(re) => ty::GenericArg::from(into_rustc_region(tcx, *re)),
-        GenericArg::Const(_) => todo!(),
-    }
-}
-
-fn into_rustc_ty<'tcx>(tcx: TyCtxt<'tcx>, ty: &Ty) -> rustc_middle::ty::Ty<'tcx> {
-    match ty.kind() {
-        TyKind::Indexed(bty, _) => into_rustc_bty(tcx, bty),
-        TyKind::Exists(ty) => into_rustc_ty(tcx, &ty.clone().skip_binder()),
-        TyKind::Constr(_, ty) => into_rustc_ty(tcx, ty),
-        TyKind::Param(pty) => pty.to_ty(tcx),
-        TyKind::Alias(kind, alias_ty) => {
-            rustc_middle::ty::Ty::new_alias(
-                tcx,
-                into_rustc_alias_kind(kind),
-                into_rustc_alias_ty(tcx, alias_ty),
-            )
-        }
-        TyKind::Uninit
-        | TyKind::Ptr(_, _)
-        | TyKind::Discr(_, _)
-        | TyKind::Downcast(_, _, _, _, _)
-        | TyKind::Blocked(_) => bug!(),
-    }
-}
-
-fn into_rustc_alias_ty<'tcx>(
-    tcx: TyCtxt<'tcx>,
-    alias_ty: &AliasTy,
-) -> rustc_middle::ty::AliasTy<'tcx> {
-    rustc_middle::ty::AliasTy::new(
-        tcx,
-        alias_ty.def_id,
-        into_rustc_generic_args(tcx, &alias_ty.args),
-    )
-}
-
-fn into_rustc_alias_kind(kind: &AliasKind) -> rustc_middle::ty::AliasKind {
-    use rustc_middle::ty;
-    match kind {
-        AliasKind::Opaque => ty::AliasKind::Opaque,
-        AliasKind::Projection => ty::AliasKind::Projection,
-    }
-}
-
-fn into_rustc_bty<'tcx>(tcx: TyCtxt<'tcx>, bty: &BaseTy) -> rustc_middle::ty::Ty<'tcx> {
-    use rustc_middle::ty;
-    match bty {
-        BaseTy::Int(i) => ty::Ty::new_int(tcx, *i),
-        BaseTy::Uint(i) => ty::Ty::new_uint(tcx, *i),
-        BaseTy::Param(pty) => pty.to_ty(tcx),
-        BaseTy::Slice(ty) => ty::Ty::new_slice(tcx, into_rustc_ty(tcx, ty)),
-        BaseTy::Bool => tcx.types.bool,
-        BaseTy::Char => tcx.types.char,
-        BaseTy::Str => tcx.types.str_,
-        BaseTy::Adt(adt_def, args) => {
-            let did = adt_def.did();
-            let adt_def = tcx.adt_def(did);
-            let args = into_rustc_generic_args(tcx, args);
-            ty::Ty::new_adt(tcx, adt_def, args)
-        }
-        BaseTy::Float(f) => ty::Ty::new_float(tcx, *f),
-        BaseTy::RawPtr(ty, mutbl) => {
-            ty::Ty::new_ptr(tcx, ty::TypeAndMut { ty: into_rustc_ty(tcx, ty), mutbl: *mutbl })
-        }
-        BaseTy::Ref(re, ty, mutbl) => {
-            ty::Ty::new_ref(
-                tcx,
-                into_rustc_region(tcx, *re),
-                ty::TypeAndMut { ty: into_rustc_ty(tcx, ty), mutbl: *mutbl },
-            )
-        }
-        BaseTy::Tuple(tys) => {
-            let ts = tys.iter().map(|ty| into_rustc_ty(tcx, ty)).collect_vec();
-            ty::Ty::new_tup(tcx, &ts)
-        }
-        BaseTy::Array(_, _) => todo!(),
-        BaseTy::Never => tcx.types.never,
-        BaseTy::Closure(_, _) => todo!(),
-        BaseTy::Coroutine(def_id, resume_ty, upvars) => {
-            todo!("Generator {def_id:?} {resume_ty:?} {upvars:?}")
-            // let args = args.iter().map(|arg| into_rustc_generic_arg(tcx, arg));
-            // let args = tcx.mk_args_from_iter(args);
-            // ty::Ty::new_generator(*tcx, *def_id, args, mov)
-        }
-    }
-}
-
-fn into_rustc_region(tcx: TyCtxt, re: Region) -> rustc_middle::ty::Region {
-    match re {
-        Region::ReLateBound(debruijn, bound_region) => {
-            rustc_middle::ty::Region::new_late_bound(
-                tcx,
-                debruijn,
-                into_rustc_bound_region(bound_region),
-            )
-        }
-        Region::ReEarlyBound(ebr) => rustc_middle::ty::Region::new_early_bound(tcx, ebr),
-        Region::ReStatic => tcx.lifetimes.re_static,
-        Region::ReVar(rvid) => rustc_middle::ty::Region::new_var(tcx, rvid),
-        Region::ReFree(FreeRegion { scope, bound_region }) => {
-            rustc_middle::ty::Region::new_free(tcx, scope, bound_region)
-        }
-    }
-}
-
-fn into_rustc_bound_region(bound_region: BoundRegion) -> rustc_middle::ty::BoundRegion {
-    rustc_middle::ty::BoundRegion { var: bound_region.var, kind: bound_region.kind }
-}
-
-=======
->>>>>>> 8eac7412
 #[derive(Debug)]
 struct TVarSubst {
     args: Vec<Option<GenericArg>>,
@@ -450,8 +310,9 @@
                 self.infer_from_ty(&src.as_type().unwrap(), dst);
             }
             GenericArg::Lifetime(dst) => self.infer_from_region(&src.as_region().unwrap(), dst),
-            GenericArg::Base(bty) => {
-                self.infer_from_ty(&src.as_type().unwrap(), &bty.clone().skip_binder());
+            GenericArg::Base(ty) => {
+                todo!()
+                // self.infer_from_ty(&src.as_type().unwrap(), ty.bty_skipping_binder());
             }
             _ => (),
         }
