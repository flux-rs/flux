//! Flux High-Level Intermediate Repesentation
//!
//! The fhir corresponds to the desugared version of source level flux annotations. The main
//! difference with the surface syntax is that the list of refinement parameters is explicit
//! in fhir. For example, the following signature
//!
//! `fn(x: &strg i32[@n]) ensures x: i32[n + 1]`
//!
//! desugars to
//!
//! `for<n: int, l: loc> fn(l: i32[n]; ptr(l)) ensures l: i32[n + 1]`.
//!
//! The main analysis performed on the fhir is well-formedness, thus, the fhir keeps track of
//! spans for refinement expressions to report errors.
//!
//! The name fhir is borrowed (pun intended) from rustc's hir to refer to something a bit lower
//! than the surface syntax.

pub mod lift;

use std::{
    borrow::{Borrow, Cow},
    fmt,
};

use flux_common::{bug, span_bug};
pub use flux_fixpoint::{BinOp, UnOp};
use itertools::Itertools;
use rustc_data_structures::{
    fx::FxIndexMap,
    unord::{ExtendUnord, UnordMap, UnordSet},
};
use rustc_hash::FxHashMap;
pub use rustc_hir::PrimTy;
use rustc_hir::{
    def::DefKind,
    def_id::{DefId, LocalDefId},
    ItemId, LangItem, OwnerId,
};
use rustc_index::newtype_index;
use rustc_macros::{Decodable, Encodable, TyDecodable, TyEncodable};
pub use rustc_middle::mir::Mutability;
use rustc_middle::{middle::resolve_bound_vars::ResolvedArg, ty::TyCtxt};
use rustc_span::{Span, Symbol};
pub use rustc_target::abi::VariantIdx;

use crate::{
    intern::{impl_internable, List},
    pretty,
    rty::Constant,
};

#[derive(Debug)]
pub struct Generics {
    pub params: Vec<GenericParam>,
}

#[derive(Debug)]
pub struct GenericParam {
    pub def_id: LocalDefId,
    pub kind: GenericParamKind,
}

#[derive(Debug, Clone)]
pub enum GenericParamKind {
    Type { default: Option<Ty> },
    SplTy,
    BaseTy,
    Lifetime,
}

#[derive(Debug, Clone)]
pub struct ConstInfo {
    pub def_id: DefId,
    pub sym: Symbol,
    pub val: Constant,
}

#[derive(Debug)]
pub struct Qualifier {
    pub name: Symbol,
    pub args: Vec<RefineParam>,
    pub expr: Expr,
    pub global: bool,
}

#[derive(Debug)]
pub enum FluxItem {
    Qualifier(Qualifier),
    Defn(Defn),
}

#[derive(Debug)]
pub struct SortDecl {
    pub name: Symbol,
    pub span: Span,
}

pub type SortDecls = FxHashMap<Symbol, SortDecl>;

pub type ItemPredicates = UnordMap<LocalDefId, GenericPredicates>;

#[derive(Debug)]
pub struct GenericPredicates {
    pub predicates: Vec<WhereBoundPredicate>,
}

#[derive(Debug)]
pub struct WhereBoundPredicate {
    pub span: Span,
    pub bounded_ty: Ty,
    pub bounds: GenericBounds,
}

pub type GenericBounds = Vec<GenericBound>;

#[derive(Debug)]
pub enum GenericBound {
    Trait(PolyTraitRef, TraitBoundModifier),
    LangItemTrait(LangItem, Vec<GenericArg>, Vec<TypeBinding>),
}

#[derive(Debug)]
pub struct PolyTraitRef {
    pub bound_generic_params: Vec<GenericParam>,
    pub trait_ref: Path,
}

#[derive(Debug, Copy, Clone)]
pub enum TraitBoundModifier {
    None,
    Maybe,
}

#[derive(Debug)]
pub struct OpaqueTy {
    pub bounds: GenericBounds,
}

type Cache<K, V> = elsa::FrozenMap<K, V, std::hash::BuildHasherDefault<rustc_hash::FxHasher>>;

/// A map between rust definitions and flux annotations in their desugared `fhir` form.
///
/// note: `Map` is a very generic name, so we typically use the type qualified as `fhir::Map`.
#[derive(Default)]
pub struct Map {
    generics: Cache<LocalDefId, Box<Generics>>,
    predicates: ItemPredicates,
    opaque_tys: UnordMap<LocalDefId, OpaqueTy>,
    func_decls: FxHashMap<Symbol, FuncDecl>,
    sort_decls: SortDecls,
    flux_items: FxHashMap<Symbol, FluxItem>,
    consts: FxHashMap<Symbol, ConstInfo>,
    refined_by: UnordMap<LocalDefId, RefinedBy>,
    type_aliases: FxHashMap<LocalDefId, TyAlias>,
    structs: FxHashMap<LocalDefId, StructDef>,
    enums: FxHashMap<LocalDefId, EnumDef>,
    fns: FxHashMap<LocalDefId, FnSig>,
    fn_quals: FxHashMap<LocalDefId, Vec<SurfaceIdent>>,
    trusted: UnordSet<LocalDefId>,
    externs: UnordMap<DefId, LocalDefId>,
}

#[derive(Debug)]
pub struct TyAlias {
    pub owner_id: OwnerId,
    pub ty: Ty,
    pub span: Span,
    pub early_bound_params: Vec<RefineParam>,
    pub index_params: Vec<RefineParam>,
    /// Whether this alias was [lifted] from a `hir` alias
    ///
    /// [lifted]: lift::lift_type_alias
    pub lifted: bool,
}

#[derive(Debug)]
pub struct StructDef {
    pub owner_id: OwnerId,
    pub params: Vec<RefineParam>,
    pub kind: StructKind,
    pub invariants: Vec<Expr>,
}

#[derive(Debug)]
pub enum StructKind {
    Transparent { fields: Vec<FieldDef> },
    Opaque,
}

#[derive(Debug)]
pub struct FieldDef {
    pub def_id: LocalDefId,
    pub ty: Ty,
    /// Whether this field was [lifted] from a `hir` field
    ///
    /// [lifted]: lift::LiftCtxt::lift_field_def
    pub lifted: bool,
}

#[derive(Debug)]
pub struct EnumDef {
    pub owner_id: OwnerId,
    pub params: Vec<RefineParam>,
    pub variants: Vec<VariantDef>,
    pub invariants: Vec<Expr>,
}

#[derive(Debug)]
pub struct VariantDef {
    pub def_id: LocalDefId,
    pub params: Vec<RefineParam>,
    pub fields: Vec<FieldDef>,
    pub ret: VariantRet,
    pub span: Span,
    /// Whether this variant was [lifted] from a hir variant
    ///
    /// [lifted]: lift::LiftCtxt::lift_enum_variant
    pub lifted: bool,
}

#[derive(Debug)]
pub struct VariantRet {
    pub bty: BaseTy,
    pub idx: RefineArg,
}

#[derive(Debug)]
pub struct FnInfo {
    pub predicates: GenericPredicates,
    pub fn_sig: FnSig,
    pub opaque_tys: UnordMap<LocalDefId, OpaqueTy>,
}

pub struct FnSig {
    /// example: vec![(n: Int), (l: Loc)]
    pub params: Vec<RefineParam>,
    /// example: vec![(0 <= n), (l: i32)]
    pub requires: Vec<Constraint>,
    /// example: vec![(x: StrRef(l))]
    pub args: Vec<Ty>,
    pub output: FnOutput,
    /// Whether the sig was [lifted] from a hir signature
    ///
    /// [lifted]: lift::LiftCtxt::lift_fn_sig
    pub lifted: bool,
    pub span: Span,
}

pub struct FnOutput {
    pub params: Vec<RefineParam>,
    pub ret: Ty,
    pub ensures: Vec<Constraint>,
}

pub enum Constraint {
    /// A type constraint on a location
    Type(Ident, Ty),
    /// A predicate that needs to hold
    Pred(Expr),
}

#[derive(Clone)]
pub struct Ty {
    pub kind: TyKind,
    pub span: Span,
}

#[derive(Clone)]
pub enum TyKind {
    /// As a base type `bty` without any refinements is equivalent to `bty{vs : true}` we don't
    /// technically need this variant, but we keep it around to simplify desugaring.
    BaseTy(BaseTy),
    Indexed(BaseTy, RefineArg),
    Exists(Vec<RefineParam>, Box<Ty>),
    /// Constrained types `{T | p}` are like existentials but without binders, and are useful
    /// for specifying constraints on indexed values e.g. `{i32[@a] | 0 <= a}`
    Constr(Expr, Box<Ty>),
    Ptr(Lifetime, Ident),
    Ref(Lifetime, MutTy),
    Tuple(Vec<Ty>),
    Array(Box<Ty>, ArrayLen),
    RawPtr(Box<Ty>, Mutability),
    OpaqueDef(ItemId, Vec<GenericArg>, Vec<RefineArg>, bool),
    Never,
    Hole(FhirId),
}

#[derive(Clone)]
pub struct MutTy {
    pub ty: Box<Ty>,
    pub mutbl: Mutability,
}

/// Our surface syntax doesn't have lifetimes. To deal with them we create a *hole* for every lifetime
/// which we then resolve during `annot_check` when zipping against the lifted version.
#[derive(Copy, Clone)]
pub enum Lifetime {
    /// A lifetime hole created during desugaring.
    Hole(FhirId),
    /// A resolved lifetime created during lifting.
    Resolved(ResolvedArg),
}

#[derive(Clone)]
pub struct ArrayLen {
    pub val: usize,
    pub span: Span,
}

#[derive(PartialEq, Eq, PartialOrd, Ord, Hash, Clone, Copy)]
pub enum WeakKind {
    Shr,
    Mut,
    Arr,
}

pub struct WfckResults {
    pub owner: FluxOwnerId,
    node_sorts: ItemLocalMap<Sort>,
    coercions: ItemLocalMap<Vec<Coercion>>,
    type_holes: ItemLocalMap<Ty>,
    lifetime_holes: ItemLocalMap<ResolvedArg>,
}

#[derive(Debug)]
pub enum Coercion {
    Inject,
    Project,
}

pub type ItemLocalMap<T> = FxHashMap<ItemLocalId, T>;

#[derive(Debug)]
pub struct LocalTableInContext<'a, T> {
    owner: FluxOwnerId,
    data: &'a ItemLocalMap<T>,
}

pub struct LocalTableInContextMut<'a, T> {
    owner: FluxOwnerId,
    data: &'a mut ItemLocalMap<T>,
}

impl From<Mutability> for WeakKind {
    fn from(mutbl: Mutability) -> WeakKind {
        match mutbl {
            Mutability::Not => WeakKind::Shr,
            Mutability::Mut => WeakKind::Mut,
        }
    }
}

#[derive(Debug, Copy, Clone, Hash, PartialEq, Eq)]
pub enum FluxLocalDefId {
    /// An item without a corresponding Rust definition, e.g., a qualifier or an uninterpreted function
    Flux(Symbol),
    /// An item with a corresponding Rust definition, e.g., struct, enum, or function.
    Rust(LocalDefId),
}

/// Owner version of [`FluxLocalDefId`]
#[derive(Debug, Copy, Clone, Hash, PartialEq, Eq)]
pub enum FluxOwnerId {
    Flux(Symbol),
    Rust(OwnerId),
}

/// A unique identifier for a node in the AST. Like [`HirId`] it is composed of an `owner` and a
/// `local_id`. We don't generate ids for all nodes, but only for those we need to remember
/// information elaborated during well-formedness checking to later be used during conversion into
/// [`rty`].
///
/// [`rty`]: crate::rty
/// [`HirId`]: rustc_hir::HirId
#[derive(Debug, Hash, PartialEq, Eq, Copy, Clone)]
pub struct FhirId {
    pub owner: FluxOwnerId,
    pub local_id: ItemLocalId,
}

newtype_index! {
    /// An `ItemLocalId` uniquely identifies something within a given "item-like".
    pub struct ItemLocalId {}
}

#[derive(Clone)]
pub enum RefineArg {
    Expr {
        expr: Expr,
        /// Whether this arg was used as a binder in the surface syntax. Used as a hint for
        /// inferring parameters at function calls.
        is_binder: bool,
    },
    Abs(Vec<RefineParam>, Expr, Span, FhirId),
    Record(DefId, List<Sort>, Vec<RefineArg>, Span),
}

/// These are types of things that may be refined with indices or existentials
#[derive(Clone)]
pub struct BaseTy {
    pub kind: BaseTyKind,
    pub span: Span,
}

#[derive(Clone)]
pub enum BaseTyKind {
    Path(QPath),
    Slice(Box<Ty>),
}

#[derive(Clone)]
pub enum QPath {
    Resolved(Option<Box<Ty>>, Path),
}

#[derive(Clone)]
pub struct Path {
    pub res: Res,
    pub args: Vec<GenericArg>,
    pub bindings: Vec<TypeBinding>,
    pub refine: Vec<RefineArg>,
    pub span: Span,
}

#[derive(Clone)]
pub struct TypeBinding {
    pub ident: SurfaceIdent,
    pub term: Ty,
}

#[derive(Clone)]
pub enum GenericArg {
    Lifetime(Lifetime),
    Type(Ty),
}

#[derive(Eq, PartialEq, Debug, Copy, Clone)]
pub enum Res {
    Def(DefKind, DefId),
    PrimTy(PrimTy),
    SelfTyAlias { alias_to: DefId, is_trait_impl: bool },
    SelfTyParam { trait_: DefId },
}

#[derive(Debug, Clone)]
pub struct RefineParam {
    pub ident: Ident,
    pub sort: Sort,
    /// Whether the parameter was declared implicitly with `@` or `#` syntax
    pub implicit: bool,
    pub fhir_id: FhirId,
}

/// *Infer*ence *mode* for parameter at function calls
#[derive(Debug, Clone, Copy, PartialEq, Eq, Hash, Encodable, Decodable)]
pub enum InferMode {
    /// Generate a fresh evar for the parameter and solve it via syntactic unification. The parameter
    /// must appear at least once as an index for unification to succeed, but otherwise it can appear
    /// (mostly) freely.
    EVar,
    /// Generate a fresh kvar and let fixpoint infer it. This mode can only be used with abstract
    /// refinement predicates. If the parameter is marked as kvar then it can only appear in
    /// positions that result in a _horn_ constraint as required by fixpoint.
    KVar,
}

newtype_index! {
    /// A *Sort* *v*variable *id*
    #[debug_format = "#{}"]
    pub struct SortVid {}
}

#[derive(Clone, PartialEq, Eq, Hash, TyEncodable, TyDecodable)]
pub enum SortCtor {
    Set,
    Map,
    /// User defined opaque sort
    User {
        name: Symbol,
        arity: usize,
    },
}

#[derive(Clone, PartialEq, Eq, Hash, TyEncodable, TyDecodable)]
pub enum Sort {
    Int,
    Bool,
    Real,
    Loc,
    Unit,
    BitVec(usize),
    /// Sort constructor application (e.g. `Set<int>` or `Map<int, int>`)
    App(SortCtor, List<Sort>),
    Func(PolyFuncSort),
    /// sort variable
    Var(usize),
    /// A record sort corresponds to the sort associated with a type alias or an adt (struct/enum).
    /// Values of a record sort can be projected using dot notation to extract their fields.
    /// the List<Sort> is for the type parameters of (generic) record sorts
    Record(DefId, List<Sort>),
    /// The sort associated to a type variable
    Param(DefId),
    /// A sort that needs to be inferred
    Wildcard,
    /// Sort inference variable generated for a [Sort::Wildcard] during sort checking
    Infer(SortVid),
}

#[derive(Clone, PartialEq, Eq, Hash, TyEncodable, TyDecodable)]
pub struct FuncSort {
    /// inputs and output in order
    pub inputs_and_output: List<Sort>,
}

#[derive(Clone, PartialEq, Eq, Hash, Debug, TyEncodable, TyDecodable)]
pub struct PolyFuncSort {
    pub params: usize,
    pub fsort: FuncSort,
}

impl PolyFuncSort {
    pub fn new(params: usize, inputs: Vec<Sort>, output: Sort) -> Self {
        let fsort = FuncSort::new(inputs, output);
        Self { params, fsort }
    }

    pub fn skip_binders(&self) -> FuncSort {
        self.fsort.clone()
    }

    pub fn instantiate(&self, args: &[Sort]) -> FuncSort {
        let inputs_and_output = self
            .fsort
            .inputs_and_output
            .iter()
            .map(|sort| sort.subst(args))
            .collect();
        FuncSort { inputs_and_output }
    }

}

#[derive(Clone)]
pub struct Expr {
    pub kind: ExprKind,
    pub span: Span,
    pub fhir_id: FhirId,
}

#[derive(Clone)]
pub enum ExprKind {
    Const(DefId, Span),
    Var(Ident),
    Dot(Ident, SurfaceIdent),
    Literal(Lit),
    BinaryOp(BinOp, Box<[Expr; 2]>),
    UnaryOp(UnOp, Box<Expr>),
    App(Func, Vec<Expr>),
    IfThenElse(Box<[Expr; 3]>),
}

#[derive(Clone)]
pub enum Func {
    /// A function coming from a refinement parameter.
    Var(Ident, FhirId),
    /// A _global_ function symbol (including possibly theory symbols).
    Global(Symbol, FuncKind, Span, FhirId),
}

#[derive(Clone, Copy)]
pub enum Lit {
    Int(i128),
    Real(i128),
    Bool(bool),
}

pub type SurfaceIdent = rustc_span::symbol::Ident;

#[derive(Clone, Copy)]
pub struct Ident {
    pub name: Name,
    pub source_info: SurfaceIdent,
}

newtype_index! {
    #[debug_format = "a{}"]
    pub struct Name {}
}

impl PolyTraitRef {
    pub fn trait_def_id(&self) -> DefId {
        let path = &self.trait_ref;
        if let Res::Def(DefKind::Trait, did) = path.res {
            did
        } else {
            span_bug!(path.span, "unexpected resolution {:?}", path.res);
        }
    }
}

impl From<FluxOwnerId> for FluxLocalDefId {
    fn from(flux_id: FluxOwnerId) -> Self {
        match flux_id {
            FluxOwnerId::Flux(sym) => FluxLocalDefId::Flux(sym),
            FluxOwnerId::Rust(owner_id) => FluxLocalDefId::Rust(owner_id.def_id),
        }
    }
}

impl From<LocalDefId> for FluxLocalDefId {
    fn from(def_id: LocalDefId) -> Self {
        FluxLocalDefId::Rust(def_id)
    }
}

impl From<OwnerId> for FluxOwnerId {
    fn from(owner_id: OwnerId) -> Self {
        FluxOwnerId::Rust(owner_id)
    }
}

impl SortCtor {
    pub fn arity(&self) -> usize {
        match self {
            SortCtor::Set => 1,
            SortCtor::Map => 2,
            SortCtor::User { arity, .. } => *arity,
        }
    }
}

impl Ty {
    pub fn as_path(&self) -> Option<&Path> {
        match &self.kind {
            TyKind::BaseTy(bty) => bty.as_path(),
            _ => None,
        }
    }
}

impl BaseTy {
    pub fn is_bool(&self) -> bool {
        matches!(
            self.kind,
            BaseTyKind::Path(QPath::Resolved(_, Path { res: Res::PrimTy(PrimTy::Bool), .. }))
        )
    }

    pub fn as_path(&self) -> Option<&Path> {
        match &self.kind {
            BaseTyKind::Path(QPath::Resolved(None, path)) => Some(path),
            _ => None,
        }
    }
}

impl Res {
    pub fn descr(&self) -> &'static str {
        match self {
            Res::PrimTy(_) => "builtin type",
            Res::Def(kind, def_id) => kind.descr(*def_id),
            Res::SelfTyAlias { .. } | Res::SelfTyParam { .. } => "self type",
        }
    }
}

impl TryFrom<rustc_hir::def::Res> for Res {
    type Error = ();

    fn try_from(res: rustc_hir::def::Res) -> Result<Self, Self::Error> {
        match res {
            rustc_hir::def::Res::Def(kind, did) => Ok(Res::Def(kind, did)),
            rustc_hir::def::Res::PrimTy(prim_ty) => Ok(Res::PrimTy(prim_ty)),
            rustc_hir::def::Res::SelfTyAlias { alias_to, forbid_generic: false, is_trait_impl } => {
                Ok(Res::SelfTyAlias { alias_to, is_trait_impl })
            }
            rustc_hir::def::Res::SelfTyParam { trait_ } => Ok(Res::SelfTyParam { trait_ }),
            _ => Err(()),
        }
    }
}

impl QPath {
    pub fn span(&self) -> Span {
        match self {
            QPath::Resolved(_, path) => path.span,
        }
    }
}

impl From<QPath> for BaseTy {
    fn from(qpath: QPath) -> Self {
        let span = qpath.span();
        Self { kind: BaseTyKind::Path(qpath), span }
    }
}

impl Func {
    pub fn fhir_id(&self) -> FhirId {
        match self {
            Func::Var(_, fhir_id) => *fhir_id,
            Func::Global(_, _, _, fhir_id) => *fhir_id,
        }
    }
}

impl Lit {
    pub const TRUE: Lit = Lit::Bool(true);
}

impl Ident {
    pub fn new(name: Name, source_info: SurfaceIdent) -> Self {
        Ident { name, source_info }
    }

    pub fn span(&self) -> Span {
        self.source_info.span
    }

    pub fn sym(&self) -> Symbol {
        self.source_info.name
    }
}

/// Information about the refinement parameters associated with a type alias or a struct/enum.
///
/// For a type alias `type A(x1: s1, x2: s2, ..)[y1: s, y2 : s, ..] = ..` we call `x1, x2, ..`
/// _early bound_ parameters. In contrast, `y1, y2, ..` are called _index parameters_. The term
/// [early bound] is borrowed from rust, but besides using the same name there's no connection
/// between both concepts. Our use is related to the positions a parameter is allowed to appear
/// in a definition.
///
/// [early bound]: https://rustc-dev-guide.rust-lang.org/early-late-bound.html
///
/// Sort parameters e.g. #[flux::refined_by( elems: Set<T> )] tracks the mapping from
/// bound Var -> Generic id. e.g. if we have RMap<K, V> refined_by(keys: Set<K>)
/// then RMapIdx = forall #0. { keys: Set<#0> }
<<<<<<< HEAD
/// and sort_params = vec![T]  i.e. maps Var(0) to T

=======
/// and sort_params = vec![0]  i.e. maps Var(0) to Generic(0)
>>>>>>> 369ae2a3
#[derive(Clone, Debug, TyEncodable, TyDecodable)]
pub struct RefinedBy {
    pub def_id: DefId,
    pub span: Span,
    sort_params: Vec<DefId>,
    /// Index parameters indexed by their name and in the same order they appear in the definition.
    index_params: FxIndexMap<Symbol, Sort>,
    /// The number of early bound parameters
    early_bound: usize,
    /// Sorts of both early bound and index parameters. Early bound parameter appear first.
    sorts: Vec<Sort>,
}

#[derive(Debug)]
pub struct FuncDecl {
    pub name: Symbol,
    pub sort: PolyFuncSort,
    pub kind: FuncKind,
}

#[derive(Debug, Clone, Copy, TyEncodable, TyDecodable, PartialEq, Eq, Hash)]
pub enum FuncKind {
    /// Theory symbols "interpreted" by the SMT solver: `Symbol` is Fixpoint's name for the operation e.g. `set_cup` for flux's `set_union`
    Thy(Symbol),
    /// User-defined uninterpreted functions with no definition
    Uif,
    /// User-defined functions with a body definition
    Def,
}

#[derive(Debug)]
pub struct Defn {
    pub name: Symbol,
    pub params: usize,
    pub args: Vec<RefineParam>,
    pub sort: Sort,
    pub expr: Expr,
}

impl Generics {
    pub(crate) fn get_param(&self, def_id: LocalDefId) -> &GenericParam {
        self.params.iter().find(|p| p.def_id == def_id).unwrap()
    }

    pub fn with_refined_by(self, refined_by: &RefinedBy) -> Self {
        let mut params = vec![];
        for param in self.params {
            let kind = if refined_by.is_base_generic(param.def_id.to_def_id()) {
                GenericParamKind::SplTy
            } else {
                param.kind.clone()
            };
            params.push(GenericParam { def_id: param.def_id, kind });
        }
        Generics { params }
    }
}

impl RefinedBy {
    pub fn new(
        def_id: impl Into<DefId>,
        early_bound_params: impl IntoIterator<Item = Sort>,
        index_params: impl IntoIterator<Item = (Symbol, Sort)>,
        sort_params: Vec<DefId>,
        span: Span,
    ) -> Self {
        let mut sorts = early_bound_params.into_iter().collect_vec();
        let early_bound = sorts.len();
        let index_params = index_params
            .into_iter()
            .inspect(|(_, sort)| sorts.push(sort.clone()))
            .collect();
        RefinedBy { def_id: def_id.into(), sort_params, span, index_params, early_bound, sorts }
    }

    pub fn trivial(def_id: impl Into<DefId>, span: Span) -> Self {
        RefinedBy {
            def_id: def_id.into(),
            sort_params: Default::default(),
            span,
            index_params: Default::default(),
            early_bound: 0,
            sorts: vec![],
        }
    }

    pub fn field_index(&self, fld: Symbol) -> Option<usize> {
        self.index_params.get_index_of(&fld)
    }

    pub fn field_sort(&self, fld: Symbol, args: &[Sort]) -> Option<Sort> {
        self.index_params.get(&fld).map(|sort| sort.subst(args))
    }

    pub fn early_bound_sorts(&self, args: &[Sort]) -> Vec<Sort> {
        self.sorts[..self.early_bound]
            .iter()
            .map(|sort| sort.subst(args))
            .collect()
    }

    pub fn index_sorts(&self, args: &[Sort]) -> Vec<Sort> {
        self.sorts[self.early_bound..]
            .iter()
            .map(|sort| sort.subst(args))
            .collect()
    }

    fn is_base_generic(&self, def_id: DefId) -> bool {
        self.sort_params.contains(&def_id)
    }
}

impl Sort {
    /// Returns `true` if the sort is [`Bool`].
    ///
    /// [`Bool`]: Sort::Bool
    #[must_use]
    pub fn is_bool(&self) -> bool {
        matches!(self, Self::Bool)
    }

    pub fn is_numeric(&self) -> bool {
        matches!(self, Self::Int | Self::Real)
    }

    /// Whether the sort is a function with return sort bool
    pub fn is_pred(&self) -> bool {
        matches!(self, Sort::Func(fsort) if fsort.skip_binders().output().is_bool())
    }

    pub fn default_infer_mode(&self) -> InferMode {
        if self.is_pred() {
            InferMode::KVar
        } else {
            InferMode::EVar
        }
    }

    pub fn set(t: Sort) -> Self {
        Self::App(SortCtor::Set, List::singleton(t))
    }

    pub fn map(k: Sort, v: Sort) -> Self {
        Self::App(SortCtor::Map, List::from_vec(vec![k, v]))
    }

    /// replace all "sort-vars" (indexed 0...n-1) with the corresponding sort in `subst`
    fn subst(&self, subst: &[Sort]) -> Sort {
        match self {
            Sort::Int
            | Sort::Bool
            | Sort::Real
            | Sort::Loc
            | Sort::Unit
            | Sort::BitVec(_)
            | Sort::Param(_)
            | Sort::Wildcard
            | Sort::Record(_, _)
            | Sort::Infer(_) => self.clone(),
            Sort::Var(i) => subst[*i].clone(),
            Sort::App(c, args) => {
                let args = args.iter().map(|arg| arg.subst(subst)).collect();
                Sort::App(c.clone(), args)
            }
            Sort::Func(fsort) => {
                if fsort.params == 0 {
                    let fsort = fsort.instantiate(subst);
                    Sort::Func(PolyFuncSort { params: 0, fsort })
                } else {
                    bug!("unexpected subst in (nested) func-sort")
                }
            }
        }
    }
}

impl ena::unify::UnifyKey for SortVid {
    type Value = Option<Sort>;

    #[inline]
    fn index(&self) -> u32 {
        self.as_u32()
    }

    #[inline]
    fn from_index(u: u32) -> Self {
        SortVid::from_u32(u)
    }

    fn tag() -> &'static str {
        "SortVid"
    }
}

impl ena::unify::EqUnifyValue for Sort {}

impl RefineParam {
    pub fn name(&self) -> Name {
        self.ident.name
    }

    pub fn infer_mode(&self) -> InferMode {
        if self.sort.is_pred() && !self.implicit {
            InferMode::KVar
        } else {
            InferMode::EVar
        }
    }
}

impl From<PolyFuncSort> for Sort {
    fn from(fsort: PolyFuncSort) -> Self {
        Self::Func(fsort)
    }
}

impl FuncSort {
    pub fn new(mut inputs: Vec<Sort>, output: Sort) -> Self {
        inputs.push(output);
        FuncSort { inputs_and_output: List::from_vec(inputs) }
    }

    pub fn inputs(&self) -> &[Sort] {
        &self.inputs_and_output[..self.inputs_and_output.len() - 1]
    }

    pub fn output(&self) -> &Sort {
        &self.inputs_and_output[self.inputs_and_output.len() - 1]
    }
}

impl rustc_errors::IntoDiagnosticArg for Sort {
    fn into_diagnostic_arg(self) -> rustc_errors::DiagnosticArgValue<'static> {
        rustc_errors::DiagnosticArgValue::Str(Cow::Owned(format!("{self}")))
    }
}

impl rustc_errors::IntoDiagnosticArg for &Ty {
    fn into_diagnostic_arg(self) -> rustc_errors::DiagnosticArgValue<'static> {
        rustc_errors::DiagnosticArgValue::Str(Cow::Owned(format!("{self:?}")))
    }
}

impl rustc_errors::IntoDiagnosticArg for &Path {
    fn into_diagnostic_arg(self) -> rustc_errors::DiagnosticArgValue<'static> {
        rustc_errors::DiagnosticArgValue::Str(Cow::Owned(format!("{self:?}")))
    }
}

impl GenericArg {
    pub fn expect_type(&self) -> &Ty {
        if let GenericArg::Type(ty) = self {
            ty
        } else {
            bug!("expected `GenericArg::Type`")
        }
    }
}

impl Map {
    pub fn new() -> Self {
        let mut me = Self::default();
        me.insert_theory_funcs();
        me
    }

    pub fn insert_generics(&self, def_id: LocalDefId, generics: Generics) {
        self.generics.insert(def_id, Box::new(generics));
    }

    pub fn insert_generic_predicates(&mut self, def_id: LocalDefId, predicates: GenericPredicates) {
        self.predicates.insert(def_id, predicates);
    }

    pub fn insert_opaque_tys(&mut self, opaque_tys: UnordMap<LocalDefId, OpaqueTy>) {
        self.opaque_tys.extend_unord(opaque_tys.into_items());
    }

    pub fn get_generics(&self, def_id: LocalDefId) -> Option<&Generics> {
        self.generics.get(&def_id)
    }

    pub fn get_refine_params(&self, tcx: TyCtxt, def_id: LocalDefId) -> Option<&[RefineParam]> {
        if matches!(tcx.def_kind(def_id), DefKind::Fn | DefKind::AssocFn) {
            Some(&self.get_fn_sig(def_id).params)
        } else {
            None
        }
    }

    pub fn get_generic_predicates(&self, def_id: LocalDefId) -> Option<&GenericPredicates> {
        self.predicates.get(&def_id)
    }

    pub fn get_opaque_ty(&self, def_id: LocalDefId) -> Option<&OpaqueTy> {
        self.opaque_tys.get(&def_id)
    }

    // Qualifiers

    pub fn insert_qualifier(&mut self, qualifier: Qualifier) {
        self.flux_items
            .insert(qualifier.name, FluxItem::Qualifier(qualifier));
    }

    pub fn qualifiers(&self) -> impl Iterator<Item = &Qualifier> {
        self.flux_items.values().filter_map(|item| {
            if let FluxItem::Qualifier(qual) = item {
                Some(qual)
            } else {
                None
            }
        })
    }

    // FnSigs

    pub fn insert_fn_sig(&mut self, def_id: LocalDefId, fn_sig: FnSig) {
        self.fns.insert(def_id, fn_sig);
    }

    pub fn insert_fn_quals(&mut self, def_id: LocalDefId, quals: Vec<SurfaceIdent>) {
        self.fn_quals.insert(def_id, quals);
    }

    pub fn add_trusted(&mut self, def_id: LocalDefId) {
        self.trusted.insert(def_id);
    }

    pub fn fn_sigs(&self) -> impl Iterator<Item = (LocalDefId, &FnSig)> {
        self.fns.iter().map(|(def_id, fn_sig)| (*def_id, fn_sig))
    }

    pub fn get_fn_sig(&self, def_id: LocalDefId) -> &FnSig {
        self.fns
            .get(&def_id)
            .unwrap_or_else(|| bug!("no fn_sig found for `{def_id:?}`"))
    }

    pub fn fn_quals(&self) -> impl Iterator<Item = (LocalDefId, &Vec<SurfaceIdent>)> {
        self.fn_quals.iter().map(|(def_id, quals)| (*def_id, quals))
    }

    pub fn get_fn_quals(&self, def_id: LocalDefId) -> impl Iterator<Item = SurfaceIdent> + '_ {
        self.fn_quals
            .get(&def_id)
            .map_or(&[][..], Vec::as_slice)
            .iter()
            .copied()
    }

    pub fn is_trusted(&self, def_id: LocalDefId) -> bool {
        self.trusted.contains(&def_id)
    }

    pub fn insert_extern(&mut self, extern_def_id: DefId, local_def_id: LocalDefId) {
        self.externs.insert(extern_def_id, local_def_id);
    }

    pub fn get_extern(&self, extern_def_id: DefId) -> Option<LocalDefId> {
        self.externs.get(&extern_def_id).copied()
    }

    // ADT

    pub fn insert_refined_by(&mut self, def_id: LocalDefId, refined_by: RefinedBy) {
        self.refined_by.insert(def_id, refined_by);
    }

    pub fn refined_by(&self, def_id: LocalDefId) -> &RefinedBy {
        &self.refined_by[&def_id]
    }

    // Aliases

    pub fn insert_type_alias(&mut self, def_id: LocalDefId, alias: TyAlias) {
        self.type_aliases.insert(def_id, alias);
    }

    pub fn type_aliases(&self) -> impl Iterator<Item = &TyAlias> {
        self.type_aliases.values()
    }

    pub fn get_type_alias(&self, def_id: impl Borrow<LocalDefId>) -> &TyAlias {
        &self.type_aliases[def_id.borrow()]
    }

    // Structs

    pub fn insert_struct(&mut self, def_id: LocalDefId, struct_def: StructDef) {
        self.structs.insert(def_id, struct_def);
    }

    pub fn structs(&self) -> impl Iterator<Item = &StructDef> {
        self.structs.values()
    }

    pub fn get_struct(&self, def_id: impl Borrow<LocalDefId>) -> &StructDef {
        &self.structs[def_id.borrow()]
    }

    // Enums

    pub fn insert_enum(&mut self, def_id: LocalDefId, enum_def: EnumDef) {
        self.enums.insert(def_id, enum_def);
    }

    pub fn enums(&self) -> impl Iterator<Item = &EnumDef> {
        self.enums.values()
    }

    pub fn get_enum(&self, def_id: impl Borrow<LocalDefId>) -> &EnumDef {
        &self.enums[def_id.borrow()]
    }

    // Consts

    pub fn insert_const(&mut self, c: ConstInfo) {
        self.consts.insert(c.sym, c);
    }

    pub fn consts(&self) -> impl Iterator<Item = &ConstInfo> {
        self.consts.values()
    }

    pub fn const_by_name(&self, name: impl Borrow<Symbol>) -> Option<&ConstInfo> {
        self.consts.get(name.borrow())
    }

    // Theory Symbols
    fn insert_theory_func(
        &mut self,
        name: Symbol,
        fixpoint_name: Symbol,
        params: usize,
        inputs: Vec<Sort>,
        output: Sort,
    ) {
        let sort = PolyFuncSort::new(params, inputs, output);
        self.func_decls
            .insert(name, FuncDecl { name, sort, kind: FuncKind::Thy(fixpoint_name) });
    }

    fn insert_theory_funcs(&mut self) {
        // Bitvector operations
        self.insert_theory_func(
            Symbol::intern("bv_int_to_bv32"),
            Symbol::intern("int_to_bv32"),
            0,
            vec![Sort::Int],
            Sort::BitVec(32),
        );
        self.insert_theory_func(
            Symbol::intern("bv_bv32_to_int"),
            Symbol::intern("bv32_to_int"),
            0,
            vec![Sort::BitVec(32)],
            Sort::Int,
        );
        self.insert_theory_func(
            Symbol::intern("bv_sub"),
            Symbol::intern("bvsub"),
            0,
            vec![Sort::BitVec(32), Sort::BitVec(32)],
            Sort::BitVec(32),
        );
        self.insert_theory_func(
            Symbol::intern("bv_and"),
            Symbol::intern("bvand"),
            0,
            vec![Sort::BitVec(32), Sort::BitVec(32)],
            Sort::BitVec(32),
        );

        // Set operations
        self.insert_theory_func(
            Symbol::intern("set_empty"),
            Symbol::intern("Set_empty"),
            1,
            vec![Sort::Int],
            Sort::set(Sort::Var(0)),
        );
        self.insert_theory_func(
            Symbol::intern("set_singleton"),
            Symbol::intern("Set_sng"),
            1,
            vec![Sort::Var(0)],
            Sort::set(Sort::Var(0)),
        );
        self.insert_theory_func(
            Symbol::intern("set_union"),
            Symbol::intern("Set_cup"),
            1,
            vec![Sort::set(Sort::Var(0)), Sort::set(Sort::Var(0))],
            Sort::set(Sort::Var(0)),
        );
        self.insert_theory_func(
            Symbol::intern("set_is_in"),
            Symbol::intern("Set_mem"),
            1,
            vec![Sort::Var(0), Sort::set(Sort::Var(0))],
            Sort::Bool,
        );

        // Map operations
        self.insert_theory_func(
            Symbol::intern("map_default"),
            Symbol::intern("Map_default"),
            2,
            vec![Sort::Var(1)],
            Sort::map(Sort::Var(0), Sort::Var(1)),
        );
        self.insert_theory_func(
            Symbol::intern("map_select"),
            Symbol::intern("Map_select"),
            2,
            vec![Sort::map(Sort::Var(0), Sort::Var(1)), Sort::Var(0)],
            Sort::Var(1),
        );
        self.insert_theory_func(
            Symbol::intern("map_store"),
            Symbol::intern("Map_store"),
            2,
            vec![Sort::map(Sort::Var(0), Sort::Var(1)), Sort::Var(0), Sort::Var(1)],
            Sort::map(Sort::Var(0), Sort::Var(1)),
        );
    }

    // UIF

    pub fn insert_func_decl(&mut self, symb: Symbol, uif: FuncDecl) {
        self.func_decls.insert(symb, uif);
    }

    pub fn func_decls(&self) -> impl Iterator<Item = &FuncDecl> {
        self.func_decls.values()
    }

    pub fn func_decl(&self, sym: impl Borrow<Symbol>) -> Option<&FuncDecl> {
        self.func_decls.get(sym.borrow())
    }

    // Defn
    pub fn insert_defn(&mut self, symb: Symbol, defn: Defn) {
        self.flux_items.insert(symb, FluxItem::Defn(defn));
    }

    pub fn defns(&self) -> impl Iterator<Item = &Defn> {
        self.flux_items.values().filter_map(|item| {
            if let FluxItem::Defn(defn) = item {
                Some(defn)
            } else {
                None
            }
        })
    }

    pub fn defn(&self, sym: impl Borrow<Symbol>) -> Option<&Defn> {
        self.flux_items.get(sym.borrow()).and_then(|item| {
            if let FluxItem::Defn(defn) = item {
                Some(defn)
            } else {
                None
            }
        })
    }

    // Sorts

    pub fn insert_sort_decl(&mut self, sort_decl: SortDecl) {
        self.sort_decls.insert(sort_decl.name, sort_decl);
    }

    pub fn sort_decls(&self) -> &SortDecls {
        &self.sort_decls
    }

    pub fn sort_decl(&self, name: impl Borrow<Symbol>) -> Option<&SortDecl> {
        self.sort_decls.get(name.borrow())
    }

    pub fn get_flux_item(&self, name: impl Borrow<Symbol>) -> Option<&FluxItem> {
        self.flux_items.get(name.borrow())
    }
}

impl TyAlias {
    pub fn all_params(&self) -> impl Iterator<Item = &RefineParam> {
        self.early_bound_params.iter().chain(&self.index_params)
    }
}

impl StructDef {
    pub fn is_opaque(&self) -> bool {
        matches!(self.kind, StructKind::Opaque)
    }
}

impl WfckResults {
    pub fn new(owner: impl Into<FluxOwnerId>) -> Self {
        Self {
            owner: owner.into(),
            node_sorts: ItemLocalMap::default(),
            coercions: ItemLocalMap::default(),
            type_holes: ItemLocalMap::default(),
            lifetime_holes: ItemLocalMap::default(),
        }
    }

    pub fn node_sorts_mut(&mut self) -> LocalTableInContextMut<Sort> {
        LocalTableInContextMut { owner: self.owner, data: &mut self.node_sorts }
    }

    pub fn node_sorts(&self) -> LocalTableInContext<Sort> {
        LocalTableInContext { owner: self.owner, data: &self.node_sorts }
    }

    pub fn coercions_mut(&mut self) -> LocalTableInContextMut<Vec<Coercion>> {
        LocalTableInContextMut { owner: self.owner, data: &mut self.coercions }
    }

    pub fn coercions(&self) -> LocalTableInContext<Vec<Coercion>> {
        LocalTableInContext { owner: self.owner, data: &self.coercions }
    }

    pub fn type_holes_mut(&mut self) -> LocalTableInContextMut<Ty> {
        LocalTableInContextMut { owner: self.owner, data: &mut self.type_holes }
    }

    pub fn type_holes(&self) -> LocalTableInContext<Ty> {
        LocalTableInContext { owner: self.owner, data: &self.type_holes }
    }

    pub fn lifetime_holes_mut(&mut self) -> LocalTableInContextMut<ResolvedArg> {
        LocalTableInContextMut { owner: self.owner, data: &mut self.lifetime_holes }
    }

    pub fn lifetime_holes(&self) -> LocalTableInContext<ResolvedArg> {
        LocalTableInContext { owner: self.owner, data: &self.lifetime_holes }
    }
}

impl<'a, T> LocalTableInContextMut<'a, T> {
    pub fn insert(&mut self, fhir_id: FhirId, value: T) {
        assert_eq!(self.owner, fhir_id.owner);
        self.data.insert(fhir_id.local_id, value);
    }
}

impl<'a, T> LocalTableInContext<'a, T> {
    pub fn get(&self, fhir_id: FhirId) -> Option<&'a T> {
        assert_eq!(self.owner, fhir_id.owner);
        self.data.get(&fhir_id.local_id)
    }
}

impl_internable!([Sort]);

impl fmt::Debug for FnSig {
    fn fmt(&self, f: &mut fmt::Formatter<'_>) -> fmt::Result {
        if !self.params.is_empty() {
            write!(
                f,
                "for<{}> ",
                self.params.iter().format_with(", ", |param, f| {
                    f(&format_args!("{:?}: {:?}", param.ident, param.sort))
                })
            )?;
        }
        if !self.requires.is_empty() {
            write!(f, "[{:?}] ", self.requires.iter().format(", "))?;
        }
        write!(f, "fn({:?}) -> {:?}", self.args.iter().format(", "), self.output)
    }
}

impl fmt::Debug for FnOutput {
    fn fmt(&self, f: &mut fmt::Formatter<'_>) -> fmt::Result {
        if !self.params.is_empty() {
            write!(
                f,
                "exists<{}> ",
                self.params.iter().format_with(", ", |param, f| {
                    f(&format_args!("{:?}: {:?}", param.ident, param.sort))
                })
            )?;
        }
        write!(f, "{:?}", self.ret)?;
        if !self.ensures.is_empty() {
            write!(f, "; [{:?}]", self.ensures.iter().format(", "))?;
        }

        Ok(())
    }
}

impl fmt::Debug for Constraint {
    fn fmt(&self, f: &mut fmt::Formatter<'_>) -> fmt::Result {
        match self {
            Constraint::Type(loc, ty) => write!(f, "{loc:?}: {ty:?}"),
            Constraint::Pred(e) => write!(f, "{e:?}"),
        }
    }
}

impl fmt::Debug for Ty {
    fn fmt(&self, f: &mut fmt::Formatter<'_>) -> fmt::Result {
        match &self.kind {
            TyKind::BaseTy(bty) => write!(f, "{bty:?}"),
            TyKind::Indexed(bty, idx) => write!(f, "{bty:?}[{idx:?}]"),
            TyKind::Exists(params, ty) => {
                write!(f, "{{")?;
                write!(
                    f,
                    "{}",
                    params.iter().format_with(",", |param, f| {
                        f(&format_args!("{:?}:{:?}", param.ident, param.sort))
                    })
                )?;
                if let TyKind::Constr(pred, ty) = &ty.kind {
                    write!(f, ". {ty:?} | {pred:?}}}")
                } else {
                    write!(f, ". {ty:?}}}")
                }
            }
            TyKind::Ptr(lft, loc) => write!(f, "ref<{lft:?}, {loc:?}>"),
            TyKind::Ref(lft, mut_ty) => {
                write!(f, "&{lft:?} {}{:?}", mut_ty.mutbl.prefix_str(), mut_ty.ty)
            }
            TyKind::Tuple(tys) => write!(f, "({:?})", tys.iter().format(", ")),
            TyKind::Array(ty, len) => write!(f, "[{ty:?}; {len:?}]"),
            TyKind::Never => write!(f, "!"),
            TyKind::Constr(pred, ty) => write!(f, "{{{ty:?} | {pred:?}}}"),
            TyKind::RawPtr(ty, Mutability::Not) => write!(f, "*const {ty:?}"),
            TyKind::RawPtr(ty, Mutability::Mut) => write!(f, "*mut {ty:?}"),
            TyKind::Hole(_) => write!(f, "_"),
            TyKind::OpaqueDef(def_id, args, refine_args, _) => {
                write!(
                    f,
                    "impl trait <def_id = {def_id:?}, args = {args:?}, refine = {refine_args:?}>"
                )
            }
        }
    }
}

impl fmt::Debug for Lifetime {
    fn fmt(&self, f: &mut fmt::Formatter<'_>) -> fmt::Result {
        match self {
            Lifetime::Hole(_) => write!(f, "'_"),
            Lifetime::Resolved(lft) => write!(f, "{lft:?}"),
        }
    }
}

impl fmt::Debug for ArrayLen {
    fn fmt(&self, f: &mut fmt::Formatter<'_>) -> fmt::Result {
        write!(f, "_")
    }
}

impl fmt::Debug for BaseTy {
    fn fmt(&self, f: &mut fmt::Formatter<'_>) -> fmt::Result {
        match &self.kind {
            BaseTyKind::Path(qpath) => write!(f, "{qpath:?}"),
            BaseTyKind::Slice(ty) => write!(f, "[{ty:?}]"),
        }
    }
}

impl fmt::Debug for QPath {
    fn fmt(&self, f: &mut fmt::Formatter<'_>) -> fmt::Result {
        match self {
            QPath::Resolved(_self_ty, path) => {
                write!(f, "{path:?}")
            }
        }
    }
}

impl fmt::Debug for Path {
    fn fmt(&self, f: &mut fmt::Formatter<'_>) -> fmt::Result {
        match self.res {
            Res::PrimTy(PrimTy::Int(int_ty)) => {
                write!(f, "{}", int_ty.name_str())?;
            }
            Res::PrimTy(PrimTy::Uint(uint_ty)) => {
                write!(f, "{}", uint_ty.name_str())?;
            }
            Res::PrimTy(PrimTy::Float(float_ty)) => {
                write!(f, "{}", float_ty.name_str())?;
            }
            Res::PrimTy(PrimTy::Bool) => write!(f, "bool")?,
            Res::PrimTy(PrimTy::Str) => write!(f, "str")?,
            Res::PrimTy(PrimTy::Char) => write!(f, "char")?,
            Res::Def(_, def_id) => {
                write!(f, "{}", pretty::def_id_to_string(def_id))?;
            }
            Res::SelfTyAlias { .. } | Res::SelfTyParam { .. } => write!(f, "Self")?,
        }
        let args: Vec<_> = self
            .args
            .iter()
            .map(|a| a as &dyn std::fmt::Debug)
            .chain(self.bindings.iter().map(|b| b as &dyn std::fmt::Debug))
            .collect();
        if !args.is_empty() {
            write!(f, "{:?}", args)?;
        }
        if !self.refine.is_empty() {
            write!(f, "({:?})", self.refine.iter().format(", "))?;
        }
        Ok(())
    }
}

impl fmt::Debug for GenericArg {
    fn fmt(&self, f: &mut fmt::Formatter<'_>) -> fmt::Result {
        match self {
            GenericArg::Type(ty) => write!(f, "{ty:?}"),
            GenericArg::Lifetime(lft) => write!(f, "{lft:?}"),
        }
    }
}

impl fmt::Debug for TypeBinding {
    fn fmt(&self, f: &mut fmt::Formatter<'_>) -> fmt::Result {
        write!(f, "{:?} = {:?}", self.ident, self.term)
    }
}

impl fmt::Debug for RefineArg {
    fn fmt(&self, f: &mut fmt::Formatter<'_>) -> fmt::Result {
        match self {
            RefineArg::Expr { expr, is_binder, .. } => {
                if *is_binder {
                    write!(f, "@")?;
                }
                write!(f, "{expr:?}")
            }
            RefineArg::Abs(params, body, ..) => {
                write!(
                    f,
                    "|{}| {body:?}",
                    params.iter().format_with(", ", |param, f| {
                        f(&format_args!("{:?}: {:?}", param.ident, param.sort))
                    })
                )
            }
            RefineArg::Record(def_id, flds, ..) => {
                write!(
                    f,
                    "{} {{ {:?} }}",
                    pretty::def_id_to_string(*def_id),
                    flds.iter().format(", ")
                )
            }
        }
    }
}

impl fmt::Debug for Expr {
    fn fmt(&self, f: &mut fmt::Formatter<'_>) -> fmt::Result {
        match &self.kind {
            ExprKind::Var(x, ..) => write!(f, "{x:?}"),
            ExprKind::BinaryOp(op, box [e1, e2]) => write!(f, "({e1:?} {op:?} {e2:?})"),
            ExprKind::UnaryOp(op, e) => write!(f, "{op:?}{e:?}"),
            ExprKind::Literal(lit) => write!(f, "{lit:?}"),
            ExprKind::Const(x, _) => write!(f, "{}", pretty::def_id_to_string(*x)),
            ExprKind::App(uf, es) => write!(f, "{uf:?}({:?})", es.iter().format(", ")),
            ExprKind::IfThenElse(box [p, e1, e2]) => {
                write!(f, "(if {p:?} {{ {e1:?} }} else {{ {e2:?} }})")
            }
            ExprKind::Dot(var, fld) => write!(f, "{var:?}.{fld}"),
        }
    }
}

impl fmt::Debug for Func {
    fn fmt(&self, f: &mut fmt::Formatter<'_>) -> fmt::Result {
        match self {
            Self::Var(func, _) => write!(f, "{func:?}"),
            Self::Global(sym, ..) => write!(f, "{sym}"),
        }
    }
}

impl fmt::Debug for Ident {
    fn fmt(&self, f: &mut fmt::Formatter<'_>) -> fmt::Result {
        write!(f, "{:?}", self.name)
    }
}

impl fmt::Debug for Lit {
    fn fmt(&self, f: &mut fmt::Formatter<'_>) -> fmt::Result {
        match self {
            Lit::Int(i) => write!(f, "{i}"),
            Lit::Real(r) => write!(f, "{r}real"),
            Lit::Bool(b) => write!(f, "{b}"),
        }
    }
}

impl fmt::Display for Sort {
    fn fmt(&self, f: &mut fmt::Formatter<'_>) -> fmt::Result {
        if let Sort::Infer(_) = self {
            write!(f, "_")
        } else {
            fmt::Debug::fmt(self, f)
        }
    }
}

impl fmt::Display for SortCtor {
    fn fmt(&self, f: &mut fmt::Formatter<'_>) -> fmt::Result {
        fmt::Debug::fmt(self, f)
    }
}

impl fmt::Debug for SortCtor {
    fn fmt(&self, f: &mut fmt::Formatter<'_>) -> fmt::Result {
        match self {
            SortCtor::Set => write!(f, "Set"),
            SortCtor::Map => write!(f, "Map"),
            SortCtor::User { name, .. } => write!(f, "{}", name),
        }
    }
}

impl fmt::Debug for Sort {
    fn fmt(&self, f: &mut fmt::Formatter<'_>) -> fmt::Result {
        match self {
            Sort::Bool => write!(f, "bool"),
            Sort::Int => write!(f, "int"),
            Sort::Real => write!(f, "real"),
            Sort::Var(n) => write!(f, "@{}", n),
            Sort::BitVec(w) => write!(f, "bitvec({w})"),
            Sort::Loc => write!(f, "loc"),
            Sort::Func(sort) => write!(f, "{sort}"),
            Sort::Unit => write!(f, "()"),
            Sort::Record(def_id, sort_args) => {
                if sort_args.is_empty() {
                    write!(f, "{}", pretty::def_id_to_string(*def_id))
                } else {
                    write!(
                        f,
                        "{}<{}>",
                        pretty::def_id_to_string(*def_id),
                        sort_args.iter().join(", ")
                    )
                }
            }
            Sort::Param(def_id) => write!(f, "sortof({})", pretty::def_id_to_string(*def_id)),
            Sort::Wildcard => write!(f, "_"),
            Sort::Infer(vid) => write!(f, "{vid:?}"),
            Sort::App(ctor, args) => write!(f, "{ctor}<{}>", args.iter().join(", ")),
        }
    }
}

impl fmt::Display for PolyFuncSort {
    fn fmt(&self, f: &mut fmt::Formatter<'_>) -> fmt::Result {
        if self.params > 0 {
            write!(f, "for<{}>{}", self.params, self.fsort)
        } else {
            write!(f, "{}", self.fsort)
        }
    }
}

impl fmt::Display for FuncSort {
    fn fmt(&self, f: &mut fmt::Formatter<'_>) -> fmt::Result {
        match self.inputs() {
            [input] => {
                write!(f, "{} -> {}", input, self.output())
            }
            inputs => {
                write!(f, "({}) -> {}", inputs.iter().join(", "), self.output())
            }
        }
    }
}

impl fmt::Debug for FuncSort {
    fn fmt(&self, f: &mut fmt::Formatter<'_>) -> fmt::Result {
        fmt::Display::fmt(self, f)
    }
}<|MERGE_RESOLUTION|>--- conflicted
+++ resolved
@@ -538,7 +538,6 @@
             .collect();
         FuncSort { inputs_and_output }
     }
-
 }
 
 #[derive(Clone)]
@@ -736,12 +735,8 @@
 /// Sort parameters e.g. #[flux::refined_by( elems: Set<T> )] tracks the mapping from
 /// bound Var -> Generic id. e.g. if we have RMap<K, V> refined_by(keys: Set<K>)
 /// then RMapIdx = forall #0. { keys: Set<#0> }
-<<<<<<< HEAD
 /// and sort_params = vec![T]  i.e. maps Var(0) to T
 
-=======
-/// and sort_params = vec![0]  i.e. maps Var(0) to Generic(0)
->>>>>>> 369ae2a3
 #[derive(Clone, Debug, TyEncodable, TyDecodable)]
 pub struct RefinedBy {
     pub def_id: DefId,
