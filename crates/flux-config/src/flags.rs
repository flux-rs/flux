--- conflicted
+++ resolved
@@ -38,12 +38,6 @@
     /// If true checks for over and underflow on arithmetic integer operations, default `false`. When
     /// set to `false`, it still checks for underflow on unsigned integer subtraction.
     pub check_overflow: bool,
-<<<<<<< HEAD
-    /// If true set defalut to trusted.
-    pub trusted: bool,
-    /// If true set defalut to ignore.
-    pub ignore: bool
-=======
     /// Dump constraints generated for each function (debugging)
     pub dump_constraint: bool,
     /// Saves the checker's trace (debugging)
@@ -63,7 +57,10 @@
     /// If `true`, produce artifacts after analysis. This flag is managed by `cargo flux`, so you
     /// don't typically have to set it manually.
     pub full_compilation: bool,
->>>>>>> 12d42d99
+    /// If true set defalut to trusted.
+    pub trusted: bool,
+    /// If true set defalut to ignore.
+    pub ignore: bool
 }
 
 impl Default for Flags {
@@ -87,13 +84,10 @@
             verbose: false,
             annots: false,
             timings: false,
-<<<<<<< HEAD
+            verify: false,
+            full_compilation: false,
             trusted: false,
             ignore: false,
-=======
-            verify: false,
-            full_compilation: false,
->>>>>>> 12d42d99
         }
     }
 }
@@ -122,13 +116,10 @@
             "cache" => parse_opt_path_buf(&mut flags.cache, value),
             "check-def" => parse_string(&mut flags.check_def, value),
             "check-files" => parse_check_files(&mut flags.check_files, value),
-<<<<<<< HEAD
+            "verify" => parse_bool(&mut flags.verify, value),
+            "full-compilation" => parse_bool(&mut flags.full_compilation, value),
             "trusted" => parse_bool(&mut flags.trusted, value),
             "ignore" => parse_bool(&mut flags.ignore, value),
-=======
-            "verify" => parse_bool(&mut flags.verify, value),
-            "full-compilation" => parse_bool(&mut flags.full_compilation, value),
->>>>>>> 12d42d99
             _ => {
                 eprintln!("error: unknown flux option: `{key}`");
                 process::exit(EXIT_FAILURE);
