--- conflicted
+++ resolved
@@ -48,11 +48,7 @@
 }
 
 pub fn is_checked_file(file: &str) -> bool {
-<<<<<<< HEAD
-    CONFIG.check_files.is_empty() || CONFIG.check_files.contains(file)
-=======
     CONFIG.check_files.is_checked_file(file)
->>>>>>> 6aa77284
 }
 
 pub fn cache_path() -> PathBuf {
@@ -89,11 +85,7 @@
     catch_bugs: bool,
     pointer_width: PointerWidth,
     check_def: String,
-<<<<<<< HEAD
-    check_files: String,
-=======
     check_files: Paths,
->>>>>>> 6aa77284
     cache: bool,
     cache_file: String,
     check_overflow: bool,
