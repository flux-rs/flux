//! This file contains functions and macros to log debugging information meant for developers.
use std::{
    fmt, fs,
    io::{self, Write},
};

use flux_config as config;
use rustc_hir::def_id::DefId;
use rustc_middle::ty::TyCtxt;

pub fn writer_for_item(
    tcx: TyCtxt,
    def_id: DefId,
    ext: impl AsRef<str>,
) -> io::Result<impl io::Write> {
    fs::create_dir_all(config::log_dir())?;
    let path = config::log_dir().join(dump_base_name(tcx, def_id, ext));
    let file = fs::File::create(path)?;
    let buf = std::io::BufWriter::new(file);
    Ok(buf)
}

pub fn dump_item_info<T: fmt::Debug>(
    tcx: TyCtxt,
    def_id: impl Into<DefId>,
    ext: impl AsRef<str>,
    val: T,
) -> io::Result<()> {
    let mut writer = writer_for_item(tcx, def_id.into(), ext)?;
    writeln!(writer, "{val:#?}")
}

#[macro_export]
macro_rules! _shape_mode_span {
    ($tcx:expr, $def_id:expr) => {{
        let path = $tcx.def_path(rustc_hir::def_id::DefId::from($def_id));
        let def_id = path.data.iter().join("::");
        tracing::info_span!("shape", def_id = def_id.as_str())
    }};
}
pub use crate::_shape_mode_span as shape_mode_span;

#[macro_export]
macro_rules! _refine_mode_span {
    ($tcx:expr, $def_id:expr, $bb_envs:expr) => {{
        let path = $tcx.def_path(rustc_hir::def_id::DefId::from($def_id));
        let def_id = path.data.iter().join("::");
        tracing::info_span!("refine", def_id = def_id.as_str(), bb_envs = ?$bb_envs)
    }};
}
pub use crate::_refine_mode_span as refine_mode_span;

#[macro_export]
macro_rules! _check_fn_span {
    ($tcx:expr, $def_id:expr) => {{
        let path = $tcx.def_path(rustc_hir::def_id::DefId::from($def_id));
        let def_id = path.data.iter().join("::");
        tracing::info_span!("check_fn", def_id = def_id.as_str())
    }};
}
pub use crate::_check_fn_span as check_fn_span;

#[macro_export]
macro_rules! _basic_block_start {
    ($bb:expr, $rcx:expr, $env:expr) => {{
        tracing::debug!(event = "basic_block_start", bb = ?$bb, rcx = ?$rcx, env = ?$env)
    }};
}
pub use crate::_basic_block_start as basic_block_start;

#[macro_export]
macro_rules! _statement{
    ($pos:literal, $stmt:expr, $infcx:expr, $env:expr, $span:expr, $checker:expr) => {{
        if config::dump_checker_trace() {
            let rcx = $infcx.rcx();
            let ck = $checker;
            let genv = ck.genv;
            let local_names = &ck.body.local_names;
<<<<<<< HEAD
            let rcx_json = RefineCtxtTrace::new(genv, rcx);
            let env_json = TypeEnvTrace::new(genv, local_names, $env);
=======
            let local_decls = &ck.body.local_decls;
            let rcx_json = RefineCtxtTrace::new(genv, $rcx);
            let env_json = TypeEnvTrace::new(genv, local_names, local_decls, $env);
>>>>>>> a4b36ed0
            let span_json = SpanTrace::new(genv, $span);
            tracing::info!(event = concat!("statement_", $pos), stmt = ?$stmt, stmt_span = ?$span, rcx = ?rcx, env = ?$env, rcx_json = ?rcx_json, env_json = ?env_json, stmt_span_json = ?span_json)
        }
    }};
}
pub use crate::_statement as statement;

#[macro_export]
macro_rules! _terminator{
    ($pos:literal, $terminator:expr, $rcx:expr, $env:expr) => {{
        tracing::debug!(event = concat!("terminator_", $pos), terminator = ?$terminator, rcx = ?$rcx, env = ?$env)
    }};
}
pub use crate::_terminator as terminator;

#[macro_export]
macro_rules! _refine_goto {
    ($target:expr, $rcx:expr, $env:expr, $bb_env:expr) => {{
        tracing::debug!(event = "refine_goto", target = ?$target, rcx = ?$rcx, env = ?$env, bb_env = ?$bb_env)
    }};
}
pub use crate::_refine_goto as refine_goto;

#[macro_export]
macro_rules! _shape_goto_enter {
    ($target:expr, $env:expr, $bb_env:expr) => {{
        if let Some(bb_env) = &$bb_env {
            tracing::debug!(event = "shape_goto_enter", target = ?$target, env = ?&$env, ?bb_env)
        } else {
            tracing::debug!(event = "shape_goto_enter", target = ?$target, env = ?&$env, bb_env = "empty")
        }
    }};
}
pub use crate::_shape_goto_enter as shape_goto_enter;

#[macro_export]
macro_rules! _shape_goto_exit {
    ($target:expr, $bb_env:expr) => {{
        tracing::debug!(event = "shape_goto_exit", target = ?$target, bb_env = ?&$bb_env)
    }};
}
pub use crate::_shape_goto_exit as shape_goto_exit;

fn dump_base_name(tcx: TyCtxt, def_id: DefId, ext: impl AsRef<str>) -> String {
    let crate_name = tcx.crate_name(def_id.krate);
    let item_name = tcx.def_path(def_id).to_filename_friendly_no_crate();
    format!("{crate_name}.{item_name}.{}", ext.as_ref())
}

#[macro_export]
macro_rules! _debug_assert_eq3 {
    ($e1:expr, $e2:expr, $e3:expr) => {{
        debug_assert!($e1 == $e2 && $e2 == $e3, "{:?} != {:?} != {:?}", $e1, $e2, $e3);
    }};
}
pub use crate::_debug_assert_eq3 as debug_assert_eq3;<|MERGE_RESOLUTION|>--- conflicted
+++ resolved
@@ -76,14 +76,9 @@
             let ck = $checker;
             let genv = ck.genv;
             let local_names = &ck.body.local_names;
-<<<<<<< HEAD
-            let rcx_json = RefineCtxtTrace::new(genv, rcx);
-            let env_json = TypeEnvTrace::new(genv, local_names, $env);
-=======
             let local_decls = &ck.body.local_decls;
             let rcx_json = RefineCtxtTrace::new(genv, $rcx);
             let env_json = TypeEnvTrace::new(genv, local_names, local_decls, $env);
->>>>>>> a4b36ed0
             let span_json = SpanTrace::new(genv, $span);
             tracing::info!(event = concat!("statement_", $pos), stmt = ?$stmt, stmt_span = ?$span, rcx = ?rcx, env = ?$env, rcx_json = ?rcx_json, env_json = ?env_json, stmt_span_json = ?span_json)
         }
