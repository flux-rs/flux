use std::{
    cell::RefCell,
    ops::ControlFlow,
    rc::{Rc, Weak},
};

use flux_common::{index::IndexVec, iter::IterExt};
use flux_macros::DebugAsJson;
use flux_middle::{
    global_env::GlobalEnv,
    pretty::{PrettyCx, WithCx},
    queries::QueryResult,
    rty::{
        canonicalize::{Hoister, HoisterDelegate},
        evars::EVarSol,
        fold::{TypeFoldable, TypeSuperVisitable, TypeVisitable, TypeVisitor},
        BaseTy, EarlyBinder, EarlyReftParam, Expr, GenericArgs, Name, Sort, Ty, TyCtor, TyKind,
        Var,
    },
};
use itertools::Itertools;
use rustc_hir::def_id::DefId;
use serde::Serialize;

use crate::{
    fixpoint_encoding::{fixpoint, FixpointCtxt},
    infer::{Tag, TypeTrace},
};

/// A *refine*ment *tree* tracks the "tree-like structure" of refinement variables and predicates
/// generated during refinement type-checking. This tree can be encoded as a fixpoint constraint
/// whose satisfiability implies the safety of a function.
///
/// We try to hide the representation of the tree as much as possible and only a couple of operations
/// can be used to manipulate the structure of the tree explicitly. Instead, the tree is mostly constructed
/// implicitly via a restricted api provided by [`RefineCtxt`]. Some methods operate on *nodes* of
/// the tree which we try to keep abstract, but it is important to remember that there's an underlying
/// tree.
///
/// The current implementation uses [`Rc`] and [`RefCell`] to represent the tree, but we ensure
/// statically that the [`RefineTree`] is the single owner of the data and require a mutable reference
/// to it for all mutations, i.e., we could in theory replace the [`RefCell`] with an [`UnsafeCell`]
/// (or a [`GhostCell`]).
///
/// [`UnsafeCell`]: std::cell::UnsafeCell
/// [`GhostCell`]: https://docs.rs/ghost-cell/0.2.3/ghost_cell/ghost_cell/struct.GhostCell.html
pub struct RefineTree {
    root: NodePtr,
}

/// A *refine*ment *c*on*t*e*xt* tracks all the refinement parameters and predicates
/// available in a particular path during type-checking. For example, consider the following
/// program:
///
/// ```ignore
/// #[flux::sig(fn(i32[@a0], i32{v : v > a0})) -> i32]
/// fn add(x: i32, y: i32) -> i32 {
///     x + y
/// }
/// ```
///
/// At the beginning of the function, the refinement context will be `{a0: int, a1: int, a1 > a0}`,
/// where `a1` is a freshly generated name for the existential variable in the refinement of `y`.
///
/// More specifically, a [`RefineCtxt`] represents a path from the root to some internal node in a
/// [refinement tree].
///
/// [refinement tree]: RefineTree
pub struct RefineCtxt<'a> {
    tree: &'a mut RefineTree,
    ptr: NodePtr,
}

/// A snapshot of a [`RefineCtxt`] at a particular point during type-checking. Alternatively, a
/// snapshot corresponds to a reference to a node in a [refinement tree]. Snapshots may become invalid
/// if the underlying node is [`cleared`].
///
/// [`cleared`]: RefineCtxt::clear_children
/// [refinement tree]: RefineTree
pub struct Snapshot {
    ptr: WeakNodePtr,
}

impl Snapshot {
    /// Returns the [`scope`] at the snapshot if it is still valid or [`None`] otherwise.
    ///
    /// [`scope`]: Scope
    pub fn scope(&self) -> Option<Scope> {
        let mut params = None;
        let parents = ParentsIter::new(self.ptr.upgrade()?);
        let bindings = parents
            .filter_map(|node| {
                let node = node.borrow();
                match &node.kind {
                    NodeKind::Root(p) => {
                        params = Some(p.clone());
                        None
                    }
                    NodeKind::ForAll(_, sort) => Some(sort.clone()),
                    _ => None,
                }
            })
            .collect_vec()
            .into_iter()
            .rev()
            .collect();
        Some(Scope { bindings, params: params.unwrap_or_default() })
    }
}

/// A list of refinement variables and their sorts.
#[derive(PartialEq, Eq)]
pub struct Scope {
    bindings: IndexVec<Name, Sort>,
    params: Vec<(Var, Sort)>,
}

impl Scope {
    pub fn iter(&self) -> impl Iterator<Item = (Var, Sort)> + '_ {
        itertools::chain(
            self.params.iter().cloned(),
            self.bindings
                .iter_enumerated()
                .map(|(name, sort)| (Var::Free(name), sort.clone())),
        )
    }

    /// Whether `t` has any free variables not in this scope
    pub fn has_free_vars<T: TypeFoldable>(&self, t: &T) -> bool {
        !self.contains_all(t.fvars())
    }

    fn contains_all(&self, iter: impl IntoIterator<Item = Name>) -> bool {
        iter.into_iter().all(|name| self.contains(name))
    }

    fn contains(&self, name: Name) -> bool {
        name.index() < self.bindings.len()
    }
}

struct Node {
    kind: NodeKind,
    /// Number of bindings between the root and this node's parent, i.e., we have
    /// as an invariant that `nbindings` equals the number of [`NodeKind::ForAll`]
    /// nodes from the parent of this node to the root.
    nbindings: usize,
    parent: Option<WeakNodePtr>,
    children: Vec<NodePtr>,
}

#[derive(Clone)]
struct NodePtr(Rc<RefCell<Node>>);

impl NodePtr {
    fn downgrade(this: &Self) -> WeakNodePtr {
        WeakNodePtr(Rc::downgrade(&this.0))
    }

    fn push_node(&mut self, kind: NodeKind) -> NodePtr {
        debug_assert!(!matches!(self.borrow().kind, NodeKind::Head(..)));
        let node = Node {
            kind,
            nbindings: self.next_name_idx(),
            parent: Some(NodePtr::downgrade(self)),
            children: vec![],
        };
        let node = NodePtr(Rc::new(RefCell::new(node)));
        self.borrow_mut().children.push(NodePtr::clone(&node));
        node
    }

    fn next_name_idx(&self) -> usize {
        self.borrow().nbindings + usize::from(self.borrow().is_forall())
    }
}

struct WeakNodePtr(Weak<RefCell<Node>>);

impl WeakNodePtr {
    fn upgrade(&self) -> Option<NodePtr> {
        Some(NodePtr(self.0.upgrade()?))
    }
}

enum NodeKind {
    /// List of const and refinement generics
    Root(Vec<(Var, Sort)>),
    /// Used for debugging. See [`TypeTrace`]
    Trace(TypeTrace),
    ForAll(Name, Sort),
    Assumption(Expr),
    Head(Expr, Tag),
    True,
}

impl RefineTree {
    pub fn new(
        genv: GlobalEnv,
        def_id: DefId,
        args: Option<&GenericArgs>,
    ) -> QueryResult<RefineTree> {
        let generics = genv.generics_of(def_id)?;
        let reft_generics = genv.refinement_generics_of(def_id)?;

        let params: Vec<(Var, Sort)> = itertools::chain(
            generics
                .const_params(genv)?
                .into_iter()
                .map(|(pcst, sort)| Ok((Var::ConstGeneric(pcst), sort))),
            (0..reft_generics.count()).map(|i| {
                let param = reft_generics.param_at(i, genv)?;
                let var = Var::EarlyParam(EarlyReftParam { index: i as u32, name: param.name });
                Ok((var, param.sort))
            }),
        )
        .collect::<QueryResult<_>>()?;

        // We have `generic_args` when want to instantiate a generic trait method at a particular
        // impl's type, e.g. when doing impl-trait subtyping.
        let params = if let Some(generic_args) = args {
            params
                .iter()
                .map(|(var, sort)| {
                    (*var, EarlyBinder(sort.clone()).instantiate(genv.tcx(), generic_args, &[]))
                })
                .collect()
        } else {
            params
        };
        let root =
            Node { kind: NodeKind::Root(params), nbindings: 0, parent: None, children: vec![] };
        let root = NodePtr(Rc::new(RefCell::new(root)));
        Ok(RefineTree { root })
    }

    pub fn simplify(&mut self) {
        self.root.borrow_mut().simplify();
    }

    pub fn into_fixpoint(self, cx: &mut FixpointCtxt<Tag>) -> QueryResult<fixpoint::Constraint> {
        Ok(self
            .root
            .borrow()
            .to_fixpoint(cx)?
            .unwrap_or(fixpoint::Constraint::TRUE))
    }

    pub fn refine_ctxt_at_root(&mut self) -> RefineCtxt {
        RefineCtxt { ptr: NodePtr(Rc::clone(&self.root)), tree: self }
    }
}

impl<'rcx> RefineCtxt<'rcx> {
    #[expect(clippy::unused_self, reason = "we want to explicit borrow self mutably")]
    // We take a mutable reference to the subtree to prove statically that there's only one writer.
    pub(crate) fn clear_children(&mut self, snapshot: &Snapshot) {
        if let Some(ptr) = snapshot.ptr.upgrade() {
            ptr.borrow_mut().children.clear();
        }
    }

    pub(crate) fn change_root(&mut self, snapshot: &Snapshot) -> Option<RefineCtxt> {
        Some(RefineCtxt { ptr: snapshot.ptr.upgrade()?, tree: self.tree })
    }

    pub fn snapshot(&self) -> Snapshot {
        Snapshot { ptr: NodePtr::downgrade(&self.ptr) }
    }

    #[must_use]
    pub fn branch(&mut self) -> RefineCtxt {
        RefineCtxt { tree: self.tree, ptr: NodePtr::clone(&self.ptr) }
    }

    pub fn scope(&self) -> Scope {
        self.snapshot().scope().unwrap()
    }

    #[expect(dead_code, reason = "used for debugging")]
    pub(crate) fn push_trace(&mut self, trace: TypeTrace) {
        self.ptr = self.ptr.push_node(NodeKind::Trace(trace));
    }

    /// Defines a fresh refinement variable with the given `sort`. It returns the freshly generated
    /// name for the variable.
    pub fn define_var(&mut self, sort: &Sort) -> Name {
        let fresh = Name::from_usize(self.ptr.next_name_idx());
        self.ptr = self.ptr.push_node(NodeKind::ForAll(fresh, sort.clone()));
        fresh
    }

    /// Given a [`sort`] that may contain aggregate sorts ([tuple] or [adt]), it destructs the sort
    /// recursively, generating multiple fresh variables and returning an "eta-expanded" expression
    /// of fresh variables. This is in contrast to generating a single fresh variable of aggregate
    /// sort.
    ///
    /// For example, given the sort `(int, (bool, int))` it returns `(a0, (a1, a2))` for fresh variables
    /// `a0: int`, `a1: bool`, and `a2: int`.
    ///
    /// [`sort`]: Sort
    /// [tuple]: Sort::Tuple
    /// [adt]: flux_middle::rty::SortCtor::Adt
    pub fn define_vars(&mut self, sort: &Sort) -> Expr {
        Expr::fold_sort(sort, |sort| Expr::fvar(self.define_var(sort)))
    }

    pub fn assume_pred(&mut self, pred: impl Into<Expr>) {
        let pred = pred.into();
        if !pred.is_trivially_true() {
            self.ptr = self.ptr.push_node(NodeKind::Assumption(pred));
        }
    }

    pub fn check_pred(&mut self, pred: impl Into<Expr>, tag: Tag) {
        let pred = pred.into();
        if !pred.is_trivially_true() {
            self.ptr.push_node(NodeKind::Head(pred, tag));
        }
    }

    pub(crate) fn check_impl(&mut self, pred1: impl Into<Expr>, pred2: impl Into<Expr>, tag: Tag) {
        self.ptr
            .push_node(NodeKind::Assumption(pred1.into()))
            .push_node(NodeKind::Head(pred2.into(), tag));
    }

    pub fn unpack(&mut self, ty: &Ty) -> Ty {
        self.hoister(AssumeInvariants::No).hoist(ty)
    }

    pub fn hoister(&mut self, assume_invariants: AssumeInvariants) -> Hoister<Unpacker<'_, 'rcx>> {
        Hoister::with_delegate(Unpacker { rcx: self, assume_invariants }).transparent()
    }

    pub fn assume_invariants(&mut self, ty: &Ty, overflow_checking: bool) {
        struct Visitor<'a, 'rcx> {
            rcx: &'a mut RefineCtxt<'rcx>,
            overflow_checking: bool,
        }
        impl TypeVisitor for Visitor<'_, '_> {
            fn visit_bty(&mut self, bty: &BaseTy) -> ControlFlow<!> {
                match bty {
                    BaseTy::Adt(adt_def, substs) if adt_def.is_box() => substs.visit_with(self),
                    BaseTy::Ref(_, ty, _) => ty.visit_with(self),
                    BaseTy::Tuple(tys) => tys.visit_with(self),
                    _ => ControlFlow::Continue(()),
                }
            }

            fn visit_ty(&mut self, ty: &Ty) -> ControlFlow<!> {
                if let TyKind::Indexed(bty, idx) = ty.kind()
                    && !idx.has_escaping_bvars()
                {
                    for invariant in bty.invariants(self.overflow_checking) {
                        let invariant = invariant.apply(idx);
                        self.rcx.assume_pred(&invariant);
                    }
                }
                ty.super_visit_with(self)
            }
        }
        ty.visit_with(&mut Visitor { rcx: self, overflow_checking });
    }

    pub fn replace_evars(&mut self, evars: &EVarSol) {
        self.ptr.borrow_mut().replace_evars(evars);
    }
}

pub enum AssumeInvariants {
    Yes { check_overflow: bool },
    No,
}

impl AssumeInvariants {
    pub fn yes(check_overflow: bool) -> Self {
        Self::Yes { check_overflow }
    }
}

pub struct Unpacker<'a, 'rcx> {
    rcx: &'a mut RefineCtxt<'rcx>,
    assume_invariants: AssumeInvariants,
}

impl HoisterDelegate for Unpacker<'_, '_> {
    fn hoist_exists(&mut self, ty_ctor: &TyCtor) -> Ty {
        let ty = ty_ctor.replace_bound_refts_with(|sort, _, _| self.rcx.define_vars(sort));
        if let AssumeInvariants::Yes { check_overflow } = self.assume_invariants {
            self.rcx.assume_invariants(&ty, check_overflow);
        }
        ty
    }

    fn hoist_constr(&mut self, pred: Expr) {
        self.rcx.assume_pred(pred);
    }
}

impl std::ops::Index<Name> for Scope {
    type Output = Sort;

    fn index(&self, name: Name) -> &Self::Output {
        &self.bindings[name]
    }
}

impl std::ops::Deref for NodePtr {
    type Target = Rc<RefCell<Node>>;

    fn deref(&self) -> &Self::Target {
        &self.0
    }
}

impl Node {
    fn simplify(&mut self) {
        for child in &self.children {
            child.borrow_mut().simplify();
        }

        match &mut self.kind {
            NodeKind::Head(pred, tag) => {
                let pred = pred.simplify();
                if pred.is_trivially_true() {
                    self.kind = NodeKind::True;
                } else {
                    self.kind = NodeKind::Head(pred, *tag);
                }
            }
            NodeKind::True => {}
            NodeKind::Assumption(pred) => {
                *pred = pred.simplify();
                self.children
                    .extract_if(|child| {
                        matches!(child.borrow().kind, NodeKind::True)
                            || matches!(&child.borrow().kind, NodeKind::Head(head, _) if head == pred)
                    })
                    .for_each(drop);
            }
            NodeKind::Trace(_) | NodeKind::Root(_) | NodeKind::ForAll(..) => {
                self.children
                    .extract_if(|child| matches!(&child.borrow().kind, NodeKind::True))
                    .for_each(drop);
            }
        }
        if !self.is_leaf() && self.children.is_empty() {
            self.kind = NodeKind::True;
        }
    }

    fn is_leaf(&self) -> bool {
        matches!(self.kind, NodeKind::Head(..) | NodeKind::True)
    }

    fn replace_evars(&mut self, sol: &EVarSol) {
        for child in &self.children {
            child.borrow_mut().replace_evars(sol);
        }
        match &mut self.kind {
            NodeKind::Assumption(pred) => *pred = pred.replace_evars(sol),
            NodeKind::Head(pred, _) => {
                *pred = pred.replace_evars(sol);
            }
            NodeKind::Trace(trace) => {
                trace.replace_evars(sol);
            }
            NodeKind::Root(_) | NodeKind::ForAll(..) | NodeKind::True => {}
        }
    }

    fn to_fixpoint(&self, cx: &mut FixpointCtxt<Tag>) -> QueryResult<Option<fixpoint::Constraint>> {
        let cstr = match &self.kind {
            NodeKind::Trace(_) | NodeKind::ForAll(_, Sort::Loc) => {
                children_to_fixpoint(cx, &self.children)?
            }

            NodeKind::Root(params) => {
                let Some(children) = children_to_fixpoint(cx, &self.children)? else {
                    return Ok(None);
                };
                let mut constr = children;
                for (var, sort) in params.iter().rev() {
                    if sort.is_loc() {
                        continue;
                    }
                    constr = fixpoint::Constraint::ForAll(
                        fixpoint::Bind {
                            name: cx.var_to_fixpoint(var),
                            sort: cx.sort_to_fixpoint(sort),
                            pred: fixpoint::Pred::TRUE,
                        },
                        Box::new(constr),
                    );
                }
                Some(constr)
            }
            NodeKind::ForAll(name, sort) => {
                cx.with_name_map(*name, |cx, fresh| -> QueryResult<_> {
                    let Some(children) = children_to_fixpoint(cx, &self.children)? else {
                        return Ok(None);
                    };
                    Ok(Some(fixpoint::Constraint::ForAll(
                        fixpoint::Bind {
                            name: fixpoint::Var::Local(fresh),
                            sort: cx.sort_to_fixpoint(sort),
                            pred: fixpoint::Pred::TRUE,
                        },
                        Box::new(children),
                    )))
                })?
            }
            NodeKind::Assumption(pred) => {
                let (bindings, pred) = cx.assumption_to_fixpoint(pred)?;
                let Some(cstr) = children_to_fixpoint(cx, &self.children)? else {
                    return Ok(None);
                };
                Some(fixpoint::Constraint::ForAll(
                    fixpoint::Bind {
                        name: fixpoint::Var::Underscore,
                        sort: fixpoint::Sort::Int,
                        pred,
                    },
                    Box::new(fixpoint::Constraint::foralls(bindings, cstr)),
                ))
            }
            NodeKind::Head(pred, tag) => {
                Some(cx.head_to_fixpoint(pred, |span| tag.with_dst(span))?)
            }
            NodeKind::True => None,
        };
        Ok(cstr)
    }

    /// Returns `true` if the node kind is [`ForAll`].
    ///
    /// [`ForAll`]: NodeKind::ForAll
    fn is_forall(&self) -> bool {
        matches!(self.kind, NodeKind::ForAll(..))
    }

    /// Returns `true` if the node kind is [`Head`].
    ///
    /// [`Head`]: NodeKind::Head
    fn is_head(&self) -> bool {
        matches!(self.kind, NodeKind::Head(..))
    }
}

fn children_to_fixpoint(
    cx: &mut FixpointCtxt<Tag>,
    children: &[NodePtr],
) -> QueryResult<Option<fixpoint::Constraint>> {
    let mut children = children
        .iter()
        .filter_map(|node| node.borrow().to_fixpoint(cx).transpose())
        .try_collect_vec()?;
    let cstr = match children.len() {
        0 => None,
        1 => children.pop(),
        _ => Some(fixpoint::Constraint::Conj(children)),
    };
    Ok(cstr)
}

struct ParentsIter {
    ptr: Option<NodePtr>,
}

impl ParentsIter {
    fn new(ptr: NodePtr) -> Self {
        Self { ptr: Some(ptr) }
    }
}

impl Iterator for ParentsIter {
    type Item = NodePtr;

    fn next(&mut self) -> Option<Self::Item> {
        if let Some(ptr) = self.ptr.take() {
            self.ptr = ptr.borrow().parent.as_ref().and_then(WeakNodePtr::upgrade);
            Some(ptr)
        } else {
            None
        }
    }
}

mod pretty {
    use std::fmt::{self, Write};

    use flux_middle::pretty::*;
    use pad_adapter::PadAdapter;

    use super::*;

    fn bindings_chain(ptr: &NodePtr) -> (Vec<(Name, Sort)>, Vec<NodePtr>) {
        fn go(ptr: &NodePtr, mut bindings: Vec<(Name, Sort)>) -> (Vec<(Name, Sort)>, Vec<NodePtr>) {
            let node = ptr.borrow();
            if let NodeKind::ForAll(name, sort) = &node.kind {
                bindings.push((*name, sort.clone()));
                if let [child] = &node.children[..] {
                    go(child, bindings)
                } else {
                    (bindings, node.children.clone())
                }
            } else {
                (bindings, vec![NodePtr::clone(ptr)])
            }
        }
        go(ptr, vec![])
    }

    fn preds_chain(ptr: &NodePtr) -> (Vec<Expr>, Vec<NodePtr>) {
        fn go(ptr: &NodePtr, mut preds: Vec<Expr>) -> (Vec<Expr>, Vec<NodePtr>) {
            let node = ptr.borrow();
            if let NodeKind::Assumption(pred) = &node.kind {
                preds.push(pred.clone());
                if let [child] = &node.children[..] {
                    go(child, preds)
                } else {
                    (preds, node.children.clone())
                }
            } else {
                (preds, vec![NodePtr::clone(ptr)])
            }
        }
        go(ptr, vec![])
    }

    impl Pretty for RefineTree {
        fn fmt(&self, cx: &PrettyCx, f: &mut fmt::Formatter<'_>) -> fmt::Result {
            define_scoped!(cx, f);
            w!("{:?}", &self.root)
        }
    }

    impl Pretty for NodePtr {
        fn fmt(&self, cx: &PrettyCx, f: &mut fmt::Formatter<'_>) -> fmt::Result {
            define_scoped!(cx, f);
            let node = self.borrow();
            match &node.kind {
                NodeKind::Trace(trace) => {
                    w!("@ {:?}", ^trace)?;
                    w!(with_padding(f), "\n{:?}", join!("\n", &node.children))
                }
                NodeKind::Root(bindings) => {
                    w!(
                        "∀ {}.",
                        ^bindings
                            .iter()
                            .format_with(", ", |(name, sort), f| {
                                f(&format_args_cx!("{:?}: {:?}", ^name, sort))
                            })
                    )?;
                    fmt_children(&node.children, cx, f)
                }
                NodeKind::ForAll(name, sort) => {
                    let (bindings, children) = if cx.bindings_chain {
                        bindings_chain(self)
                    } else {
                        (vec![(*name, sort.clone())], node.children.clone())
                    };

                    w!(
                        "∀ {}.",
                        ^bindings
                            .into_iter()
                            .format_with(", ", |(name, sort), f| {
                                f(&format_args_cx!("{:?}: {:?}", ^name, sort))
                            })
                    )?;
                    fmt_children(&children, cx, f)
                }
                NodeKind::Assumption(pred) => {
                    let (preds, children) = if cx.preds_chain {
                        preds_chain(self)
                    } else {
                        (vec![pred.clone()], node.children.clone())
                    };
                    let guard = Expr::and_from_iter(preds).simplify();
                    w!("{:?} =>", parens!(guard, !guard.is_atom()))?;
                    fmt_children(&children, cx, f)
                }
                NodeKind::Head(pred, tag) => {
                    let pred = if cx.simplify_exprs { pred.simplify() } else { pred.clone() };
                    w!("{:?}", parens!(pred, !pred.is_atom()))?;
                    if cx.tags {
                        w!(" ~ {:?}", tag)?;
                    }
                    Ok(())
                }
                NodeKind::True => {
                    w!("true")
                }
            }
        }
    }

    fn fmt_children(
        children: &[NodePtr],
        cx: &PrettyCx,
        f: &mut fmt::Formatter<'_>,
    ) -> fmt::Result {
        define_scoped!(cx, f);
        match children {
            [] => w!(" true"),
            [n] => {
                if n.borrow().is_head() {
                    w!(" {:?}", n)
                } else {
                    w!(with_padding(f), "\n{:?}", n)
                }
            }
            _ => w!(with_padding(f), "\n{:?}", join!("\n", children)),
        }
    }

    impl Pretty for RefineCtxt<'_> {
        fn fmt(&self, cx: &PrettyCx, f: &mut fmt::Formatter<'_>) -> fmt::Result {
            define_scoped!(cx, f);
            let parents = ParentsIter::new(NodePtr::clone(&self.ptr)).collect_vec();
            write!(
                f,
                "{{{}}}",
                parents
                    .into_iter()
                    .rev()
                    .filter(|ptr| {
                        let node = ptr.borrow();
                        match &node.kind {
                            NodeKind::ForAll(..) => true,
                            NodeKind::Assumption(e) => !e.simplify().is_trivially_true(),
                            NodeKind::Root(_) => true,
                            _ => false,
                        }
                    })
                    .format_with(", ", |n, f| {
                        let n = n.borrow();
                        match &n.kind {
                            NodeKind::Root(bindings) => {
                                for (name, sort) in bindings {
                                    f(&format_args_cx!("{:?}: {:?}", ^name, sort))?;
                                }
                                Ok(())
                            }
                            NodeKind::ForAll(name, sort) => {
                                f(&format_args_cx!("{:?}: {:?}", ^name, sort))
                            }
                            NodeKind::Assumption(pred) => f(&format_args_cx!("{:?}", pred)),
                            _ => unreachable!(),
                        }
                    })
            )
        }
    }

    impl Pretty for Scope {
        fn fmt(&self, cx: &PrettyCx, f: &mut fmt::Formatter<'_>) -> fmt::Result {
            define_scoped!(cx, f);
            write!(
                f,
                "[bindings = {}, reftgenerics = {}]",
                self.bindings
                    .iter_enumerated()
                    .format_with(", ", |(name, sort), f| {
                        f(&format_args_cx!("{:?}: {:?}", ^name, sort))
                    }),
                self.params
                    .iter()
                    .format_with(", ", |(param_const, sort), f| {
                        f(&format_args_cx!("{:?}: {:?}", ^param_const, sort))
                    }),
            )
        }
    }

    fn with_padding<'a, 'b>(f: &'a mut fmt::Formatter<'b>) -> PadAdapter<'a, 'b, 'static> {
        PadAdapter::with_padding(f, "  ")
    }

    impl_debug_with_default_cx!(
        RefineTree => "refine_tree",
        RefineCtxt<'_> => "refine_ctxt",
        Scope,
    );
}

/// A very explicit representation of [`RefineCtxt`] for debugging/tracing/serialization ONLY.
#[derive(Serialize, DebugAsJson)]
pub struct RefineCtxtTrace {
    bindings: Vec<RcxBind>,
    exprs: Vec<String>,
}

#[derive(Serialize)]
struct RcxBind {
    name: String,
    sort: String,
}
impl RefineCtxtTrace {
    pub fn new(genv: GlobalEnv, rcx: &RefineCtxt) -> Self {
        let parents = ParentsIter::new(NodePtr::clone(&rcx.ptr)).collect_vec();
        let mut bindings = vec![];
        let mut exprs = vec![];
        let cx = PrettyCx::default_with_genv(genv);

        parents.into_iter().rev().for_each(|ptr| {
            let node = ptr.borrow();
            match &node.kind {
                NodeKind::ForAll(name, sort) => {
                    let bind = RcxBind { name: format!("{name:?}"), sort: format!("{sort:?}") };
                    bindings.push(bind);
                }
                NodeKind::Assumption(e) if !e.simplify().is_trivially_true() => {
                    let e = WithCx::new(&cx, e);
                    exprs.push(format!("{e:?}"));
                }
<<<<<<< HEAD
                NodeKind::Root(binds) => {
                    for (name, sort) in binds {
=======
                NodeKind::Root(bs) => {
                    for (name, sort) in bs {
>>>>>>> a6fed473
                        let bind = RcxBind { name: format!("{name:?}"), sort: format!("{sort:?}") };
                        bindings.push(bind);
                    }
                }
                _ => (),
            }
        });
        Self { bindings, exprs }
    }
}<|MERGE_RESOLUTION|>--- conflicted
+++ resolved
@@ -817,13 +817,8 @@
                     let e = WithCx::new(&cx, e);
                     exprs.push(format!("{e:?}"));
                 }
-<<<<<<< HEAD
                 NodeKind::Root(binds) => {
                     for (name, sort) in binds {
-=======
-                NodeKind::Root(bs) => {
-                    for (name, sort) in bs {
->>>>>>> a6fed473
                         let bind = RcxBind { name: format!("{name:?}"), sort: format!("{sort:?}") };
                         bindings.push(bind);
                     }
