use std::{cell::RefCell, fmt, iter};

use flux_common::{bug, span_bug, tracked_span_assert_eq, tracked_span_dbg_assert_eq};
use flux_middle::{
    global_env::GlobalEnv,
    queries::{QueryErr, QueryResult},
    query_bug,
    rty::{
        self,
        evars::{EVarSol, UnsolvedEvar},
        fold::TypeFoldable,
<<<<<<< HEAD
        AliasTy, BaseTy, BoundVariableKinds, CoroutineObligPredicate, ESpan, EVarGen, EarlyBinder,
        Expr, ExprKind, GenericArg, GenericArgs, HoleKind, InferMode, Lambda, List, Mutability,
        PolyFnSig, PolyVariant, Sort, Ty, TyKind, Var,
=======
        AliasKind, AliasTy, BaseTy, Binder, BoundVariableKinds, CoroutineObligPredicate, ESpan,
        EVar, EVarGen, EarlyBinder, Expr, ExprKind, GenericArg, GenericArgs, HoleKind, InferMode,
        Lambda, List, Mutability, Path, PolyVariant, PtrKind, Ref, Region, Sort, Ty, TyKind, Var,
>>>>>>> 43f7e7b9
    },
};
use itertools::{izip, Itertools};
use rustc_hir::def_id::{DefId, LocalDefId};
use rustc_middle::{
    mir::BasicBlock,
    ty::{TyCtxt, Variance},
};
use rustc_span::Span;

use crate::{
    fixpoint_encoding::{KVarEncoding, KVarGen},
    refine_tree::{AssumeInvariants, RefineCtxt, RefineTree, Scope, Snapshot},
};

pub type InferResult<T = ()> = std::result::Result<T, InferErr>;

#[derive(PartialEq, Eq, Clone, Copy, Hash)]
pub struct Tag {
    pub reason: ConstrReason,
    pub src_span: Span,
    pub dst_span: Option<ESpan>,
}

impl Tag {
    pub fn new(reason: ConstrReason, span: Span) -> Self {
        Self { reason, src_span: span, dst_span: None }
    }

    pub fn with_dst(self, dst_span: Option<ESpan>) -> Self {
        Self { dst_span, ..self }
    }
}

#[derive(PartialEq, Eq, Clone, Copy, Hash, Debug)]
pub enum ConstrReason {
    Call,
    Assign,
    Ret,
    Fold,
    Assert(&'static str),
    Div,
    Rem,
    Goto(BasicBlock),
    Overflow,
    Other,
}

pub struct InferCtxtRoot<'genv, 'tcx> {
    pub genv: GlobalEnv<'genv, 'tcx>,
    inner: RefCell<InferCtxtInner>,
    refine_tree: RefineTree,
}

impl<'genv, 'tcx> InferCtxtRoot<'genv, 'tcx> {
    pub fn new(
        genv: GlobalEnv<'genv, 'tcx>,
        root_id: DefId,
        kvar_gen: KVarGen,
        args: Option<&GenericArgs>,
    ) -> QueryResult<Self> {
        Ok(Self {
            genv,
            inner: RefCell::new(InferCtxtInner::new(kvar_gen)),
            refine_tree: RefineTree::new(genv, root_id, args)?,
        })
    }

    pub fn infcx<'a>(
        &'a mut self,
        def_id: DefId,
        region_infcx: &'a rustc_infer::infer::InferCtxt<'tcx>,
    ) -> InferCtxt<'a, 'genv, 'tcx> {
        InferCtxt::new(
            self.genv,
            region_infcx,
            def_id,
            self.refine_tree.refine_ctxt_at_root(),
            &self.inner,
        )
    }

    pub fn split(self) -> (RefineTree, KVarGen) {
        (self.refine_tree, self.inner.into_inner().kvars)
    }
}

pub struct InferCtxt<'infcx, 'genv, 'tcx> {
    pub genv: GlobalEnv<'genv, 'tcx>,
    pub region_infcx: &'infcx rustc_infer::infer::InferCtxt<'tcx>,
    pub def_id: DefId,
    rcx: RefineCtxt<'infcx>,
    inner: &'infcx RefCell<InferCtxtInner>,
}

struct InferCtxtInner {
    kvars: KVarGen,
    evars: EVarGen<Scope>,
}

impl InferCtxtInner {
    fn new(kvars: KVarGen) -> Self {
        Self { kvars, evars: Default::default() }
    }
}

impl<'infcx, 'genv, 'tcx> InferCtxt<'infcx, 'genv, 'tcx> {
    fn new(
        genv: GlobalEnv<'genv, 'tcx>,
        region_infcx: &'infcx rustc_infer::infer::InferCtxt<'tcx>,
        def_id: DefId,
        rcx: RefineCtxt<'infcx>,
        inner: &'infcx RefCell<InferCtxtInner>,
    ) -> Self {
        Self { genv, region_infcx, def_id, rcx, inner }
    }

    pub fn clean_subtree(&mut self, snapshot: &Snapshot) {
        self.rcx.clear_children(snapshot);
    }

    pub fn change_item<'a>(
        &'a mut self,
        def_id: LocalDefId,
        region_infcx: &'a rustc_infer::infer::InferCtxt<'tcx>,
    ) -> InferCtxt<'a, 'genv, 'tcx> {
        InferCtxt { def_id: def_id.to_def_id(), rcx: self.rcx.branch(), region_infcx, ..*self }
    }

    pub fn change_root(&mut self, snapshot: &Snapshot) -> InferCtxt<'_, 'genv, 'tcx> {
        InferCtxt { rcx: self.rcx.change_root(snapshot).unwrap(), ..*self }
    }

    pub fn branch(&mut self) -> InferCtxt<'_, 'genv, 'tcx> {
        InferCtxt { rcx: self.rcx.branch(), ..*self }
    }

    pub fn at(&mut self, span: Span) -> InferCtxtAt<'_, 'infcx, 'genv, 'tcx> {
        InferCtxtAt { infcx: self, span }
    }

    pub fn instantiate_refine_args(&mut self, callee_def_id: DefId) -> InferResult<Vec<Expr>> {
        Ok(self
            .genv
            .refinement_generics_of(callee_def_id)?
            .collect_all_params(self.genv, |param| self.fresh_infer_var(&param.sort, param.mode))?)
    }

    pub fn instantiate_generic_args(&mut self, args: &[GenericArg]) -> Vec<GenericArg> {
        args.iter()
            .map(|a| a.replace_holes(|binders, kind| self.fresh_infer_var_for_hole(binders, kind)))
            .collect_vec()
    }

    pub fn fresh_infer_var(&self, sort: &Sort, mode: InferMode) -> Expr {
        match mode {
            InferMode::KVar => {
                let fsort = sort.expect_func().expect_mono();
                let vars = fsort.inputs().iter().cloned().map_into().collect();
                let kvar = self.fresh_kvar(&[vars], KVarEncoding::Single);
                Expr::abs(Lambda::bind_with_fsort(kvar, fsort))
            }
            InferMode::EVar => self.fresh_evars(sort),
        }
    }

    pub fn fresh_infer_var_for_hole(
        &mut self,
        binders: &[BoundVariableKinds],
        kind: HoleKind,
    ) -> Expr {
        match kind {
            HoleKind::Pred => self.fresh_kvar(binders, KVarEncoding::Conj),
            HoleKind::Expr(sort) => {
                // We only use expression holes to infer early param arguments for opaque types
                // at function calls. These should be well-scoped in the current scope, so we ignore
                // the extra `binders` around the hole.
                self.fresh_evars(&sort)
            }
        }
    }

    /// Generate a fresh kvar in the current scope. See [`KVarGen::fresh`].
    pub fn fresh_kvar(&self, binders: &[BoundVariableKinds], encoding: KVarEncoding) -> Expr {
        let inner = &mut *self.inner.borrow_mut();
        inner
            .kvars
            .fresh(binders, inner.evars.current_data().iter(), encoding)
    }

    fn fresh_evars(&self, sort: &Sort) -> Expr {
        let evars = &mut self.inner.borrow_mut().evars;
        Expr::fold_sort(sort, |_| Expr::evar(evars.fresh_in_current()))
    }

    pub fn unify_exprs(&self, e1: &Expr, e2: &Expr) {
        let evars = &mut self.inner.borrow_mut().evars;
        if let ExprKind::Var(Var::EVar(evar)) = e2.kind()
            && let scope = &evars.data(evar.cx())
            && !scope.has_free_vars(e1)
        {
            evars.unify(*evar, e1, false);
        }
    }

    fn enter_exists<T, U>(&mut self, exists: &Binder<T>, f: impl FnOnce(&mut Self, T) -> U) -> U
    where
        T: TypeFoldable,
    {
        self.push_scope();
        let t = exists.replace_bound_refts_with(|sort, mode, _| self.fresh_infer_var(sort, mode));
        let t = f(self, t);
        self.pop_scope_without_solving_evars();
        t
    }

    pub fn push_scope(&mut self) {
        let scope = self.scope();
        self.inner.borrow_mut().evars.enter_context(scope);
    }

    pub fn pop_scope(&mut self) -> InferResult<EVarSol> {
        let evars = &mut self.inner.borrow_mut().evars;
        evars.exit_context();
        Ok(evars.try_solve_pending()?)
    }

    fn pop_scope_without_solving_evars(&mut self) {
        self.inner.borrow_mut().evars.exit_context();
    }

    pub fn tcx(&self) -> TyCtxt<'tcx> {
        self.genv.tcx()
    }
}

impl std::fmt::Debug for InferCtxt<'_, '_, '_> {
    fn fmt(&self, f: &mut std::fmt::Formatter<'_>) -> std::fmt::Result {
        std::fmt::Debug::fmt(&self.rcx, f)
    }
}

impl<'infcx> std::ops::Deref for InferCtxt<'infcx, '_, '_> {
    type Target = RefineCtxt<'infcx>;

    fn deref(&self) -> &Self::Target {
        &self.rcx
    }
}

impl std::ops::DerefMut for InferCtxt<'_, '_, '_> {
    fn deref_mut(&mut self) -> &mut Self::Target {
        &mut self.rcx
    }
}

pub struct InferCtxtAt<'a, 'infcx, 'genv, 'tcx> {
    pub infcx: &'a mut InferCtxt<'infcx, 'genv, 'tcx>,
    pub span: Span,
}

impl<'a, 'infcx, 'genv, 'tcx> InferCtxtAt<'a, 'infcx, 'genv, 'tcx> {
    fn tag(&self, reason: ConstrReason) -> Tag {
        Tag::new(reason, self.span)
    }

    pub fn check_pred(&mut self, pred: impl Into<Expr>, reason: ConstrReason) {
        let tag = self.tag(reason);
        self.infcx.check_pred(pred, tag);
    }

    pub fn check_non_closure_clauses(
        &mut self,
        clauses: &[rty::Clause],
        reason: ConstrReason,
    ) -> InferResult {
        for clause in clauses {
            if let rty::ClauseKind::Projection(projection_pred) = clause.kind_skipping_binder() {
                let impl_elem = BaseTy::projection(projection_pred.projection_ty)
                    .to_ty()
                    .normalize_projections(
                        self.infcx.genv,
                        self.infcx.region_infcx,
                        self.infcx.def_id,
                    )?;
                let term = projection_pred.term.to_ty().normalize_projections(
                    self.infcx.genv,
                    self.infcx.region_infcx,
                    self.infcx.def_id,
                )?;

                // TODO: does this really need to be invariant? https://github.com/flux-rs/flux/pull/478#issuecomment-1654035374
                self.subtyping(&impl_elem, &term, reason)?;
                self.subtyping(&term, &impl_elem, reason)?;
            }
        }
        Ok(())
    }

    /// Relate types via subtyping for a function call. This is the same as [`InferCtxtAt::subtyping`]
    /// except that we also consider strong references.
    pub fn fun_arg_subtyping(
        &mut self,
        env: &mut impl LocEnv,
        a: &Ty,
        b: &Ty,
        reason: ConstrReason,
    ) -> InferResult {
        let mut sub = Sub::new(reason, self.span);
        sub.fun_args(self.infcx, env, a, b)
    }

    /// Relate types via subtyping and returns coroutine obligations. See comment for [`Sub::obligations`].
    pub fn subtyping(
        &mut self,
        a: &Ty,
        b: &Ty,
        reason: ConstrReason,
    ) -> InferResult<Vec<rty::Clause>> {
        let mut sub = Sub::new(reason, self.span);
        sub.tys(self.infcx, a, b)?;
        Ok(sub.obligations)
    }

    // FIXME(nilehmann) this is similar to `Checker::check_call`, but since is used from
    // `place_ty::fold` we cannot use that directly. We should try to unify them, because
    // there are a couple of things missing here (e.g., checking clauses on the struct definition).
    pub fn check_constructor(
        &mut self,
        variant: EarlyBinder<PolyVariant>,
        generic_args: &[GenericArg],
        fields: &[Ty],
        reason: ConstrReason,
    ) -> InferResult<Ty> {
        self.infcx.push_scope();

        // Replace holes in generic arguments with fresh inference variables
        let generic_args = self.infcx.instantiate_generic_args(generic_args);

        let variant = variant
            .instantiate(self.infcx.tcx(), &generic_args, &[])
            .replace_bound_refts_with(|sort, mode, _| self.infcx.fresh_infer_var(sort, mode));

        // Check arguments
        for (actual, formal) in iter::zip(fields, variant.fields()) {
            self.subtyping(actual, formal, reason)?;
        }

        // Replace evars
        let evars_sol = self.infcx.pop_scope()?;
        self.infcx.replace_evars(&evars_sol);

        Ok(variant.ret().replace_evars(&evars_sol))
    }
}

impl<'a, 'genv, 'tcx> std::ops::Deref for InferCtxtAt<'_, 'a, 'genv, 'tcx> {
    type Target = InferCtxt<'a, 'genv, 'tcx>;

    fn deref(&self) -> &Self::Target {
        self.infcx
    }
}

impl std::ops::DerefMut for InferCtxtAt<'_, '_, '_, '_> {
    fn deref_mut(&mut self) -> &mut Self::Target {
        self.infcx
    }
}

/// Used for debugging to attach a "trace" to the [`RefineTree`] that can be used to print information
/// to recover the derivation when relating types via subtyping. The code that attaches the trace is
/// currently commented out because the output is too verbose.
pub(crate) enum TypeTrace {
    Types(Ty, Ty),
    BaseTys(BaseTy, BaseTy),
}

#[expect(dead_code, reason = "we use this for debugging some time")]
impl TypeTrace {
    fn tys(a: &Ty, b: &Ty) -> Self {
        Self::Types(a.clone(), b.clone())
    }

    fn btys(a: &BaseTy, b: &BaseTy) -> Self {
        Self::BaseTys(a.clone(), b.clone())
    }

    pub(crate) fn replace_evars(&mut self, evars: &EVarSol) {
        match self {
            TypeTrace::Types(a, b) => {
                *self = TypeTrace::Types(a.replace_evars(evars), b.replace_evars(evars));
            }
            TypeTrace::BaseTys(a, b) => {
                *self = TypeTrace::BaseTys(a.replace_evars(evars), b.replace_evars(evars));
            }
        }
    }
}

impl fmt::Debug for TypeTrace {
    fn fmt(&self, f: &mut fmt::Formatter<'_>) -> fmt::Result {
        match self {
            TypeTrace::Types(a, b) => write!(f, "{a:?} - {b:?}"),
            TypeTrace::BaseTys(a, b) => write!(f, "{a:?} - {b:?}"),
        }
    }
}

<<<<<<< HEAD
/// HACK(nilehmann) This let us infer parameters under mutable references for the simple case
/// where the formal argument is of the form `&mut B[@n]`, e.g., the type of the first argument
/// to `RVec::get_mut` is `&mut RVec<T>[@n]`. We should remove this after we implement opening of
/// mutable references.
pub fn infer_under_mut_ref_hack(
    rcx: &mut InferCtxt,
    actuals: &[Ty],
    fn_sig: EarlyBinder<&PolyFnSig>,
) -> Vec<Ty> {
    iter::zip(
        actuals,
        fn_sig
            .as_ref()
            .skip_binder()
            .as_ref()
            .skip_binder()
            .inputs(),
    )
    .map(|(actual, formal)| {
        if let rty::Ref!(.., Mutability::Mut) = actual.kind()
            && let rty::Ref!(_, ty, Mutability::Mut) = formal.kind()
            && let TyKind::Indexed(..) = ty.kind()
        {
            rcx.hoister(AssumeInvariants::No)
                .hoist_inside_mut_refs(true)
                .hoist(actual)
        } else {
            actual.clone()
        }
    })
    .collect()
}

/// The function `check_fn_subtyping` does a function subtyping check between
/// the sub-type (T_f) corresponding to the type of `def_id` @ `args` and the
/// super-type (T_g) corresponding to the `oblig_sig`. This subtyping is handled
/// as akin to the code
///
///   T_f := (S1,...,Sn) -> S
///   T_g := (T1,...,Tn) -> T
///   T_f <: T_g
///
///  fn g(x1:T1,...,xn:Tn) -> T {
///      f(x1,...,xn)
///  }
/// TODO: copy rules from SLACK.
pub fn check_fn_subtyping(
    infcx: &mut InferCtxt,
    def_id: &DefId,
    sub_sig: EarlyBinder<rty::PolyFnSig>,
    sub_args: &[GenericArg],
    super_sig: EarlyBinder<rty::PolyFnSig>,
    super_args: Option<(&GenericArgs, &rty::RefineArgs)>,
    span: Span,
) -> InferResult {
    let mut infcx = infcx.at(span);
    let tcx = infcx.genv.tcx();

    let super_sig = if let Some((oblig_args, refine_args)) = super_args {
        super_sig.instantiate(tcx, oblig_args, refine_args)
    } else {
        super_sig.instantiate_identity()
    };
    let super_sig =
        super_sig.replace_bound_vars(|_| rty::ReErased, |sort, _| infcx.define_vars(sort));

    let super_sig = super_sig.normalize_projections(infcx.genv, infcx.region_infcx, *def_id)?;
    // .with_span(span)?

    // 1. Unpack `T_g` input types
    let actuals = super_sig
        .inputs()
        .iter()
        .map(|ty| infcx.unpack(ty))
        .collect_vec();

    let actuals = infer_under_mut_ref_hack(&mut infcx, &actuals[..], sub_sig.as_ref());

    // 2. Fresh names for `T_f` refine-params / Instantiate fn_def_sig and normalize it
    infcx.push_scope();
    let refine_args = infcx.instantiate_refine_args(*def_id)?; // .with_span(span)?;
    let sub_sig = sub_sig.instantiate(tcx, sub_args, &refine_args);
    let sub_sig = sub_sig
        .replace_bound_vars(|_| rty::ReErased, |sort, mode| infcx.fresh_infer_var(sort, mode))
        .normalize_projections(infcx.genv, infcx.region_infcx, *def_id)?;

    // 3. INPUT subtyping (g-input <: f-input)
    // TODO: Check requires predicates (?)
    // for requires in fn_def_sig.requires() {
    //     at.check_pred(requires, ConstrReason::Call);
    // }
    if !sub_sig.requires().is_empty() {
        span_bug!(span, "Not yet handled: requires predicates {def_id:?}");
    }
    for (actual, formal) in iter::zip(actuals, sub_sig.inputs()) {
        let (formal, pred) = formal.unconstr();
        infcx.check_pred(&pred, ConstrReason::Call);
        // see: TODO(pack-closure)
        match (actual.kind(), formal.kind()) {
            (TyKind::Ptr(rty::PtrKind::Mut(_), _), _) => {
                bug!("Not yet handled: FnDef subtyping with Ptr");
            }
            _ => {
                infcx.subtyping(&actual, &formal, ConstrReason::Call)?;
            }
        }
    }

    // 4. Plug in the EVAR solution / replace evars
    let evars_sol = infcx.pop_scope()?;
    infcx.replace_evars(&evars_sol);
    let output = sub_sig
        .output()
        .replace_evars(&evars_sol)
        .replace_bound_refts_with(|sort, _, _| infcx.define_vars(sort));

    // 5. OUTPUT subtyping (f_out <: g_out)
    // RJ: new `at` to avoid borrowing errors...!
    infcx.push_scope();
    let oblig_output = super_sig
        .output()
        .replace_bound_refts_with(|sort, mode, _| infcx.fresh_infer_var(sort, mode));
    infcx.subtyping(&output.ret, &oblig_output.ret, ConstrReason::Ret)?;
    // .with_span(span)?;
    let evars_sol = infcx.pop_scope()?; // .with_span(span)?;
    infcx.replace_evars(&evars_sol);

    if !output.ensures.is_empty() || !oblig_output.ensures.is_empty() {
        span_bug!(span, "Not yet handled: subtyping with ensures predicates {def_id:?}");
    }

    Ok(())
}

/// Context to relate two types `a` and `b` via subtyping
=======
pub trait LocEnv {
    fn ptr_to_ref(
        &mut self,
        infcx: &mut InferCtxtAt,
        reason: ConstrReason,
        re: Region,
        path: &Path,
        bound: Ty,
    ) -> InferResult<Ty>;

    fn get(&self, path: &Path) -> Ty;
}

/// Context used to relate two types `a` and `b` via subtyping
>>>>>>> 43f7e7b9
struct Sub {
    reason: ConstrReason,
    span: Span,
    /// FIXME(nilehmann) This is used to store coroutine obligations generated during subtyping when
    /// relating an opaque type. Other obligations related to relating opaque types are resolved
    /// directly here. The implementation is really messy and we may be missing some obligations.
    obligations: Vec<rty::Clause>,
}

impl Sub {
    fn new(reason: ConstrReason, span: Span) -> Self {
        Self { reason, span, obligations: vec![] }
    }

    fn tag(&self) -> Tag {
        Tag::new(self.reason, self.span)
    }

    fn fun_args(
        &mut self,
        infcx: &mut InferCtxt,
        env: &mut impl LocEnv,
        a: &Ty,
        b: &Ty,
    ) -> InferResult {
        let infcx = &mut infcx.branch();
        // infcx.push_trace(TypeTrace::tys(a, b));

        match (a.kind(), b.kind()) {
            (_, TyKind::Exists(ctor_b)) => {
                infcx.enter_exists(ctor_b, |infcx, ty_b| self.fun_args(infcx, env, a, &ty_b))
            }
            (_, TyKind::Constr(pred_b, ty_b)) => {
                infcx.check_pred(pred_b, self.tag());
                self.fun_args(infcx, env, a, ty_b)
            }
            (TyKind::Ptr(PtrKind::Mut(_), path1), TyKind::StrgRef(_, path2, ty2)) => {
                let ty1 = env.get(path1);
                infcx.unify_exprs(&path1.to_expr(), &path2.to_expr());
                self.tys(infcx, &ty1, ty2)
            }
            (TyKind::Ptr(PtrKind::Mut(re), path), Ref!(_, bound, Mutability::Mut)) => {
                let mut at = infcx.at(self.span);
                env.ptr_to_ref(&mut at, ConstrReason::Call, *re, path, bound.clone())?;
                Ok(())
            }
            _ => self.tys(infcx, a, b),
        }
    }

    fn tys(&mut self, infcx: &mut InferCtxt, a: &Ty, b: &Ty) -> InferResult {
        let infcx = &mut infcx.branch();

        // infcx.push_trace(TypeTrace::tys(a, b));

        // We *fully* unpack the lhs before continuing to be able to prove goals like this
        // ∃a. (i32[a], ∃b. {i32[b] | a > b})} <: ∃a,b. ({i32[a] | b < a}, i32[b])
        // See S4.5 in https://arxiv.org/pdf/2209.13000v1.pdf
        let a = infcx.unpack(a);

        match (a.kind(), b.kind()) {
            (TyKind::Exists(..), _) => {
                bug!("existentials should be removed by the unpacking");
            }
            (TyKind::Constr(..), _) => {
                bug!("constraint types should removed by the unpacking");
            }
            (_, TyKind::Exists(ctor_b)) => {
                infcx.enter_exists(ctor_b, |infcx, ty_b| self.tys(infcx, &a, &ty_b))
            }
            (_, TyKind::Constr(pred_b, ty_b)) => {
                infcx.check_pred(pred_b, self.tag());
                self.tys(infcx, &a, ty_b)
            }
            (TyKind::Indexed(bty_a, idx_a), TyKind::Indexed(bty_b, idx_b)) => {
                self.btys(infcx, bty_a, bty_b)?;
                self.idxs_eq(infcx, idx_a, idx_b);
                Ok(())
            }
            (TyKind::Ptr(pk_a, path_a), TyKind::Ptr(pk_b, path_b)) => {
                debug_assert_eq!(pk_a, pk_b);
                debug_assert_eq!(path_a, path_b);
                Ok(())
            }
            (TyKind::Param(param_ty1), TyKind::Param(param_ty2)) => {
                debug_assert_eq!(param_ty1, param_ty2);
                Ok(())
            }
            (_, TyKind::Uninit) => Ok(()),
            (TyKind::Downcast(.., fields_a), TyKind::Downcast(.., fields_b)) => {
                debug_assert_eq!(fields_a.len(), fields_b.len());
                for (ty_a, ty_b) in iter::zip(fields_a, fields_b) {
                    self.tys(infcx, ty_a, ty_b)?;
                }
                Ok(())
            }
            _ => Err(query_bug!("incompatible types: `{a:?}` - `{b:?}`"))?,
        }
    }

    fn btys(&mut self, infcx: &mut InferCtxt, a: &BaseTy, b: &BaseTy) -> InferResult {
        // infcx.push_trace(TypeTrace::btys(a, b));

        match (a, b) {
            (BaseTy::Int(int_ty_a), BaseTy::Int(int_ty_b)) => {
                debug_assert_eq!(int_ty_a, int_ty_b);
                Ok(())
            }
            (BaseTy::Uint(uint_ty_a), BaseTy::Uint(uint_ty_b)) => {
                debug_assert_eq!(uint_ty_a, uint_ty_b);
                Ok(())
            }
            (BaseTy::Adt(a_adt, a_args), BaseTy::Adt(b_adt, b_args)) => {
                tracked_span_dbg_assert_eq!(a_adt.did(), b_adt.did());
                tracked_span_dbg_assert_eq!(a_args.len(), b_args.len());
                let variances = infcx.genv.variances_of(a_adt.did());
                for (variance, ty_a, ty_b) in izip!(variances, a_args.iter(), b_args.iter()) {
                    self.generic_args(infcx, *variance, ty_a, ty_b)?;
                }
                Ok(())
            }
            (BaseTy::FnDef(a_def_id, a_args), BaseTy::FnDef(b_def_id, b_args)) => {
                debug_assert_eq!(a_def_id, b_def_id);
                debug_assert_eq!(a_args.len(), b_args.len());
                // NOTE: we don't check subtyping here because the RHS is *really*
                // the function type, the LHS is just generated by rustc.
                // we could generate a subtyping constraint but those would
                // just be trivial (but might cause useless cycles in fixpoint).
                // Nico: (This is probably ok because) We never do function
                // subtyping between `FnDef` *except* when (the def_id) is
                // passed as an argument to a function.
                for (arg_a, arg_b) in iter::zip(a_args, b_args) {
                    match (arg_a, arg_b) {
                        (GenericArg::Ty(ty_a), GenericArg::Ty(ty_b)) => {
                            let bty_a = ty_a.as_bty_skipping_existentials();
                            let bty_b = ty_b.as_bty_skipping_existentials();
                            tracked_span_dbg_assert_eq!(bty_a, bty_b);
                        }
                        (GenericArg::Base(ctor_a), GenericArg::Base(ctor_b)) => {
                            let bty_a = ctor_a.as_bty_skipping_binder();
                            let bty_b = ctor_b.as_bty_skipping_binder();
                            tracked_span_dbg_assert_eq!(bty_a, bty_b);
                        }
                        (_, _) => tracked_span_dbg_assert_eq!(arg_a, arg_b),
                    }
                }
                Ok(())
            }
            (BaseTy::Float(float_ty1), BaseTy::Float(float_ty2)) => {
                debug_assert_eq!(float_ty1, float_ty2);
                Ok(())
            }
            (BaseTy::Slice(ty_a), BaseTy::Slice(ty_b)) => self.tys(infcx, ty_a, ty_b),
            (BaseTy::Ref(_, ty_a, Mutability::Mut), BaseTy::Ref(_, ty_b, Mutability::Mut)) => {
                self.tys(infcx, ty_a, ty_b)?;
                self.tys(infcx, ty_b, ty_a)
            }
            (BaseTy::Ref(_, ty_a, Mutability::Not), BaseTy::Ref(_, ty_b, Mutability::Not)) => {
                self.tys(infcx, ty_a, ty_b)
            }
            (BaseTy::Tuple(tys_a), BaseTy::Tuple(tys_b)) => {
                debug_assert_eq!(tys_a.len(), tys_b.len());
                for (ty_a, ty_b) in iter::zip(tys_a, tys_b) {
                    self.tys(infcx, ty_a, ty_b)?;
                }
                Ok(())
            }
            (_, BaseTy::Alias(AliasKind::Opaque, alias_ty_b)) => {
                if let BaseTy::Alias(AliasKind::Opaque, alias_ty_a) = a {
                    debug_assert_eq!(alias_ty_a.refine_args.len(), alias_ty_b.refine_args.len());
                    iter::zip(alias_ty_a.refine_args.iter(), alias_ty_b.refine_args.iter())
                        .for_each(|(expr_a, expr_b)| infcx.unify_exprs(expr_a, expr_b));
                }
                self.handle_opaque_type(infcx, a, alias_ty_b)
            }
            (
                BaseTy::Alias(AliasKind::Projection, alias_ty_a),
                BaseTy::Alias(AliasKind::Projection, alias_ty_b),
            ) => {
                debug_assert_eq!(alias_ty_a, alias_ty_b);
                Ok(())
            }
            (BaseTy::Array(ty_a, len_a), BaseTy::Array(ty_b, len_b)) => {
                debug_assert_eq!(len_a, len_b);
                self.tys(infcx, ty_a, ty_b)
            }
            (BaseTy::Param(param_a), BaseTy::Param(param_b)) => {
                debug_assert_eq!(param_a, param_b);
                Ok(())
            }
            (BaseTy::Bool, BaseTy::Bool)
            | (BaseTy::Str, BaseTy::Str)
            | (BaseTy::Char, BaseTy::Char)
            | (BaseTy::RawPtr(_, _), BaseTy::RawPtr(_, _)) => Ok(()),
            (BaseTy::Dynamic(preds_a, _), BaseTy::Dynamic(preds_b, _)) => {
                tracked_span_assert_eq!(preds_a.erase_regions(), preds_b.erase_regions());
                Ok(())
            }
            (BaseTy::Closure(did1, tys_a, _), BaseTy::Closure(did2, tys_b, _)) if did1 == did2 => {
                debug_assert_eq!(tys_a.len(), tys_b.len());
                for (ty_a, ty_b) in iter::zip(tys_a, tys_b) {
                    self.tys(infcx, ty_a, ty_b)?;
                }
                Ok(())
            }
            (BaseTy::FnPtr(sig_a), BaseTy::FnPtr(sig_b)) => {
                tracked_span_assert_eq!(sig_a, sig_b);
                Ok(())
            }
            (BaseTy::FnDef(def_id, args), BaseTy::FnPtr(sig_b)) => {
                let current_did = infcx.def_id;
                let sub_sig = infcx.genv.fn_sig(*def_id)?;
                // TODO(RJ) dicey maneuver? assumes that sig_b is unrefined?
                let super_sig = EarlyBinder(sig_b.clone());
                check_fn_subtyping(infcx, &current_did, sub_sig, args, super_sig, None, self.span)
            }
            _ => Err(query_bug!("incompatible base types: `{a:?}` - `{b:?}`"))?,
        }
    }

    fn generic_args(
        &mut self,
        infcx: &mut InferCtxt,
        variance: Variance,
        a: &GenericArg,
        b: &GenericArg,
    ) -> InferResult {
        let (ty_a, ty_b) = match (a, b) {
            (GenericArg::Ty(ty_a), GenericArg::Ty(ty_b)) => (ty_a.clone(), ty_b.clone()),
            (GenericArg::Base(ctor_a), GenericArg::Base(ctor_b)) => {
                debug_assert_eq!(ctor_a.sort(), ctor_b.sort());
                (ctor_a.to_ty(), ctor_b.to_ty())
            }
            (GenericArg::Lifetime(_), GenericArg::Lifetime(_)) => return Ok(()),
            (GenericArg::Const(cst_a), GenericArg::Const(cst_b)) => {
                debug_assert_eq!(cst_a, cst_b);
                return Ok(());
            }
            _ => Err(query_bug!("incompatible generic args: `{a:?}` `{b:?}`"))?,
        };
        match variance {
            Variance::Covariant => self.tys(infcx, &ty_a, &ty_b),
            Variance::Invariant => {
                self.tys(infcx, &ty_a, &ty_b)?;
                self.tys(infcx, &ty_b, &ty_a)
            }
            Variance::Contravariant => self.tys(infcx, &ty_b, &ty_a),
            Variance::Bivariant => Ok(()),
        }
    }

    fn idxs_eq(&mut self, infcx: &mut InferCtxt, a: &Expr, b: &Expr) {
        if a == b {
            return;
        }

        match (a.kind(), b.kind()) {
            (ExprKind::Aggregate(kind_a, flds_a), ExprKind::Aggregate(kind_b, flds_b)) => {
                debug_assert_eq!(kind_a, kind_b);
                for (a, b) in iter::zip(flds_a, flds_b) {
                    self.idxs_eq(infcx, a, b);
                }
            }
            (_, ExprKind::Aggregate(kind_b, flds_b)) => {
                for (f, b) in flds_b.iter().enumerate() {
                    let a = a.proj_and_reduce(kind_b.to_proj(f as u32));
                    self.idxs_eq(infcx, &a, b);
                }
            }
            (ExprKind::Aggregate(kind_a, flds_a), _) => {
                infcx.unify_exprs(a, b);
                for (f, a) in flds_a.iter().enumerate() {
                    let b = b.proj_and_reduce(kind_a.to_proj(f as u32));
                    self.idxs_eq(infcx, a, &b);
                }
            }
            (ExprKind::Abs(lam_a), ExprKind::Abs(lam_b)) => {
                self.abs_eq(infcx, lam_a, lam_b);
            }
            (_, ExprKind::Abs(lam_b)) => {
                self.abs_eq(infcx, &a.eta_expand_abs(lam_b.vars(), lam_b.output()), lam_b);
            }
            (ExprKind::Abs(lam_a), _) => {
                infcx.unify_exprs(a, b);
                self.abs_eq(infcx, lam_a, &b.eta_expand_abs(lam_a.vars(), lam_a.output()));
            }
            (ExprKind::KVar(_), _) | (_, ExprKind::KVar(_)) => {
                infcx.check_impl(a, b, self.tag());
                infcx.check_impl(b, a, self.tag());
            }
            _ => {
                infcx.unify_exprs(a, b);
                let span = b.span();
                infcx.check_pred(Expr::binary_op(rty::BinOp::Eq, a, b).at_opt(span), self.tag());
            }
        }
    }

    fn abs_eq(&mut self, infcx: &mut InferCtxt, a: &Lambda, b: &Lambda) {
        debug_assert_eq!(a.vars().len(), b.vars().len());
        let vars = a
            .vars()
            .iter()
            .map(|kind| infcx.define_vars(kind.expect_sort()))
            .collect_vec();
        let body_a = a.apply(&vars);
        let body_b = b.apply(&vars);
        self.idxs_eq(infcx, &body_a, &body_b);
    }

    fn handle_opaque_type(
        &mut self,
        infcx: &mut InferCtxt,
        bty: &BaseTy,
        alias_ty: &AliasTy,
    ) -> InferResult {
        if let BaseTy::Coroutine(def_id, resume_ty, upvar_tys) = bty {
            let obligs = mk_coroutine_obligations(
                infcx.genv,
                def_id,
                resume_ty,
                upvar_tys,
                &alias_ty.def_id,
            )?;
            self.obligations.extend(obligs);
        } else {
            let bounds = infcx.genv.item_bounds(alias_ty.def_id)?.instantiate(
                infcx.tcx(),
                &alias_ty.args,
                &alias_ty.refine_args,
            );
            for clause in &bounds {
                if let rty::ClauseKind::Projection(pred) = clause.kind_skipping_binder() {
                    let ty1 = Self::project_ty(infcx, bty, pred.projection_ty.def_id)?;
                    let ty2 = pred.term.to_ty();
                    self.tys(infcx, &ty1, &ty2)?;
                }
            }
        }
        Ok(())
    }

    fn project_ty(infcx: &InferCtxt, self_ty: &BaseTy, assoc_item_id: DefId) -> InferResult<Ty> {
        let args = List::singleton(GenericArg::Base(self_ty.to_subset_ty_ctor()));
        let alias_ty = rty::AliasTy::new(assoc_item_id, args, List::empty());
        Ok(BaseTy::Alias(AliasKind::Projection, alias_ty)
            .to_ty()
            .normalize_projections(infcx.genv, infcx.region_infcx, infcx.def_id)?)
    }
}

fn mk_coroutine_obligations(
    genv: GlobalEnv,
    generator_did: &DefId,
    resume_ty: &Ty,
    upvar_tys: &List<Ty>,
    opaque_def_id: &DefId,
) -> InferResult<Vec<rty::Clause>> {
    let bounds = genv.item_bounds(*opaque_def_id)?.skip_binder();
    for bound in &bounds {
        if let rty::ClauseKind::Projection(proj) = bound.kind_skipping_binder() {
            let output = proj.term;
            let pred = CoroutineObligPredicate {
                def_id: *generator_did,
                resume_ty: resume_ty.clone(),
                upvar_tys: upvar_tys.clone(),
                output: output.to_ty(),
            };
            let clause = rty::Clause::new(vec![], rty::ClauseKind::CoroutineOblig(pred));
            return Ok(vec![clause]);
        }
    }
    bug!("no projection predicate")
}

#[derive(Debug)]
pub enum InferErr {
    UnsolvedEvar(EVar),
    Query(QueryErr),
}

impl From<UnsolvedEvar> for InferErr {
    fn from(err: UnsolvedEvar) -> Self {
        InferErr::UnsolvedEvar(err.evar)
    }
}

impl From<QueryErr> for InferErr {
    fn from(v: QueryErr) -> Self {
        Self::Query(v)
    }
}

mod pretty {
    use std::fmt;

    use flux_middle::pretty::*;

    use super::*;

    impl Pretty for Tag {
        fn fmt(&self, cx: &PrettyCx, f: &mut fmt::Formatter<'_>) -> fmt::Result {
            define_scoped!(cx, f);
            w!("{:?} at {:?}", ^self.reason, self.src_span)
        }
    }

    impl_debug_with_default_cx!(Tag);
}<|MERGE_RESOLUTION|>--- conflicted
+++ resolved
@@ -1,6 +1,6 @@
 use std::{cell::RefCell, fmt, iter};
 
-use flux_common::{bug, span_bug, tracked_span_assert_eq, tracked_span_dbg_assert_eq};
+use flux_common::{bug, tracked_span_assert_eq, tracked_span_dbg_assert_eq};
 use flux_middle::{
     global_env::GlobalEnv,
     queries::{QueryErr, QueryResult},
@@ -9,15 +9,10 @@
         self,
         evars::{EVarSol, UnsolvedEvar},
         fold::TypeFoldable,
-<<<<<<< HEAD
-        AliasTy, BaseTy, BoundVariableKinds, CoroutineObligPredicate, ESpan, EVarGen, EarlyBinder,
-        Expr, ExprKind, GenericArg, GenericArgs, HoleKind, InferMode, Lambda, List, Mutability,
-        PolyFnSig, PolyVariant, Sort, Ty, TyKind, Var,
-=======
         AliasKind, AliasTy, BaseTy, Binder, BoundVariableKinds, CoroutineObligPredicate, ESpan,
         EVar, EVarGen, EarlyBinder, Expr, ExprKind, GenericArg, GenericArgs, HoleKind, InferMode,
-        Lambda, List, Mutability, Path, PolyVariant, PtrKind, Ref, Region, Sort, Ty, TyKind, Var,
->>>>>>> 43f7e7b9
+        Lambda, List, Mutability, Path, PolyFnSig, PolyVariant, PtrKind, Ref, Region, Sort, Ty,
+        TyKind, Var,
     },
 };
 use itertools::{izip, Itertools};
@@ -427,7 +422,6 @@
     }
 }
 
-<<<<<<< HEAD
 /// HACK(nilehmann) This let us infer parameters under mutable references for the simple case
 /// where the formal argument is of the form `&mut B[@n]`, e.g., the type of the first argument
 /// to `RVec::get_mut` is `&mut RVec<T>[@n]`. We should remove this after we implement opening of
@@ -461,109 +455,7 @@
     .collect()
 }
 
-/// The function `check_fn_subtyping` does a function subtyping check between
-/// the sub-type (T_f) corresponding to the type of `def_id` @ `args` and the
-/// super-type (T_g) corresponding to the `oblig_sig`. This subtyping is handled
-/// as akin to the code
-///
-///   T_f := (S1,...,Sn) -> S
-///   T_g := (T1,...,Tn) -> T
-///   T_f <: T_g
-///
-///  fn g(x1:T1,...,xn:Tn) -> T {
-///      f(x1,...,xn)
-///  }
-/// TODO: copy rules from SLACK.
-pub fn check_fn_subtyping(
-    infcx: &mut InferCtxt,
-    def_id: &DefId,
-    sub_sig: EarlyBinder<rty::PolyFnSig>,
-    sub_args: &[GenericArg],
-    super_sig: EarlyBinder<rty::PolyFnSig>,
-    super_args: Option<(&GenericArgs, &rty::RefineArgs)>,
-    span: Span,
-) -> InferResult {
-    let mut infcx = infcx.at(span);
-    let tcx = infcx.genv.tcx();
-
-    let super_sig = if let Some((oblig_args, refine_args)) = super_args {
-        super_sig.instantiate(tcx, oblig_args, refine_args)
-    } else {
-        super_sig.instantiate_identity()
-    };
-    let super_sig =
-        super_sig.replace_bound_vars(|_| rty::ReErased, |sort, _| infcx.define_vars(sort));
-
-    let super_sig = super_sig.normalize_projections(infcx.genv, infcx.region_infcx, *def_id)?;
-    // .with_span(span)?
-
-    // 1. Unpack `T_g` input types
-    let actuals = super_sig
-        .inputs()
-        .iter()
-        .map(|ty| infcx.unpack(ty))
-        .collect_vec();
-
-    let actuals = infer_under_mut_ref_hack(&mut infcx, &actuals[..], sub_sig.as_ref());
-
-    // 2. Fresh names for `T_f` refine-params / Instantiate fn_def_sig and normalize it
-    infcx.push_scope();
-    let refine_args = infcx.instantiate_refine_args(*def_id)?; // .with_span(span)?;
-    let sub_sig = sub_sig.instantiate(tcx, sub_args, &refine_args);
-    let sub_sig = sub_sig
-        .replace_bound_vars(|_| rty::ReErased, |sort, mode| infcx.fresh_infer_var(sort, mode))
-        .normalize_projections(infcx.genv, infcx.region_infcx, *def_id)?;
-
-    // 3. INPUT subtyping (g-input <: f-input)
-    // TODO: Check requires predicates (?)
-    // for requires in fn_def_sig.requires() {
-    //     at.check_pred(requires, ConstrReason::Call);
-    // }
-    if !sub_sig.requires().is_empty() {
-        span_bug!(span, "Not yet handled: requires predicates {def_id:?}");
-    }
-    for (actual, formal) in iter::zip(actuals, sub_sig.inputs()) {
-        let (formal, pred) = formal.unconstr();
-        infcx.check_pred(&pred, ConstrReason::Call);
-        // see: TODO(pack-closure)
-        match (actual.kind(), formal.kind()) {
-            (TyKind::Ptr(rty::PtrKind::Mut(_), _), _) => {
-                bug!("Not yet handled: FnDef subtyping with Ptr");
-            }
-            _ => {
-                infcx.subtyping(&actual, &formal, ConstrReason::Call)?;
-            }
-        }
-    }
-
-    // 4. Plug in the EVAR solution / replace evars
-    let evars_sol = infcx.pop_scope()?;
-    infcx.replace_evars(&evars_sol);
-    let output = sub_sig
-        .output()
-        .replace_evars(&evars_sol)
-        .replace_bound_refts_with(|sort, _, _| infcx.define_vars(sort));
-
-    // 5. OUTPUT subtyping (f_out <: g_out)
-    // RJ: new `at` to avoid borrowing errors...!
-    infcx.push_scope();
-    let oblig_output = super_sig
-        .output()
-        .replace_bound_refts_with(|sort, mode, _| infcx.fresh_infer_var(sort, mode));
-    infcx.subtyping(&output.ret, &oblig_output.ret, ConstrReason::Ret)?;
-    // .with_span(span)?;
-    let evars_sol = infcx.pop_scope()?; // .with_span(span)?;
-    infcx.replace_evars(&evars_sol);
-
-    if !output.ensures.is_empty() || !oblig_output.ensures.is_empty() {
-        span_bug!(span, "Not yet handled: subtyping with ensures predicates {def_id:?}");
-    }
-
-    Ok(())
-}
-
 /// Context to relate two types `a` and `b` via subtyping
-=======
 pub trait LocEnv {
     fn ptr_to_ref(
         &mut self,
@@ -578,7 +470,6 @@
 }
 
 /// Context used to relate two types `a` and `b` via subtyping
->>>>>>> 43f7e7b9
 struct Sub {
     reason: ConstrReason,
     span: Span,
@@ -788,13 +679,13 @@
                 tracked_span_assert_eq!(sig_a, sig_b);
                 Ok(())
             }
-            (BaseTy::FnDef(def_id, args), BaseTy::FnPtr(sig_b)) => {
-                let current_did = infcx.def_id;
-                let sub_sig = infcx.genv.fn_sig(*def_id)?;
-                // TODO(RJ) dicey maneuver? assumes that sig_b is unrefined?
-                let super_sig = EarlyBinder(sig_b.clone());
-                check_fn_subtyping(infcx, &current_did, sub_sig, args, super_sig, None, self.span)
-            }
+            // (BaseTy::FnDef(def_id, args), BaseTy::FnPtr(sig_b)) => {
+            //     let current_did = infcx.def_id;
+            //     let sub_sig = infcx.genv.fn_sig(*def_id)?;
+            //     // TODO(RJ) dicey maneuver? assumes that sig_b is unrefined?
+            //     let super_sig = EarlyBinder(sig_b.clone());
+            //     check_fn_subtyping(infcx, &current_did, sub_sig, args, super_sig, None, self.span)
+            // }
             _ => Err(query_bug!("incompatible base types: `{a:?}` - `{b:?}`"))?,
         }
     }
