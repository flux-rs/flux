--- conflicted
+++ resolved
@@ -624,18 +624,11 @@
     }
 
     pub fn generate_and_check_lean_lemmas(
-        self,
+        mut self,
         constraint: fixpoint::Constraint,
     ) -> QueryResult<()> {
         if let Some(def_id) = self.ecx.def_id {
-<<<<<<< HEAD
-            let kvar_decls = self.kcx.encode_kvars();
-=======
-            if !self.kcx.is_empty() {
-                tracked_span_bug!("cannot generate lean lemmas for constraints with kvars");
-            }
-
->>>>>>> 71c65f33
+            let kvar_decls = self.kcx.encode_kvars(&self.kvars, &mut self.scx);
             self.ecx.errors.to_result()?;
 
             let lean_encoder = LeanEncoder::new(
@@ -884,9 +877,6 @@
 }
 
 impl KVarEncodingCtxt {
-    fn is_empty(&self) -> bool {
-        self.ranges.is_empty()
-    }
 
     /// Declares that a kvar has to be encoded into fixpoint and assigns a range of
     /// [`fixpoint::KVid`]'s to it.
