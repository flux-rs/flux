--- conflicted
+++ resolved
@@ -19,15 +19,8 @@
     def_id_to_string,
     global_env::GlobalEnv,
     queries::QueryResult,
-<<<<<<< HEAD
-    rty::{
-        self, ESpan, EarlyReftParam, GenericArgsExt, InternalFuncKind, Lambda, List, SpecFuncKind,
-        VariantIdx,
-    },
-=======
     query_bug,
-    rty::{self, ESpan, GenericArgsExt, InternalFuncKind, Lambda, List, SpecFuncKind, VariantIdx},
->>>>>>> 425ece3e
+    rty::{self, ESpan, EarlyReftParam, GenericArgsExt, InternalFuncKind, Lambda, List, SpecFuncKind, VariantIdx},
     timings::{self, TimingKind},
 };
 use itertools::Itertools;
@@ -45,11 +38,7 @@
 use rustc_index::newtype_index;
 use rustc_infer::infer::TyCtxtInferExt as _;
 use rustc_middle::ty::TypingMode;
-<<<<<<< HEAD
-use rustc_span::{Span, Symbol};
-=======
-use rustc_span::{DUMMY_SP, Span};
->>>>>>> 425ece3e
+use rustc_span::{DUMMY_SP, Span, Symbol};
 use rustc_type_ir::{BoundVar, DebruijnIndex};
 use serde::{Deserialize, Deserializer, Serialize};
 
@@ -481,13 +470,8 @@
             return Ok(Answer::trivial());
         }
         let def_span = self.ecx.def_span();
-<<<<<<< HEAD
         let def_id = self.ecx.def_id;
-
         let kvars = self.kcx.encode_kvars();
-
-=======
->>>>>>> 425ece3e
         let (define_funs, define_constants) = self.ecx.define_funs(def_id, &mut self.scx)?;
         let qualifiers = self
             .ecx
@@ -495,8 +479,6 @@
             .into_iter()
             .chain(FIXPOINT_QUALIFIERS.iter().cloned())
             .collect();
-
-        let kvars = self.kcx.into_fixpoint();
 
         // Assuming values should happen after all encoding is done so we are sure we've collected
         // all constants.
@@ -624,25 +606,10 @@
         self,
         constraint: fixpoint::Constraint,
     ) -> QueryResult<()> {
-<<<<<<< HEAD
-        let def_id = self.ecx.def_id;
-
-        if !self.kcx.encode_kvars().is_empty() {
-            tracked_span_bug!("cannot generate lean lemmas for constraints with kvars");
-        }
-
-        let (define_funs, define_constants) = self.ecx.define_funs(def_id, &mut self.scx)?;
-
-        let constraint = self.ecx.assume_const_values(constraint, &mut self.scx)?;
-
-        let mut constants = self.ecx.const_env.const_map.into_values().collect_vec();
-        constants.extend(define_constants);
-=======
         if let Some(def_id) = self.ecx.def_id {
             if !self.kcx.into_fixpoint().is_empty() {
                 tracked_span_bug!("cannot generate lean lemmas for constraints with kvars");
             }
->>>>>>> 425ece3e
 
             self.ecx.errors.into_result()?;
 
