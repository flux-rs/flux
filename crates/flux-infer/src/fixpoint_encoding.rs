--- conflicted
+++ resolved
@@ -47,17 +47,12 @@
 pub mod fixpoint {
     use std::fmt;
 
-<<<<<<< HEAD
     use flux_middle::{
         def_id::FluxDefId,
-        rty::{EarlyReftParam, Real},
+        rty::EarlyReftParam,
     };
-=======
-    use flux_middle::rty::EarlyReftParam;
->>>>>>> 6fdca967
     use liquid_fixpoint::{FixpointFmt, Identifier};
     use rustc_abi::VariantIdx;
-    use rustc_hir::definitions::DefPath;
     use rustc_index::newtype_index;
     use rustc_middle::ty::ParamConst;
     use rustc_span::Symbol;
@@ -519,22 +514,17 @@
             dbg::dump_item_info(self.genv.tcx(), def_id.resolved_id(), "smt2", &task).unwrap();
         }
 
-<<<<<<< HEAD
         let fixpoint_res = if let Some(def_id) = def_id {
             Self::run_task_with_cache(self.genv, task, def_id.resolved_id(), kind, cache)
         } else {
             task.run()
                 .unwrap_or_else(|err| tracked_span_bug!("failed to run fixpoint: {err}"))
+                .status
         };
 
         match fixpoint_res {
-            FixpointResult::Safe(_) => Ok(vec![]),
-            FixpointResult::Unsafe(_, errors) => {
-=======
-        match Self::run_task_with_cache(self.genv, task, def_id.resolved_id(), kind, cache) {
             FixpointStatus::Safe(_) => Ok(vec![]),
             FixpointStatus::Unsafe(_, errors) => {
->>>>>>> 6fdca967
                 Ok(errors
                     .into_iter()
                     .map(|err| self.tags[err.tag])
@@ -553,25 +543,10 @@
         self,
         constraint: fixpoint::Constraint,
     ) -> QueryResult<()> {
-<<<<<<< HEAD
         if let Some(def_id) = self.ecx.def_id {
             if !self.kcx.into_fixpoint().is_empty() {
                 tracked_span_bug!("cannot generate lean lemmas for constraints with kvars");
             }
-=======
-        let def_id = self.ecx.def_id;
-
-        if !self.kcx.into_fixpoint().is_empty() {
-            tracked_span_bug!("cannot generate lean lemmas for constraints with kvars");
-        }
-
-        let (define_funs, define_constants) = self.ecx.define_funs(def_id, &mut self.scx)?;
-
-        let constraint = self.ecx.assume_const_values(constraint, &mut self.scx)?;
-
-        let mut constants = self.ecx.const_env.const_map.into_values().collect_vec();
-        constants.extend(define_constants);
->>>>>>> 6fdca967
 
             self.ecx.errors.into_result()?;
 
@@ -1076,20 +1051,12 @@
     }
 }
 
-<<<<<<< HEAD
-pub struct ExprEncodingCtxt<'genv, 'tcx> {
-    genv: GlobalEnv<'genv, 'tcx>,
-    local_var_env: LocalVarEnv,
-    global_var_gen: IndexGen<fixpoint::GlobalVar>,
-    const_map: ConstMap<'tcx>,
-    pub fun_def_map: FunDefMap,
-=======
 #[derive(Default)]
 struct ConstEnv<'tcx> {
     const_map: ConstMap<'tcx>,
     const_map_rev: HashMap<fixpoint::GlobalVar, ConstKey<'tcx>>,
     global_var_gen: IndexGen<fixpoint::GlobalVar>,
-    fun_def_map: FunDefMap,
+    pub fun_def_map: FunDefMap,
 }
 
 impl<'tcx> ConstEnv<'tcx> {
@@ -1107,11 +1074,10 @@
     }
 }
 
-struct ExprEncodingCtxt<'genv, 'tcx> {
+pub struct ExprEncodingCtxt<'genv, 'tcx> {
     genv: GlobalEnv<'genv, 'tcx>,
     local_var_env: LocalVarEnv,
     const_env: ConstEnv<'tcx>,
->>>>>>> 6fdca967
     errors: Errors<'genv>,
     /// Id of the item being checked. This is a [`MaybeExternId`] because we may be encoding
     /// invariants for an extern spec on an enum.
@@ -1121,7 +1087,7 @@
 
 impl<'genv, 'tcx> ExprEncodingCtxt<'genv, 'tcx> {
     fn new(genv: GlobalEnv<'genv, 'tcx>, def_id: Option<MaybeExternId>) -> Self {
-        let mut ecx = Self {
+        Self {
             genv,
             local_var_env: LocalVarEnv::new(),
             const_env: Default::default(),
@@ -1132,8 +1098,7 @@
                 .infer_ctxt()
                 .with_next_trait_solver(true)
                 .build(TypingMode::non_body_analysis()),
-        };
-        ecx
+        }
     }
 
     fn def_span(&self) -> Span {
@@ -1644,17 +1609,10 @@
     /// Declare that the `def_id` of a Flux function definition needs to be encoded and assigns
     /// a name to it if it hasn't yet been declared. The encoding of the function body happens
     /// in [`Self::define_funs`].
-<<<<<<< HEAD
     pub fn declare_fun(&mut self, def_id: FluxDefId) -> fixpoint::Var {
-        *self.fun_def_map.entry(def_id).or_insert_with(|| {
-            let id = self.global_var_gen.fresh();
-            fixpoint::Var::Global(id, Some(def_id))
-=======
-    fn declare_fun(&mut self, def_id: FluxDefId) -> fixpoint::Var {
         *self.const_env.fun_def_map.entry(def_id).or_insert_with(|| {
             let id = self.const_env.global_var_gen.fresh();
-            fixpoint::Var::Global(id, Some(def_id.name()))
->>>>>>> 6fdca967
+            fixpoint::Var::Global(id, Some(def_id))
         })
     }
 
@@ -1731,11 +1689,7 @@
             .get_or_insert(key, |global_name| {
                 let sort = scx.func_sort_to_fixpoint(&self.genv.func_sort(def_id));
                 fixpoint::ConstDecl {
-<<<<<<< HEAD
-                    name: fixpoint::Var::Global(self.global_var_gen.fresh(), Some(def_id)),
-=======
-                    name: fixpoint::Var::Global(global_name, Some(def_id.name())),
->>>>>>> 6fdca967
+                    name: fixpoint::Var::Global(global_name, Some(def_id)),
                     sort,
                     comment: Some(format!("uif: {def_id:?}")),
                 }
@@ -1890,12 +1844,12 @@
         Ok((defs, consts))
     }
 
-    fn to_fun_def(
+    pub fn to_fun_def(
         &mut self,
         def_id: FluxDefId,
         scx: &mut SortEncodingCtxt,
     ) -> QueryResult<fixpoint::FunDef> {
-        let name = self.fun_def_map.get(&def_id).unwrap().clone();
+        let name = self.const_env.fun_def_map.get(&def_id).unwrap().clone();
         let info = self.genv.normalized_info(def_id);
         let out = scx.sort_to_fixpoint(self.genv.func_sort(def_id).expect_mono().output());
         let (args, body) = self.body_to_fixpoint(&info.body, scx)?;
