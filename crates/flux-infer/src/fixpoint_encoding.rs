--- conflicted
+++ resolved
@@ -422,11 +422,7 @@
         );
     }
 
-<<<<<<< HEAD
-    pub fn into_data_decls(mut self, genv: GlobalEnv) -> QueryResult<Vec<fixpoint::DataDecl>> {
-=======
-    fn encode_data_decls(&mut self, genv: GlobalEnv) -> QueryResult<Vec<fixpoint::DataDecl>> {
->>>>>>> 8d6ddd15
+    pub fn encode_data_decls(&mut self, genv: GlobalEnv) -> QueryResult<Vec<fixpoint::DataDecl>> {
         let mut decls = vec![];
         self.append_adt_decls(genv, &mut decls)?;
         Self::append_tuple_decls(&self.tuples, &mut decls);
