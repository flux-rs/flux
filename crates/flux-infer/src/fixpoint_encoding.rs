//! Encoding of the refinement tree into a fixpoint constraint.

use std::{hash::Hash, iter};

use fixpoint::AdtId;
use flux_common::{
    bug,
    cache::QueryCache,
    dbg,
    index::{IndexGen, IndexVec},
    iter::IterExt,
    span_bug, tracked_span_bug,
};
use flux_config::{self as config};
use flux_errors::Errors;
use flux_middle::{
    FixpointQueryKind,
    def_id::{FluxDefId, MaybeExternId},
    def_id_to_string,
    global_env::GlobalEnv,
    queries::QueryResult,
    rty::{self, ESpan, GenericArgsExt, InternalFuncKind, Lambda, List, SpecFuncKind, VariantIdx},
    timings::{self, TimingKind},
};
use itertools::Itertools;
use liquid_fixpoint::{FixpointResult, SmtSolver};
use rustc_data_structures::{
    fx::{FxIndexMap, FxIndexSet},
    unord::{UnordMap, UnordSet},
};
use rustc_hash::FxHashSet;
use rustc_hir::def_id::{DefId, LocalDefId};
use rustc_index::newtype_index;
use rustc_infer::infer::TyCtxtInferExt as _;
use rustc_middle::ty::TypingMode;
use rustc_span::Span;
use rustc_type_ir::{BoundVar, DebruijnIndex};
use serde::{Deserialize, Deserializer, Serialize};

use crate::{fixpoint_qualifiers::FIXPOINT_QUALIFIERS, projections::structurally_normalize_expr};

pub mod fixpoint {
    use std::fmt;

    use flux_middle::rty::{EarlyReftParam, Real};
    use liquid_fixpoint::{FixpointFmt, Identifier};
    use rustc_abi::VariantIdx;
    use rustc_index::newtype_index;
    use rustc_middle::ty::ParamConst;
    use rustc_span::Symbol;

    newtype_index! {
        pub struct KVid {}
    }

    impl Identifier for KVid {
        fn fmt(&self, f: &mut fmt::Formatter<'_>) -> fmt::Result {
            write!(f, "k{}", self.as_u32())
        }
    }

    newtype_index! {
        pub struct LocalVar {}
    }

    newtype_index! {
        pub struct GlobalVar {}
    }

    newtype_index! {
        /// Unique id assigned to each [`flux_middle::rty::AdtSortDef`] that needs to be encoded
        /// into fixpoint
        pub struct AdtId {}
    }

    #[derive(Hash, Copy, Clone, Debug, PartialEq, Eq)]
    pub enum Var {
        Underscore,
        Global(GlobalVar, Option<Symbol>),
        Local(LocalVar),
        DataCtor(AdtId, VariantIdx),
        TupleCtor { arity: usize },
        TupleProj { arity: usize, field: u32 },
        DataProj { adt_id: AdtId, /* variant_idx: VariantIdx, */ field: u32 },
        UIFRel(BinRel),
        Param(EarlyReftParam),
        ConstGeneric(ParamConst),
    }

    impl From<GlobalVar> for Var {
        fn from(v: GlobalVar) -> Self {
            Self::Global(v, None)
        }
    }

    impl From<LocalVar> for Var {
        fn from(v: LocalVar) -> Self {
            Self::Local(v)
        }
    }

    impl Identifier for Var {
        fn fmt(&self, f: &mut fmt::Formatter<'_>) -> fmt::Result {
            match self {
                Var::Global(v, None) => write!(f, "c{}", v.as_u32()),
                Var::Global(v, Some(sym)) => write!(f, "f${}${}", sym, v.as_u32()),
                Var::Local(v) => write!(f, "a{}", v.as_u32()),
                Var::DataCtor(adt_id, variant_idx) => {
                    write!(f, "mkadt{}${}", adt_id.as_u32(), variant_idx.as_u32())
                }
                Var::TupleCtor { arity } => write!(f, "mktuple{arity}"),
                Var::TupleProj { arity, field } => write!(f, "tuple{arity}${field}"),
                Var::DataProj { adt_id, field } => write!(f, "fld{}${field}", adt_id.as_u32()),
                Var::UIFRel(BinRel::Gt) => write!(f, "gt"),
                Var::UIFRel(BinRel::Ge) => write!(f, "ge"),
                Var::UIFRel(BinRel::Lt) => write!(f, "lt"),
                Var::UIFRel(BinRel::Le) => write!(f, "le"),
                // these are actually not necessary because equality is interpreted for all sorts
                Var::UIFRel(BinRel::Eq) => write!(f, "eq"),
                Var::UIFRel(BinRel::Ne) => write!(f, "ne"),
                Var::Underscore => write!(f, "_$"), // To avoid clashing with `_` used for `app (_ bv_op n)` for parametric SMT ops
                Var::ConstGeneric(param) => {
                    write!(f, "constgen${}${}", param.name, param.index)
                }
                Var::Param(param) => {
                    write!(f, "reftgen${}${}", param.name, param.index)
                }
            }
        }
    }

    #[derive(Clone, Hash, Debug)]
    pub enum DataSort {
        Tuple(usize),
        Adt(AdtId),
    }

    impl Identifier for DataSort {
        fn fmt(&self, f: &mut fmt::Formatter<'_>) -> fmt::Result {
            match self {
                DataSort::Tuple(arity) => {
                    write!(f, "Tuple{arity}")
                }
                DataSort::Adt(adt_id) => {
                    write!(f, "Adt{}", adt_id.as_u32())
                }
            }
        }
    }

    #[derive(Hash, Clone, Debug)]
    pub struct SymStr(pub Symbol);

    #[cfg(feature = "rust-fixpoint")]
    impl FixpointFmt for SymStr {
        fn fmt(&self, f: &mut fmt::Formatter<'_>) -> fmt::Result {
            write!(f, "{}", self.0)
        }
    }

    #[cfg(not(feature = "rust-fixpoint"))]
    impl FixpointFmt for SymStr {
        fn fmt(&self, f: &mut fmt::Formatter<'_>) -> fmt::Result {
            write!(f, "\"{}\"", self.0)
        }
    }

    liquid_fixpoint::declare_types! {
        type Sort = DataSort;
        type KVar = KVid;
        type Var = Var;
        type Decimal = Real;
        type String = SymStr;
        type Tag = super::TagIdx;
    }
    pub use fixpoint_generated::*;
}

newtype_index! {
    #[debug_format = "TagIdx({})"]
    pub struct TagIdx {}
}

impl Serialize for TagIdx {
    fn serialize<S: serde::Serializer>(&self, serializer: S) -> Result<S::Ok, S::Error> {
        self.as_u32().serialize(serializer)
    }
}

impl<'de> Deserialize<'de> for TagIdx {
    fn deserialize<D: Deserializer<'de>>(deserializer: D) -> Result<Self, D::Error> {
        let idx = usize::deserialize(deserializer)?;
        Ok(TagIdx::from_u32(idx as u32))
    }
}

/// Keep track of all the data sorts that we need to define in fixpoint to encode the constraint.
#[derive(Default)]
struct SortEncodingCtxt {
    /// Set of all the tuple arities that need to be defined
    tuples: UnordSet<usize>,
    /// Set of all the [`AdtDefSortDef`](flux_middle::rty::AdtSortDef) that need to be declared as
    /// Fixpoint data-decls
    adt_sorts: FxIndexSet<DefId>,
}

impl SortEncodingCtxt {
    fn sort_to_fixpoint(&mut self, sort: &rty::Sort) -> fixpoint::Sort {
        match sort {
            rty::Sort::Int => fixpoint::Sort::Int,
            rty::Sort::Real => fixpoint::Sort::Real,
            rty::Sort::Bool => fixpoint::Sort::Bool,
            rty::Sort::Str => fixpoint::Sort::Str,
            rty::Sort::Char => fixpoint::Sort::Int,
            rty::Sort::BitVec(size) => fixpoint::Sort::BitVec(Box::new(bv_size_to_fixpoint(*size))),
            // There's no way to declare opaque sorts in the fixpoint horn syntax so we encode user
            // declared opaque sorts, type parameter sorts, and (unormalizable) type alias sorts as
            // integers. Well-formedness should ensure values of these sorts are used "opaquely",
            // i.e., the only values of these sorts are variables.
            rty::Sort::App(rty::SortCtor::User { .. }, _)
            | rty::Sort::Param(_)
            | rty::Sort::Alias(rty::AliasKind::Opaque | rty::AliasKind::Projection, ..) => {
                fixpoint::Sort::Int
            }
            rty::Sort::App(rty::SortCtor::Set, args) => {
                let args = args.iter().map(|s| self.sort_to_fixpoint(s)).collect_vec();
                fixpoint::Sort::App(fixpoint::SortCtor::Set, args)
            }
            rty::Sort::App(rty::SortCtor::Map, args) => {
                let args = args.iter().map(|s| self.sort_to_fixpoint(s)).collect_vec();
                fixpoint::Sort::App(fixpoint::SortCtor::Map, args)
            }
            rty::Sort::App(rty::SortCtor::Adt(sort_def), args) => {
                if let Some(variant) = sort_def.opt_struct_variant() {
                    let sorts = variant.field_sorts(args);
                    // do not generate 1-tuples
                    if let [sort] = &sorts[..] {
                        self.sort_to_fixpoint(sort)
                    } else {
                        let adt_id = self.declare_adt(sort_def.did());
                        let ctor = fixpoint::SortCtor::Data(fixpoint::DataSort::Adt(adt_id));
                        let args = args.iter().map(|s| self.sort_to_fixpoint(s)).collect_vec();
                        fixpoint::Sort::App(ctor, args)
                    }
                } else {
                    debug_assert!(args.is_empty());
                    let adt_id = self.declare_adt(sort_def.did());
                    fixpoint::Sort::App(
                        fixpoint::SortCtor::Data(fixpoint::DataSort::Adt(adt_id)),
                        vec![],
                    )
                }
            }
            rty::Sort::Tuple(sorts) => {
                // do not generate 1-tuples
                if let [sort] = &sorts[..] {
                    self.sort_to_fixpoint(sort)
                } else {
                    self.declare_tuple(sorts.len());
                    let ctor = fixpoint::SortCtor::Data(fixpoint::DataSort::Tuple(sorts.len()));
                    let args = sorts.iter().map(|s| self.sort_to_fixpoint(s)).collect();
                    fixpoint::Sort::App(ctor, args)
                }
            }
            rty::Sort::Func(sort) => self.func_sort_to_fixpoint(sort),
            rty::Sort::Var(k) => fixpoint::Sort::Var(k.index()),
            rty::Sort::Err
            | rty::Sort::Infer(_)
            | rty::Sort::Loc
            | rty::Sort::Alias(rty::AliasKind::Free, _) => {
                tracked_span_bug!("unexpected sort `{sort:?}`")
            }
        }
    }

    fn func_sort_to_fixpoint(&mut self, fsort: &rty::PolyFuncSort) -> fixpoint::Sort {
        let params = fsort.params().len();
        let fsort = fsort.skip_binders();
        let output = self.sort_to_fixpoint(fsort.output());
        fixpoint::Sort::mk_func(
            params,
            fsort.inputs().iter().map(|s| self.sort_to_fixpoint(s)),
            output,
        )
    }

    fn declare_tuple(&mut self, arity: usize) {
        self.tuples.insert(arity);
    }

    pub fn declare_adt(&mut self, did: DefId) -> AdtId {
        if let Some(idx) = self.adt_sorts.get_index_of(&did) {
            AdtId::from_usize(idx)
        } else {
            let adt_id = AdtId::from_usize(self.adt_sorts.len());
            self.adt_sorts.insert(did);
            adt_id
        }
    }

    fn append_adt_decls(
        &mut self,
        genv: GlobalEnv,
        decls: &mut Vec<fixpoint::DataDecl>,
    ) -> QueryResult {
<<<<<<< HEAD
        // We iterate until we have processed all adt sorts because processing one adt sort may
        // discover new adt sorts to process (e.g., if an adt field has an adt sort).
        let mut done = FxHashSet::default();
        while done.len() < self.adt_sorts.len() {
            let adt_sorts = self.adt_sorts.clone();
            for (idx, adt_def_id) in adt_sorts.iter().enumerate().skip(done.len()) {
                if !done.insert(*adt_def_id) {
                    continue;
                }
                let adt_id = AdtId::from_usize(idx);
                let adt_sort_def = genv.adt_sort_def_of(adt_def_id)?;
                decls.push(fixpoint::DataDecl {
                    name: fixpoint::DataSort::Adt(adt_id),
                    vars: adt_sort_def.param_count(),
                    ctors: adt_sort_def
                        .variants()
                        .iter_enumerated()
                        .map(|(idx, variant)| {
                            let name = fixpoint::Var::DataCtor(adt_id, idx);
                            let fields = variant
                                .field_sorts_instantiate_identity()
                                .iter()
                                .enumerate()
                                .map(|(i, sort)| {
                                    fixpoint::DataField {
                                        name: fixpoint::Var::DataProj { adt_id, field: i as u32 },
                                        sort: self.sort_to_fixpoint(sort),
                                    }
                                })
                                .collect::<Vec<_>>();
                            fixpoint::DataCtor { name, fields }
                        })
                        .collect(),
                });
            }
=======
        let adt_sorts = self.adt_sorts.clone();
        for (idx, adt_def_id) in adt_sorts.iter().enumerate() {
            let adt_id = AdtId::from_usize(idx);
            let adt_sort_def = genv.adt_sort_def_of(adt_def_id)?;
            decls.push(fixpoint::DataDecl {
                name: fixpoint::DataSort::Adt(adt_id),
                vars: adt_sort_def.param_count(),
                ctors: adt_sort_def
                    .variants()
                    .iter_enumerated()
                    .map(|(idx, variant)| {
                        let name = fixpoint::Var::DataCtor(adt_id, idx);
                        let fields = variant
                            .field_sorts_id()
                            .iter()
                            .enumerate()
                            .map(|(i, sort)| {
                                fixpoint::DataField {
                                    name: fixpoint::Var::DataProj { adt_id, field: i as u32 },
                                    sort: self.sort_to_fixpoint(sort),
                                }
                            })
                            .collect_vec();
                        fixpoint::DataCtor { name, fields }
                    })
                    .collect(),
            });
>>>>>>> b04d2622
        }
        Ok(())
    }

    fn append_tuple_decls(tuples: UnordSet<usize>, decls: &mut Vec<fixpoint::DataDecl>) {
        decls.extend(
            tuples
                .into_items()
                .into_sorted_stable_ord()
                .into_iter()
                .map(|arity| {
                    fixpoint::DataDecl {
                        name: fixpoint::DataSort::Tuple(arity),
                        vars: arity,
                        ctors: vec![fixpoint::DataCtor {
                            name: fixpoint::Var::TupleCtor { arity },
                            fields: (0..(arity as u32))
                                .map(|field| {
                                    fixpoint::DataField {
                                        name: fixpoint::Var::TupleProj { arity, field },
                                        sort: fixpoint::Sort::Var(field as usize),
                                    }
                                })
                                .collect(),
                        }],
                    }
                }),
        );
    }

    fn into_data_decls(mut self, genv: GlobalEnv) -> QueryResult<Vec<fixpoint::DataDecl>> {
        let mut decls = vec![];
        self.append_adt_decls(genv, &mut decls)?;
        Self::append_tuple_decls(self.tuples, &mut decls);
        Ok(decls)
    }
}

fn bv_size_to_fixpoint(size: rty::BvSize) -> fixpoint::Sort {
    match size {
        rty::BvSize::Fixed(size) => fixpoint::Sort::BvSize(size),
        rty::BvSize::Param(_var) => {
            // I think we could encode the size as a sort variable, but this would require some care
            // because smtlib doesn't really support parametric sizes. Fixpoint is probably already
            // too liberal about this and it'd be easy to make it crash.
            // fixpoint::Sort::Var(var.index)
            bug!("unexpected parametric bit-vector size")
        }
        rty::BvSize::Infer(_) => bug!("unexpected infer variable for bit-vector size"),
    }
}

type FunDefMap = FxIndexMap<FluxDefId, fixpoint::Var>;
type ConstMap<'tcx> = FxIndexMap<ConstKey<'tcx>, fixpoint::ConstDecl>;

#[derive(Eq, Hash, PartialEq)]
enum ConstKey<'tcx> {
    Uif(FluxDefId),
    RustConst(DefId),
    Alias(FluxDefId, rustc_middle::ty::GenericArgsRef<'tcx>),
    Lambda(Lambda),
    PrimOp(rty::BinOp),
    Cast(rty::Sort, rty::Sort),
}

pub struct FixpointCtxt<'genv, 'tcx, T: Eq + Hash> {
    comments: Vec<String>,
    genv: GlobalEnv<'genv, 'tcx>,
    kvars: KVarGen,
    scx: SortEncodingCtxt,
    kcx: KVarEncodingCtxt,
    ecx: ExprEncodingCtxt<'genv, 'tcx>,
    tags: IndexVec<TagIdx, T>,
    tags_inv: UnordMap<T, TagIdx>,
}

pub type FixQueryCache = QueryCache<FixpointResult<TagIdx>>;

impl<'genv, 'tcx, Tag> FixpointCtxt<'genv, 'tcx, Tag>
where
    Tag: std::hash::Hash + Eq + Copy,
{
    pub fn new(genv: GlobalEnv<'genv, 'tcx>, def_id: MaybeExternId, kvars: KVarGen) -> Self {
        Self {
            comments: vec![],
            kvars,
            scx: SortEncodingCtxt::default(),
            genv,
            ecx: ExprEncodingCtxt::new(genv, def_id),
            kcx: Default::default(),
            tags: IndexVec::new(),
            tags_inv: Default::default(),
        }
    }

    pub fn check(
        mut self,
        cache: &mut FixQueryCache,
        constraint: fixpoint::Constraint,
        kind: FixpointQueryKind,
        scrape_quals: bool,
        solver: SmtSolver,
    ) -> QueryResult<Vec<Tag>> {
        // skip checking trivial constraints
        if !constraint.is_concrete() {
            self.ecx.errors.into_result()?;
            return Ok(vec![]);
        }
        let def_span = self.ecx.def_span();
        let def_id = self.ecx.def_id;

        let kvars = self.kcx.into_fixpoint();

        let (define_funs, define_constants) = self.ecx.define_funs(def_id, &mut self.scx)?;
        let qualifiers = self
            .ecx
            .qualifiers_for(def_id.local_id(), &mut self.scx)?
            .into_iter()
            .chain(FIXPOINT_QUALIFIERS.iter().cloned())
            .collect();

        // Assuming values should happen after all encoding is done so we are sure we've collected
        // all constants.
        let constraint = self.ecx.assume_const_values(constraint, &mut self.scx)?;

        let mut constants = self.ecx.const_map.into_values().collect_vec();
        constants.extend(define_constants);

        // The rust fixpoint implementation does not yet support polymorphic functions.
        // For now we avoid including these by default so that cases where they are not needed can work.
        // Should be removed when support is added.
        #[cfg(not(feature = "rust-fixpoint"))]
        for rel in fixpoint::BinRel::INEQUALITIES {
            // ∀a. a -> a -> bool
            let sort = fixpoint::Sort::mk_func(
                1,
                [fixpoint::Sort::Var(0), fixpoint::Sort::Var(0)],
                fixpoint::Sort::Bool,
            );
            constants.push(fixpoint::ConstDecl {
                name: fixpoint::Var::UIFRel(rel),
                sort,
                comment: None,
            });
        }

        // We are done encoding expressions. Check if there are any errors.
        self.ecx.errors.into_result()?;

        let task = fixpoint::Task {
            comments: self.comments,
            constants,
            kvars,
            define_funs,
            constraint,
            qualifiers,
            scrape_quals,
            solver,
            data_decls: self.scx.into_data_decls(self.genv)?,
        };
        if config::dump_constraint() {
            dbg::dump_item_info(self.genv.tcx(), def_id.resolved_id(), "smt2", &task).unwrap();
        }

        match Self::run_task_with_cache(self.genv, task, def_id.resolved_id(), kind, cache) {
            FixpointResult::Safe(_) => Ok(vec![]),
            FixpointResult::Unsafe(_, errors) => {
                Ok(errors
                    .into_iter()
                    .map(|err| self.tags[err.tag])
                    .unique()
                    .collect_vec())
            }
            FixpointResult::Crash(err) => span_bug!(def_span, "fixpoint crash: {err:?}"),
        }
    }

    fn run_task_with_cache(
        genv: GlobalEnv,
        task: fixpoint::Task,
        def_id: DefId,
        kind: FixpointQueryKind,
        cache: &mut FixQueryCache,
    ) -> FixpointResult<TagIdx> {
        let key = kind.task_key(genv.tcx(), def_id);

        let hash = task.hash_with_default();

        if config::is_cache_enabled()
            && let Some(result) = cache.lookup(&key, hash)
        {
            return result.clone();
        }
        let result = timings::time_it(TimingKind::FixpointQuery(def_id, kind), || {
            task.run()
                .unwrap_or_else(|err| tracked_span_bug!("failed to run fixpoint: {err}"))
        });

        if config::is_cache_enabled() {
            cache.insert(key, hash, result.clone());
        }
        result
    }

    fn tag_idx(&mut self, tag: Tag) -> TagIdx
    where
        Tag: std::fmt::Debug,
    {
        *self.tags_inv.entry(tag).or_insert_with(|| {
            let idx = self.tags.push(tag);
            self.comments.push(format!("Tag {idx}: {tag:?}"));
            idx
        })
    }

    pub(crate) fn with_name_map<R>(
        &mut self,
        name: rty::Name,
        f: impl FnOnce(&mut Self, fixpoint::LocalVar) -> R,
    ) -> R {
        let fresh = self.ecx.local_var_env.insert_fvar_map(name);
        let r = f(self, fresh);
        self.ecx.local_var_env.remove_fvar_map(name);
        r
    }

    pub(crate) fn sort_to_fixpoint(&mut self, sort: &rty::Sort) -> fixpoint::Sort {
        self.scx.sort_to_fixpoint(sort)
    }

    pub(crate) fn var_to_fixpoint(&self, var: &rty::Var) -> fixpoint::Var {
        self.ecx.var_to_fixpoint(var)
    }

    /// Encodes an expression in head position as a [`fixpoint::Constraint`] "peeling out"
    /// implications and foralls.
    ///
    /// [`fixpoint::Constraint`]: liquid_fixpoint::Constraint
    pub(crate) fn head_to_fixpoint(
        &mut self,
        expr: &rty::Expr,
        mk_tag: impl Fn(Option<ESpan>) -> Tag + Copy,
    ) -> QueryResult<fixpoint::Constraint>
    where
        Tag: std::fmt::Debug,
    {
        match expr.kind() {
            rty::ExprKind::BinaryOp(rty::BinOp::And, ..) => {
                // avoid creating nested conjunctions
                let cstrs = expr
                    .flatten_conjs()
                    .into_iter()
                    .map(|e| self.head_to_fixpoint(e, mk_tag))
                    .try_collect()?;
                Ok(fixpoint::Constraint::conj(cstrs))
            }
            rty::ExprKind::BinaryOp(rty::BinOp::Imp, e1, e2) => {
                let (bindings, assumption) = self.assumption_to_fixpoint(e1)?;
                let cstr = self.head_to_fixpoint(e2, mk_tag)?;
                Ok(fixpoint::Constraint::foralls(bindings, mk_implies(assumption, cstr)))
            }
            rty::ExprKind::KVar(kvar) => {
                let mut bindings = vec![];
                let pred = self.kvar_to_fixpoint(kvar, &mut bindings)?;
                Ok(fixpoint::Constraint::foralls(bindings, fixpoint::Constraint::Pred(pred, None)))
            }
            rty::ExprKind::ForAll(pred) => {
                self.ecx
                    .local_var_env
                    .push_layer_with_fresh_names(pred.vars().len());
                let cstr = self.head_to_fixpoint(pred.as_ref().skip_binder(), mk_tag)?;
                let vars = self.ecx.local_var_env.pop_layer();

                let bindings = iter::zip(vars, pred.vars())
                    .map(|(var, kind)| {
                        fixpoint::Bind {
                            name: var.into(),
                            sort: self.scx.sort_to_fixpoint(kind.expect_sort()),
                            pred: fixpoint::Pred::TRUE,
                        }
                    })
                    .collect_vec();

                Ok(fixpoint::Constraint::foralls(bindings, cstr))
            }
            _ => {
                let tag_idx = self.tag_idx(mk_tag(expr.span()));
                let pred = fixpoint::Pred::Expr(self.ecx.expr_to_fixpoint(expr, &mut self.scx)?);
                Ok(fixpoint::Constraint::Pred(pred, Some(tag_idx)))
            }
        }
    }

    /// Encodes an expression in assumptive position as a [`fixpoint::Pred`]. Returns the encoded
    /// predicate and a list of bindings produced by ANF-ing kvars.
    ///
    /// [`fixpoint::Pred`]: liquid_fixpoint::Pred
    pub(crate) fn assumption_to_fixpoint(
        &mut self,
        pred: &rty::Expr,
    ) -> QueryResult<(Vec<fixpoint::Bind>, fixpoint::Pred)> {
        let mut bindings = vec![];
        let mut preds = vec![];
        self.assumption_to_fixpoint_aux(pred, &mut bindings, &mut preds)?;
        Ok((bindings, fixpoint::Pred::and(preds)))
    }

    /// Auxiliary function to merge nested conjunctions in a single predicate
    fn assumption_to_fixpoint_aux(
        &mut self,
        expr: &rty::Expr,
        bindings: &mut Vec<fixpoint::Bind>,
        preds: &mut Vec<fixpoint::Pred>,
    ) -> QueryResult {
        match expr.kind() {
            rty::ExprKind::BinaryOp(rty::BinOp::And, e1, e2) => {
                self.assumption_to_fixpoint_aux(e1, bindings, preds)?;
                self.assumption_to_fixpoint_aux(e2, bindings, preds)?;
            }
            rty::ExprKind::KVar(kvar) => {
                preds.push(self.kvar_to_fixpoint(kvar, bindings)?);
            }
            rty::ExprKind::ForAll(_) => {
                // If a forall appears in assumptive position replace it with true. This is sound
                // because we are weakening the context, i.e., anything true without the assumption
                // should remain true after adding it. Note that this relies on the predicate
                // appearing negatively. This is guaranteed by the surface syntax because foralls
                // can only appear at the top-level in a requires clause.
                preds.push(fixpoint::Pred::TRUE);
            }
            _ => {
                preds.push(fixpoint::Pred::Expr(self.ecx.expr_to_fixpoint(expr, &mut self.scx)?));
            }
        }
        Ok(())
    }

    fn kvar_to_fixpoint(
        &mut self,
        kvar: &rty::KVar,
        bindings: &mut Vec<fixpoint::Bind>,
    ) -> QueryResult<fixpoint::Pred> {
        let decl = self.kvars.get(kvar.kvid);
        let kvids = self.kcx.encode(kvar.kvid, decl, &mut self.scx);

        let all_args = iter::zip(&kvar.args, &decl.sorts)
            .map(|(arg, sort)| self.ecx.imm(arg, sort, &mut self.scx, bindings))
            .try_collect_vec()?;

        // Fixpoint doesn't support kvars without arguments, which we do generate sometimes. To get
        // around it, we encode `$k()` as ($k 0), or more precisely `(forall ((x int) (= x 0)) ... ($k x)`
        // after ANF-ing.
        if all_args.is_empty() {
            let fresh = self.ecx.local_var_env.fresh_name();
            let var = fixpoint::Var::Local(fresh);
            bindings.push(fixpoint::Bind {
                name: fresh.into(),
                sort: fixpoint::Sort::Int,
                pred: fixpoint::Pred::Expr(fixpoint::Expr::eq(
                    fixpoint::Expr::Var(var),
                    fixpoint::Expr::int(0),
                )),
            });
            return Ok(fixpoint::Pred::KVar(kvids[0], vec![var]));
        }

        let kvars = kvids
            .iter()
            .enumerate()
            .map(|(i, kvid)| {
                let args = all_args[i..].to_vec();
                fixpoint::Pred::KVar(*kvid, args)
            })
            .collect_vec();

        Ok(fixpoint::Pred::And(kvars))
    }
}

fn const_to_fixpoint(cst: rty::Constant) -> fixpoint::Expr {
    match cst {
        rty::Constant::Int(i) => {
            if i.is_negative() {
                fixpoint::Expr::Neg(Box::new(fixpoint::Constant::Numeral(i.abs()).into()))
            } else {
                fixpoint::Constant::Numeral(i.abs()).into()
            }
        }
        rty::Constant::Real(r) => fixpoint::Constant::Decimal(r).into(),
        rty::Constant::Bool(b) => fixpoint::Constant::Boolean(b).into(),
        rty::Constant::Char(c) => fixpoint::Constant::Numeral(u128::from(c)).into(),
        rty::Constant::Str(s) => fixpoint::Constant::String(fixpoint::SymStr(s)).into(),
        rty::Constant::BitVec(i, size) => fixpoint::Constant::BitVec(i, size).into(),
    }
}

struct FixpointKVar {
    sorts: Vec<fixpoint::Sort>,
    orig: rty::KVid,
}

/// During encoding into fixpoint we generate multiple fixpoint kvars per kvar in flux. A
/// [`KVarEncodingCtxt`] is used to keep track of the state needed for this.
#[derive(Default)]
struct KVarEncodingCtxt {
    /// List of all kvars that need to be defined in fixpoint
    kvars: IndexVec<fixpoint::KVid, FixpointKVar>,
    /// A mapping from [`rty::KVid`] to the list of [`fixpoint::KVid`]s encoding the kvar.
    map: UnordMap<rty::KVid, Vec<fixpoint::KVid>>,
}

impl KVarEncodingCtxt {
    fn encode(
        &mut self,
        kvid: rty::KVid,
        decl: &KVarDecl,
        scx: &mut SortEncodingCtxt,
    ) -> &[fixpoint::KVid] {
        self.map.entry(kvid).or_insert_with(|| {
            let all_args = decl
                .sorts
                .iter()
                .map(|s| scx.sort_to_fixpoint(s))
                .collect_vec();

            // See comment in `kvar_to_fixpoint`
            if all_args.is_empty() {
                let sorts = vec![fixpoint::Sort::Int];
                let kvid = self.kvars.push(FixpointKVar::new(sorts, kvid));
                return vec![kvid];
            }

            match decl.encoding {
                KVarEncoding::Single => {
                    let kvid = self.kvars.push(FixpointKVar::new(all_args, kvid));
                    vec![kvid]
                }
                KVarEncoding::Conj => {
                    let n = usize::max(decl.self_args, 1);
                    (0..n)
                        .map(|i| {
                            let sorts = all_args[i..].to_vec();
                            self.kvars.push(FixpointKVar::new(sorts, kvid))
                        })
                        .collect_vec()
                }
            }
        })
    }

    fn into_fixpoint(self) -> Vec<fixpoint::KVarDecl> {
        self.kvars
            .into_iter_enumerated()
            .map(|(kvid, kvar)| {
                fixpoint::KVarDecl::new(kvid, kvar.sorts, format!("orig: {:?}", kvar.orig))
            })
            .collect()
    }
}

/// Environment used to map from [`rty::Var`] to a [`fixpoint::LocalVar`].
struct LocalVarEnv {
    local_var_gen: IndexGen<fixpoint::LocalVar>,
    fvars: UnordMap<rty::Name, fixpoint::LocalVar>,
    /// Layers of late bound variables
    layers: Vec<Vec<fixpoint::LocalVar>>,
}

impl LocalVarEnv {
    fn new() -> Self {
        Self { local_var_gen: IndexGen::new(), fvars: Default::default(), layers: Vec::new() }
    }

    // This doesn't require to be mutable because `IndexGen` uses atomics, but we make it mutable
    // to better declare the intent.
    fn fresh_name(&mut self) -> fixpoint::LocalVar {
        self.local_var_gen.fresh()
    }

    fn insert_fvar_map(&mut self, name: rty::Name) -> fixpoint::LocalVar {
        let fresh = self.fresh_name();
        self.fvars.insert(name, fresh);
        fresh
    }

    fn remove_fvar_map(&mut self, name: rty::Name) {
        self.fvars.remove(&name);
    }

    /// Push a layer of bound variables assigning a fresh [`fixpoint::LocalVar`] to each one
    fn push_layer_with_fresh_names(&mut self, count: usize) {
        let layer = (0..count).map(|_| self.fresh_name()).collect();
        self.layers.push(layer);
    }

    fn pop_layer(&mut self) -> Vec<fixpoint::LocalVar> {
        self.layers.pop().unwrap()
    }

    fn get_fvar(&self, name: rty::Name) -> Option<fixpoint::LocalVar> {
        self.fvars.get(&name).copied()
    }

    fn get_late_bvar(&self, debruijn: DebruijnIndex, var: BoundVar) -> Option<fixpoint::LocalVar> {
        let depth = self.layers.len().checked_sub(debruijn.as_usize() + 1)?;
        self.layers[depth].get(var.as_usize()).copied()
    }
}

impl FixpointKVar {
    fn new(sorts: Vec<fixpoint::Sort>, orig: rty::KVid) -> Self {
        Self { sorts, orig }
    }
}

pub struct KVarGen {
    kvars: IndexVec<rty::KVid, KVarDecl>,
    /// If true, generate dummy [holes] instead of kvars. Used during shape mode to avoid generating
    /// unnecessary kvars.
    ///
    /// [holes]: rty::ExprKind::Hole
    dummy: bool,
}

impl KVarGen {
    pub(crate) fn new(dummy: bool) -> Self {
        Self { kvars: IndexVec::new(), dummy }
    }

    fn get(&self, kvid: rty::KVid) -> &KVarDecl {
        &self.kvars[kvid]
    }

    /// Generate a fresh [kvar] under several layers of [binders]. Each layer may contain any kind
    /// of bound variable, but variables that are not of kind [`BoundVariableKind::Refine`] will
    /// be filtered out.
    ///
    /// The variables bound in the last layer (last element of the `binders` slice) is expected to
    /// have only [`BoundVariableKind::Refine`] and all its elements are used as the [self arguments].
    /// The rest of the binders are appended to the `scope`.
    ///
    /// Note that the returned expression will have escaping variables and it is up to the caller to
    /// put it under an appropriate number of binders.
    ///
    /// Prefer using [`InferCtxt::fresh_kvar`] when possible.
    ///
    /// [binders]: rty::Binder
    /// [kvar]: rty::KVar
    /// [`InferCtxt::fresh_kvar`]: crate::infer::InferCtxt::fresh_kvar
    /// [self arguments]: rty::KVar::self_args
    /// [`BoundVariableKind::Refine`]: rty::BoundVariableKind::Refine
    pub fn fresh(
        &mut self,
        binders: &[rty::BoundVariableKinds],
        scope: impl IntoIterator<Item = (rty::Var, rty::Sort)>,
        encoding: KVarEncoding,
    ) -> rty::Expr {
        if self.dummy {
            return rty::Expr::hole(rty::HoleKind::Pred);
        }

        let args = itertools::chain(
            binders.iter().rev().enumerate().flat_map(|(level, vars)| {
                let debruijn = DebruijnIndex::from_usize(level);
                vars.iter()
                    .cloned()
                    .enumerate()
                    .flat_map(move |(idx, var)| {
                        if let rty::BoundVariableKind::Refine(sort, _, kind) = var {
                            let br = rty::BoundReft { var: BoundVar::from_usize(idx), kind };
                            Some((rty::Var::Bound(debruijn, br), sort))
                        } else {
                            None
                        }
                    })
            }),
            scope,
        );
        let [.., last] = binders else {
            return self.fresh_inner(0, [], encoding);
        };
        let num_self_args = last
            .iter()
            .filter(|var| matches!(var, rty::BoundVariableKind::Refine(..)))
            .count();
        self.fresh_inner(num_self_args, args, encoding)
    }

    fn fresh_inner<A>(&mut self, self_args: usize, args: A, encoding: KVarEncoding) -> rty::Expr
    where
        A: IntoIterator<Item = (rty::Var, rty::Sort)>,
    {
        // asset last one has things
        let mut sorts = vec![];
        let mut exprs = vec![];

        let mut flattened_self_args = 0;
        for (i, (var, sort)) in args.into_iter().enumerate() {
            let is_self_arg = i < self_args;
            let var = var.to_expr();
            sort.walk(|sort, proj| {
                if !matches!(sort, rty::Sort::Loc) {
                    flattened_self_args += is_self_arg as usize;
                    sorts.push(sort.clone());
                    exprs.push(rty::Expr::field_projs(&var, proj));
                }
            });
        }

        let kvid = self
            .kvars
            .push(KVarDecl { self_args: flattened_self_args, sorts, encoding });

        let kvar = rty::KVar::new(kvid, flattened_self_args, exprs);
        rty::Expr::kvar(kvar)
    }
}

#[derive(Clone)]
struct KVarDecl {
    self_args: usize,
    sorts: Vec<rty::Sort>,
    encoding: KVarEncoding,
}

/// How an [`rty::KVar`] is encoded in the fixpoint constraint
#[derive(Clone, Copy)]
pub enum KVarEncoding {
    /// Generate a single kvar appending the self arguments and the scope, i.e.,
    /// a kvar `$k(a0, ...)[b0, ...]` becomes `$k(a0, ..., b0, ...)` in the fixpoint constraint.
    Single,
    /// Generate a conjunction of kvars, one per argument in [`rty::KVar::args`].
    /// Concretely, a kvar `$k(a0, a1, ..., an)[b0, ...]` becomes
    /// `$k0(a0, a1, ..., an, b0, ...) ∧ $k1(a1, ..., an, b0, ...) ∧ ... ∧ $kn(an, b0, ...)`
    Conj,
}

impl std::fmt::Display for TagIdx {
    fn fmt(&self, f: &mut std::fmt::Formatter<'_>) -> std::fmt::Result {
        write!(f, "{}", self.as_u32())
    }
}

impl std::str::FromStr for TagIdx {
    type Err = std::num::ParseIntError;

    fn from_str(s: &str) -> Result<Self, Self::Err> {
        Ok(Self::from_u32(s.parse()?))
    }
}

struct ExprEncodingCtxt<'genv, 'tcx> {
    genv: GlobalEnv<'genv, 'tcx>,
    local_var_env: LocalVarEnv,
    global_var_gen: IndexGen<fixpoint::GlobalVar>,
    const_map: ConstMap<'tcx>,
    fun_def_map: FunDefMap,
    errors: Errors<'genv>,
    /// Id of the item being checked. This is a [`MaybeExternId`] because we may be encoding
    /// invariants for an extern spec on an enum.
    def_id: MaybeExternId,
    infcx: rustc_infer::infer::InferCtxt<'tcx>,
}

impl<'genv, 'tcx> ExprEncodingCtxt<'genv, 'tcx> {
    fn new(genv: GlobalEnv<'genv, 'tcx>, def_id: MaybeExternId) -> Self {
        Self {
            genv,
            local_var_env: LocalVarEnv::new(),
            global_var_gen: IndexGen::new(),
            const_map: Default::default(),
            fun_def_map: Default::default(),
            errors: Errors::new(genv.sess()),
            def_id,
            infcx: genv
                .tcx()
                .infer_ctxt()
                .with_next_trait_solver(true)
                .build(TypingMode::non_body_analysis()),
        }
    }

    fn def_span(&self) -> Span {
        self.genv.tcx().def_span(self.def_id)
    }

    fn var_to_fixpoint(&self, var: &rty::Var) -> fixpoint::Var {
        match var {
            rty::Var::Free(name) => {
                self.local_var_env
                    .get_fvar(*name)
                    .unwrap_or_else(|| {
                        span_bug!(self.def_span(), "no entry found for name: `{name:?}`")
                    })
                    .into()
            }
            rty::Var::Bound(debruijn, breft) => {
                self.local_var_env
                    .get_late_bvar(*debruijn, breft.var)
                    .unwrap_or_else(|| {
                        span_bug!(self.def_span(), "no entry found for late bound var: `{breft:?}`")
                    })
                    .into()
            }
            rty::Var::ConstGeneric(param) => fixpoint::Var::ConstGeneric(*param),
            rty::Var::EarlyParam(param) => fixpoint::Var::Param(*param),
            rty::Var::EVar(_) => {
                span_bug!(self.def_span(), "unexpected evar: `{var:?}`")
            }
        }
    }

    fn variant_to_fixpoint(
        &self,
        scx: &mut SortEncodingCtxt,
        enum_def_id: &DefId,
        idx: VariantIdx,
    ) -> fixpoint::Expr {
        let adt_id = scx.declare_adt(*enum_def_id);
        let var = fixpoint::Var::DataCtor(adt_id, idx);
        fixpoint::Expr::Var(var)
    }

    fn struct_fields_to_fixpoint(
        &mut self,
        did: &DefId,
        flds: &[rty::Expr],
        scx: &mut SortEncodingCtxt,
    ) -> QueryResult<fixpoint::Expr> {
        // do not generate 1-tuples
        if let [fld] = flds {
            self.expr_to_fixpoint(fld, scx)
        } else {
            let adt_id = scx.declare_adt(*did);
            let ctor = fixpoint::Expr::Var(fixpoint::Var::DataCtor(adt_id, VariantIdx::ZERO));
            let args = flds
                .iter()
                .map(|fld| self.expr_to_fixpoint(fld, scx))
                .try_collect()?;
            Ok(fixpoint::Expr::App(Box::new(ctor), args))
        }
    }

    fn fields_to_fixpoint(
        &mut self,
        flds: &[rty::Expr],
        scx: &mut SortEncodingCtxt,
    ) -> QueryResult<fixpoint::Expr> {
        // do not generate 1-tuples
        if let [fld] = flds {
            self.expr_to_fixpoint(fld, scx)
        } else {
            scx.declare_tuple(flds.len());
            let ctor = fixpoint::Expr::Var(fixpoint::Var::TupleCtor { arity: flds.len() });
            let args = flds
                .iter()
                .map(|fld| self.expr_to_fixpoint(fld, scx))
                .try_collect()?;
            Ok(fixpoint::Expr::App(Box::new(ctor), args))
        }
    }

    fn internal_func_to_fixpoint(
        &mut self,
        internal_func: &InternalFuncKind,
        sort_args: &[rty::SortArg],
        args: &[rty::Expr],
        scx: &mut SortEncodingCtxt,
    ) -> QueryResult<fixpoint::Expr> {
        match internal_func {
            InternalFuncKind::Val(op) => {
                let func = fixpoint::Expr::Var(self.define_const_for_prim_op(op, scx));
                let args = self.exprs_to_fixpoint(args, scx)?;
                Ok(fixpoint::Expr::App(Box::new(func), args))
            }
            InternalFuncKind::Rel(op) => {
                let expr = if let Some(prim_rel) = self.genv.prim_rel_for(op)? {
                    prim_rel.body.replace_bound_refts(args)
                } else {
                    rty::Expr::tt()
                };
                self.expr_to_fixpoint(&expr, scx)
            }
            InternalFuncKind::Cast => {
                let [rty::SortArg::Sort(from), rty::SortArg::Sort(to)] = &sort_args else {
                    span_bug!(self.def_span(), "unexpected cast")
                };
                match from.cast_kind(to) {
                    rty::CastKind::Identity => self.expr_to_fixpoint(&args[0], scx),
                    rty::CastKind::BoolToInt => {
                        Ok(fixpoint::Expr::IfThenElse(Box::new([
                            self.expr_to_fixpoint(&args[0], scx)?,
                            fixpoint::Expr::int(1),
                            fixpoint::Expr::int(0),
                        ])))
                    }
                    rty::CastKind::IntoUnit => self.expr_to_fixpoint(&rty::Expr::unit(), scx),
                    rty::CastKind::Uninterpreted => {
                        let func = fixpoint::Expr::Var(self.define_const_for_cast(from, to, scx));
                        let args = self.exprs_to_fixpoint(args, scx)?;
                        Ok(fixpoint::Expr::App(Box::new(func), args))
                    }
                }
            }
        }
    }

    fn structurally_normalize_expr(&self, expr: &rty::Expr) -> QueryResult<rty::Expr> {
        structurally_normalize_expr(self.genv, self.def_id.resolved_id(), &self.infcx, expr)
    }

    fn expr_to_fixpoint(
        &mut self,
        expr: &rty::Expr,
        scx: &mut SortEncodingCtxt,
    ) -> QueryResult<fixpoint::Expr> {
        let expr = self.structurally_normalize_expr(expr)?;
        let e = match expr.kind() {
            rty::ExprKind::Var(var) => fixpoint::Expr::Var(self.var_to_fixpoint(var)),
            rty::ExprKind::Constant(c) => const_to_fixpoint(*c),
            rty::ExprKind::BinaryOp(op, e1, e2) => self.bin_op_to_fixpoint(op, e1, e2, scx)?,
            rty::ExprKind::UnaryOp(op, e) => self.un_op_to_fixpoint(*op, e, scx)?,
            rty::ExprKind::FieldProj(e, proj) => self.proj_to_fixpoint(e, *proj, scx)?,
            rty::ExprKind::Tuple(flds) => self.fields_to_fixpoint(flds, scx)?,
            rty::ExprKind::Ctor(rty::Ctor::Struct(did), flds) => {
                self.struct_fields_to_fixpoint(did, flds, scx)?
            }
            rty::ExprKind::Ctor(rty::Ctor::Enum(did, idx), _) => {
                self.variant_to_fixpoint(scx, did, *idx)
            }
            rty::ExprKind::ConstDefId(did) => {
                let var = self.define_const_for_rust_const(*did, scx);
                fixpoint::Expr::Var(var)
            }
            rty::ExprKind::App(func, sort_args, args) => {
                if let rty::ExprKind::InternalFunc(func) = func.kind() {
                    self.internal_func_to_fixpoint(func, sort_args, args, scx)?
                } else {
                    let func = self.expr_to_fixpoint(func, scx)?;
                    let args = self.exprs_to_fixpoint(args, scx)?;
                    fixpoint::Expr::App(Box::new(func), args)
                }
            }
            rty::ExprKind::IfThenElse(p, e1, e2) => {
                fixpoint::Expr::IfThenElse(Box::new([
                    self.expr_to_fixpoint(p, scx)?,
                    self.expr_to_fixpoint(e1, scx)?,
                    self.expr_to_fixpoint(e2, scx)?,
                ]))
            }
            rty::ExprKind::Alias(alias_reft, args) => {
                let sort = self.genv.sort_of_assoc_reft(alias_reft.assoc_id)?;
                let sort = sort.instantiate_identity();
                let func =
                    fixpoint::Expr::Var(self.define_const_for_alias_reft(alias_reft, sort, scx));
                let args = args
                    .iter()
                    .map(|expr| self.expr_to_fixpoint(expr, scx))
                    .try_collect()?;
                fixpoint::Expr::App(Box::new(func), args)
            }
            rty::ExprKind::Abs(lam) => {
                let var = self.define_const_for_lambda(lam, scx);
                fixpoint::Expr::Var(var)
            }
            rty::ExprKind::Let(init, body) => {
                debug_assert_eq!(body.vars().len(), 1);
                let init = self.expr_to_fixpoint(init, scx)?;

                self.local_var_env.push_layer_with_fresh_names(1);
                let body = self.expr_to_fixpoint(body.skip_binder_ref(), scx)?;
                let vars = self.local_var_env.pop_layer();

                fixpoint::Expr::Let(vars[0].into(), Box::new([init, body]))
            }
            rty::ExprKind::GlobalFunc(SpecFuncKind::Thy(itf)) => fixpoint::Expr::ThyFunc(*itf),
            rty::ExprKind::GlobalFunc(SpecFuncKind::Uif(def_id)) => {
                fixpoint::Expr::Var(self.define_const_for_uif(*def_id, scx))
            }
            rty::ExprKind::GlobalFunc(SpecFuncKind::Def(def_id)) => {
                fixpoint::Expr::Var(self.declare_fun(*def_id))
            }
            rty::ExprKind::Hole(..)
            | rty::ExprKind::KVar(_)
            | rty::ExprKind::Local(_)
            | rty::ExprKind::PathProj(..)
            | rty::ExprKind::ForAll(_)
            | rty::ExprKind::InternalFunc(_) => {
                span_bug!(self.def_span(), "unexpected expr: `{expr:?}`")
            }
            rty::ExprKind::BoundedQuant(kind, rng, body) => {
                let exprs = (rng.start..rng.end).map(|i| {
                    let arg = rty::Expr::constant(rty::Constant::from(i));
                    body.replace_bound_reft(&arg)
                });
                let expr = match kind {
                    flux_middle::fhir::QuantKind::Forall => rty::Expr::and_from_iter(exprs),
                    flux_middle::fhir::QuantKind::Exists => rty::Expr::or_from_iter(exprs),
                };
                self.expr_to_fixpoint(&expr, scx)?
            }
        };
        Ok(e)
    }

    fn exprs_to_fixpoint<'b>(
        &mut self,
        exprs: impl IntoIterator<Item = &'b rty::Expr>,
        scx: &mut SortEncodingCtxt,
    ) -> QueryResult<Vec<fixpoint::Expr>> {
        exprs
            .into_iter()
            .map(|e| self.expr_to_fixpoint(e, scx))
            .try_collect()
    }

    fn proj_to_fixpoint(
        &mut self,
        e: &rty::Expr,
        proj: rty::FieldProj,
        scx: &mut SortEncodingCtxt,
    ) -> QueryResult<fixpoint::Expr> {
        let arity = proj.arity(self.genv)?;
        // we encode 1-tuples as the single element inside so no projection necessary here
        if arity == 1 {
            self.expr_to_fixpoint(e, scx)
        } else {
            let proj = match proj {
                rty::FieldProj::Tuple { arity, field } => {
                    scx.declare_tuple(arity);
                    fixpoint::Var::TupleProj { arity, field }
                }
                rty::FieldProj::Adt { def_id, field } => {
                    let adt_id = scx.declare_adt(def_id);
                    fixpoint::Var::DataProj { adt_id, field }
                }
            };
            let proj = fixpoint::Expr::Var(proj);
            Ok(fixpoint::Expr::App(Box::new(proj), vec![self.expr_to_fixpoint(e, scx)?]))
        }
    }

    fn un_op_to_fixpoint(
        &mut self,
        op: rty::UnOp,
        e: &rty::Expr,
        scx: &mut SortEncodingCtxt,
    ) -> QueryResult<fixpoint::Expr> {
        match op {
            rty::UnOp::Not => Ok(fixpoint::Expr::Not(Box::new(self.expr_to_fixpoint(e, scx)?))),
            rty::UnOp::Neg => Ok(fixpoint::Expr::Neg(Box::new(self.expr_to_fixpoint(e, scx)?))),
        }
    }

    fn bv_rel_to_fixpoint(&self, rel: &fixpoint::BinRel) -> fixpoint::Expr {
        let itf = match rel {
            fixpoint::BinRel::Gt => fixpoint::ThyFunc::BvUgt,
            fixpoint::BinRel::Ge => fixpoint::ThyFunc::BvUge,
            fixpoint::BinRel::Lt => fixpoint::ThyFunc::BvUlt,
            fixpoint::BinRel::Le => fixpoint::ThyFunc::BvUle,
            _ => span_bug!(self.def_span(), "not a bitvector relation!"),
        };
        fixpoint::Expr::ThyFunc(itf)
    }

    fn bv_op_to_fixpoint(&self, op: &rty::BinOp) -> fixpoint::Expr {
        let itf = match op {
            rty::BinOp::Add(_) => fixpoint::ThyFunc::BvAdd,
            rty::BinOp::Sub(_) => fixpoint::ThyFunc::BvSub,
            rty::BinOp::Mul(_) => fixpoint::ThyFunc::BvMul,
            rty::BinOp::Div(_) => fixpoint::ThyFunc::BvUdiv,
            rty::BinOp::Mod(_) => fixpoint::ThyFunc::BvUrem,
            rty::BinOp::BitAnd => fixpoint::ThyFunc::BvAnd,
            rty::BinOp::BitOr => fixpoint::ThyFunc::BvOr,
            rty::BinOp::BitXor => fixpoint::ThyFunc::BvXor,
            rty::BinOp::BitShl => fixpoint::ThyFunc::BvShl,
            rty::BinOp::BitShr => fixpoint::ThyFunc::BvLshr,
            _ => span_bug!(self.def_span(), "not a bitvector operation!"),
        };
        fixpoint::Expr::ThyFunc(itf)
    }

    fn bin_op_to_fixpoint(
        &mut self,
        op: &rty::BinOp,
        e1: &rty::Expr,
        e2: &rty::Expr,
        scx: &mut SortEncodingCtxt,
    ) -> QueryResult<fixpoint::Expr> {
        let op = match op {
            rty::BinOp::Eq => {
                return Ok(fixpoint::Expr::Atom(
                    fixpoint::BinRel::Eq,
                    Box::new([self.expr_to_fixpoint(e1, scx)?, self.expr_to_fixpoint(e2, scx)?]),
                ));
            }
            rty::BinOp::Ne => {
                return Ok(fixpoint::Expr::Atom(
                    fixpoint::BinRel::Ne,
                    Box::new([self.expr_to_fixpoint(e1, scx)?, self.expr_to_fixpoint(e2, scx)?]),
                ));
            }
            rty::BinOp::Gt(sort) => {
                return self.bin_rel_to_fixpoint(sort, fixpoint::BinRel::Gt, e1, e2, scx);
            }
            rty::BinOp::Ge(sort) => {
                return self.bin_rel_to_fixpoint(sort, fixpoint::BinRel::Ge, e1, e2, scx);
            }
            rty::BinOp::Lt(sort) => {
                return self.bin_rel_to_fixpoint(sort, fixpoint::BinRel::Lt, e1, e2, scx);
            }
            rty::BinOp::Le(sort) => {
                return self.bin_rel_to_fixpoint(sort, fixpoint::BinRel::Le, e1, e2, scx);
            }
            rty::BinOp::And => {
                return Ok(fixpoint::Expr::And(vec![
                    self.expr_to_fixpoint(e1, scx)?,
                    self.expr_to_fixpoint(e2, scx)?,
                ]));
            }
            rty::BinOp::Or => {
                return Ok(fixpoint::Expr::Or(vec![
                    self.expr_to_fixpoint(e1, scx)?,
                    self.expr_to_fixpoint(e2, scx)?,
                ]));
            }
            rty::BinOp::Imp => {
                return Ok(fixpoint::Expr::Imp(Box::new([
                    self.expr_to_fixpoint(e1, scx)?,
                    self.expr_to_fixpoint(e2, scx)?,
                ])));
            }
            rty::BinOp::Iff => {
                return Ok(fixpoint::Expr::Iff(Box::new([
                    self.expr_to_fixpoint(e1, scx)?,
                    self.expr_to_fixpoint(e2, scx)?,
                ])));
            }
            rty::BinOp::Add(rty::Sort::BitVec(_))
            | rty::BinOp::Sub(rty::Sort::BitVec(_))
            | rty::BinOp::Mul(rty::Sort::BitVec(_))
            | rty::BinOp::Div(rty::Sort::BitVec(_))
            | rty::BinOp::Mod(rty::Sort::BitVec(_))
            | rty::BinOp::BitAnd
            | rty::BinOp::BitOr
            | rty::BinOp::BitXor
            | rty::BinOp::BitShl
            | rty::BinOp::BitShr => {
                let bv_func = self.bv_op_to_fixpoint(op);
                return Ok(fixpoint::Expr::App(
                    Box::new(bv_func),
                    vec![self.expr_to_fixpoint(e1, scx)?, self.expr_to_fixpoint(e2, scx)?],
                ));
            }
            rty::BinOp::Add(_) => fixpoint::BinOp::Add,
            rty::BinOp::Sub(_) => fixpoint::BinOp::Sub,
            rty::BinOp::Mul(_) => fixpoint::BinOp::Mul,
            rty::BinOp::Div(_) => fixpoint::BinOp::Div,
            rty::BinOp::Mod(_) => fixpoint::BinOp::Mod,
        };
        Ok(fixpoint::Expr::BinaryOp(
            op,
            Box::new([self.expr_to_fixpoint(e1, scx)?, self.expr_to_fixpoint(e2, scx)?]),
        ))
    }

    /// A binary relation is encoded as a structurally recursive relation between aggregate sorts.
    /// For "leaf" expressions, we encode them as an interpreted relation if the sort supports it,
    /// otherwise we use an uninterpreted function. For example, consider the following relation
    /// between two tuples of sort `(int, int -> int)`
    /// ```text
    /// (0, λv. v + 1) <= (1, λv. v + 1)
    /// ```
    /// The encoding in fixpoint will be
    ///
    /// ```text
    /// 0 <= 1 && (le (λv. v + 1) (λv. v + 1))
    /// ```
    /// Where `<=` is the (interpreted) less than or equal relation between integers and `le` is
    /// an uninterpreted relation between ([the encoding] of) lambdas.
    ///
    /// [the encoding]: Self::define_const_for_lambda
    fn bin_rel_to_fixpoint(
        &mut self,
        sort: &rty::Sort,
        rel: fixpoint::BinRel,
        e1: &rty::Expr,
        e2: &rty::Expr,
        scx: &mut SortEncodingCtxt,
    ) -> QueryResult<fixpoint::Expr> {
        let e = match sort {
            rty::Sort::Int | rty::Sort::Real | rty::Sort::Char => {
                fixpoint::Expr::Atom(
                    rel,
                    Box::new([self.expr_to_fixpoint(e1, scx)?, self.expr_to_fixpoint(e2, scx)?]),
                )
            }
            rty::Sort::BitVec(_) => {
                let e1 = self.expr_to_fixpoint(e1, scx)?;
                let e2 = self.expr_to_fixpoint(e2, scx)?;
                let rel = self.bv_rel_to_fixpoint(&rel);
                fixpoint::Expr::App(Box::new(rel), vec![e1, e2])
            }
            rty::Sort::Tuple(sorts) => {
                let arity = sorts.len();
                self.apply_bin_rel_rec(sorts, rel, e1, e2, scx, |field| {
                    rty::FieldProj::Tuple { arity, field }
                })?
            }
            rty::Sort::App(rty::SortCtor::Adt(sort_def), args)
                if let Some(variant) = sort_def.opt_struct_variant() =>
            {
                let def_id = sort_def.did();
                let sorts = variant.field_sorts(args);
                self.apply_bin_rel_rec(&sorts, rel, e1, e2, scx, |field| {
                    rty::FieldProj::Adt { def_id, field }
                })?
            }
            _ => {
                let rel = fixpoint::Expr::Var(fixpoint::Var::UIFRel(rel));
                fixpoint::Expr::App(
                    Box::new(rel),
                    vec![self.expr_to_fixpoint(e1, scx)?, self.expr_to_fixpoint(e2, scx)?],
                )
            }
        };
        Ok(e)
    }

    /// Apply binary relation recursively over aggregate expressions
    fn apply_bin_rel_rec(
        &mut self,
        sorts: &[rty::Sort],
        rel: fixpoint::BinRel,
        e1: &rty::Expr,
        e2: &rty::Expr,
        scx: &mut SortEncodingCtxt,
        mk_proj: impl Fn(u32) -> rty::FieldProj,
    ) -> QueryResult<fixpoint::Expr> {
        Ok(fixpoint::Expr::and(
            sorts
                .iter()
                .enumerate()
                .map(|(idx, s)| {
                    let proj = mk_proj(idx as u32);
                    let e1 = e1.proj_and_reduce(proj);
                    let e2 = e2.proj_and_reduce(proj);
                    self.bin_rel_to_fixpoint(s, rel, &e1, &e2, scx)
                })
                .try_collect()?,
        ))
    }

    fn imm(
        &mut self,
        arg: &rty::Expr,
        sort: &rty::Sort,
        scx: &mut SortEncodingCtxt,
        bindings: &mut Vec<fixpoint::Bind>,
    ) -> QueryResult<fixpoint::Var> {
        let arg = self.expr_to_fixpoint(arg, scx)?;
        // Check if it's a variable after encoding, in case the encoding produced a variable from a
        // non-variable.
        if let fixpoint::Expr::Var(var) = arg {
            Ok(var)
        } else {
            let fresh = self.local_var_env.fresh_name();
            let pred = fixpoint::Expr::eq(fixpoint::Expr::Var(fresh.into()), arg);
            bindings.push(fixpoint::Bind {
                name: fresh.into(),
                sort: scx.sort_to_fixpoint(sort),
                pred: fixpoint::Pred::Expr(pred),
            });
            Ok(fresh.into())
        }
    }

    /// Declare that the `def_id` of a Flux function definition needs to be encoded and assigns
    /// a name to it if it hasn't yet been declared. The encoding of the function body happens
    /// in [`Self::define_funs`].
    fn declare_fun(&mut self, def_id: FluxDefId) -> fixpoint::Var {
        *self.fun_def_map.entry(def_id).or_insert_with(|| {
            let id = self.global_var_gen.fresh();
            fixpoint::Var::Global(id, Some(def_id.name()))
        })
    }

    /// The logic below is a bit "duplicated" with the `[`prim_op_sort`] in sortck.rs;
    /// They are not exactly the same because this is on rty and the other one on fhir.
    /// We should make sure these two remain in sync.
    ///
    /// (NOTE:PrimOpSort) We are somewhat "overloading" the BinOps: as we are using them
    /// for (a) interpreted operations on bit vectors AND (b) uninterpreted functions on integers.
    /// So when Binop::BitShr (a) appears in a ExprKind::BinOp, it means bit vectors, but
    /// (b) inside ExprKind::InternalFunc it means int.
    fn prim_op_sort(op: &rty::BinOp, span: Span) -> rty::PolyFuncSort {
        match op {
            rty::BinOp::BitAnd
            | rty::BinOp::BitOr
            | rty::BinOp::BitXor
            | rty::BinOp::BitShl
            | rty::BinOp::BitShr => {
                let fsort =
                    rty::FuncSort::new(vec![rty::Sort::Int, rty::Sort::Int], rty::Sort::Int);
                rty::PolyFuncSort::new(List::empty(), fsort)
            }
            _ => span_bug!(span, "unexpected prim op: {op:?} in `prim_op_sort`"),
        }
    }

    fn define_const_for_cast(
        &mut self,
        from: &rty::Sort,
        to: &rty::Sort,
        scx: &mut SortEncodingCtxt,
    ) -> fixpoint::Var {
        let key = ConstKey::Cast(from.clone(), to.clone());
        self.const_map
            .entry(key)
            .or_insert_with(|| {
                let fsort = rty::FuncSort::new(vec![from.clone()], to.clone());
                let fsort = rty::PolyFuncSort::new(List::empty(), fsort);
                let sort = scx.func_sort_to_fixpoint(&fsort);
                fixpoint::ConstDecl {
                    name: fixpoint::Var::Global(self.global_var_gen.fresh(), None),
                    sort,
                    comment: Some(format!("cast uif: ({from:?}) -> {to:?}")),
                }
            })
            .name
    }

    fn define_const_for_prim_op(
        &mut self,
        op: &rty::BinOp,
        scx: &mut SortEncodingCtxt,
    ) -> fixpoint::Var {
        let key = ConstKey::PrimOp(op.clone());
        let span = self.def_span();
        self.const_map
            .entry(key)
            .or_insert_with(|| {
                let sort = scx.func_sort_to_fixpoint(&Self::prim_op_sort(op, span));
                fixpoint::ConstDecl {
                    name: fixpoint::Var::Global(self.global_var_gen.fresh(), None),
                    sort,
                    comment: Some(format!("prim op uif: {op:?}")),
                }
            })
            .name
    }

    fn define_const_for_uif(
        &mut self,
        def_id: FluxDefId,
        scx: &mut SortEncodingCtxt,
    ) -> fixpoint::Var {
        let key = ConstKey::Uif(def_id);
        self.const_map
            .entry(key)
            .or_insert_with(|| {
                let sort = scx.func_sort_to_fixpoint(&self.genv.func_sort(def_id));
                fixpoint::ConstDecl {
                    name: fixpoint::Var::Global(self.global_var_gen.fresh(), Some(def_id.name())),
                    sort,
                    comment: Some(format!("uif: {def_id:?}")),
                }
            })
            .name
    }

    fn define_const_for_rust_const(
        &mut self,
        def_id: DefId,
        scx: &mut SortEncodingCtxt,
    ) -> fixpoint::Var {
        let key = ConstKey::RustConst(def_id);
        self.const_map
            .entry(key)
            .or_insert_with(|| {
                let sort = self.genv.sort_of_def_id(def_id).unwrap().unwrap();
                fixpoint::ConstDecl {
                    name: fixpoint::Var::Global(self.global_var_gen.fresh(), None),
                    sort: scx.sort_to_fixpoint(&sort),
                    comment: Some(format!("rust const: {}", def_id_to_string(def_id))),
                }
            })
            .name
    }

    /// returns the 'constant' UIF for Var used to represent the alias_pred, creating and adding it
    /// to the const_map if necessary
    fn define_const_for_alias_reft(
        &mut self,
        alias_reft: &rty::AliasReft,
        fsort: rty::FuncSort,
        scx: &mut SortEncodingCtxt,
    ) -> fixpoint::Var {
        let tcx = self.genv.tcx();
        let args = alias_reft
            .args
            .to_rustc(tcx)
            .truncate_to(tcx, tcx.generics_of(alias_reft.assoc_id.parent()));
        let key = ConstKey::Alias(alias_reft.assoc_id, args);
        self.const_map
            .entry(key)
            .or_insert_with(|| {
                let comment = Some(format!("alias reft: {alias_reft:?}"));
                let name = fixpoint::Var::Global(self.global_var_gen.fresh(), None);
                let fsort = rty::PolyFuncSort::new(List::empty(), fsort);
                let sort = scx.func_sort_to_fixpoint(&fsort);
                fixpoint::ConstDecl { name, comment, sort }
            })
            .name
    }

    /// We encode lambdas with uninterpreted constant. Two syntactically equal lambdas will be encoded
    /// with the same constant.
    fn define_const_for_lambda(
        &mut self,
        lam: &rty::Lambda,
        scx: &mut SortEncodingCtxt,
    ) -> fixpoint::Var {
        let key = ConstKey::Lambda(lam.clone());
        self.const_map
            .entry(key)
            .or_insert_with(|| {
                let comment = Some(format!("lambda: {lam:?}"));
                let name = fixpoint::Var::Global(self.global_var_gen.fresh(), None);
                let sort = scx.func_sort_to_fixpoint(&lam.fsort().to_poly());
                fixpoint::ConstDecl { name, comment, sort }
            })
            .name
    }

    fn assume_const_values(
        &mut self,
        mut constraint: fixpoint::Constraint,
        scx: &mut SortEncodingCtxt,
    ) -> QueryResult<fixpoint::Constraint> {
        // Encoding the value for a constant could in theory define more constants for which
        // we need to assume values, so we iterate until there are no more constants.
        let mut idx = 0;
        while let Some((key, const_)) = self.const_map.get_index(idx) {
            idx += 1;

            let ConstKey::RustConst(def_id) = key else { continue };
            let info = self.genv.constant_info(def_id)?;
            match info {
                rty::ConstantInfo::Uninterpreted => {}
                rty::ConstantInfo::Interpreted(val, _) => {
                    let e1 = fixpoint::Expr::Var(const_.name);
                    let e2 = self.expr_to_fixpoint(&val, scx)?;
                    let pred = fixpoint::Pred::Expr(e1.eq(e2));
                    constraint = fixpoint::Constraint::ForAll(
                        fixpoint::Bind {
                            name: fixpoint::Var::Underscore,
                            sort: fixpoint::Sort::Int,
                            pred,
                        },
                        Box::new(constraint),
                    );
                }
            }
        }
        Ok(constraint)
    }

    fn qualifiers_for(
        &mut self,
        def_id: LocalDefId,
        scx: &mut SortEncodingCtxt,
    ) -> QueryResult<Vec<fixpoint::Qualifier>> {
        self.genv
            .qualifiers_for(def_id)?
            .map(|qual| self.qualifier_to_fixpoint(qual, scx))
            .try_collect()
    }

    fn define_funs(
        &mut self,
        def_id: MaybeExternId,
        scx: &mut SortEncodingCtxt,
    ) -> QueryResult<(Vec<fixpoint::FunDef>, Vec<fixpoint::ConstDecl>)> {
        let reveals: UnordSet<FluxDefId> = self.genv.reveals_for(def_id.local_id())?.collect();
        let mut consts = vec![];
        let mut defs = vec![];

        // We iterate until encoding the body of functions doesn't require any more functions
        // to be encoded.
        let mut idx = 0;
        while let Some((&did, &name)) = self.fun_def_map.get_index(idx) {
            idx += 1;

            let comment = format!("flux def: {did:?}");
            let info = self.genv.normalized_info(did);
            let revealed = reveals.contains(&did);
            if info.hide && !revealed {
                let sort = scx.func_sort_to_fixpoint(&self.genv.func_sort(did));
                consts.push(fixpoint::ConstDecl { name, sort, comment: Some(comment) });
            } else {
                let out = scx.sort_to_fixpoint(self.genv.func_sort(did).expect_mono().output());
                let (args, body) = self.body_to_fixpoint(&info.body, scx)?;
                let fun_def = fixpoint::FunDef { name, args, body, out, comment: Some(comment) };
                defs.push((info.rank, fun_def));
            };
        }

        // we sort by rank so the definitions go out without any forward dependencies.
        let defs = defs
            .into_iter()
            .sorted_by_key(|(rank, _)| *rank)
            .map(|(_, def)| def)
            .collect();

        Ok((defs, consts))
    }

    fn body_to_fixpoint(
        &mut self,
        body: &rty::Binder<rty::Expr>,
        scx: &mut SortEncodingCtxt,
    ) -> QueryResult<(Vec<(fixpoint::Var, fixpoint::Sort)>, fixpoint::Expr)> {
        self.local_var_env
            .push_layer_with_fresh_names(body.vars().len());

        let expr = self.expr_to_fixpoint(body.as_ref().skip_binder(), scx)?;

        let args: Vec<(fixpoint::Var, fixpoint::Sort)> =
            iter::zip(self.local_var_env.pop_layer(), body.vars())
                .map(|(name, var)| (name.into(), scx.sort_to_fixpoint(var.expect_sort())))
                .collect();

        Ok((args, expr))
    }

    fn qualifier_to_fixpoint(
        &mut self,
        qualifier: &rty::Qualifier,
        scx: &mut SortEncodingCtxt,
    ) -> QueryResult<fixpoint::Qualifier> {
        let (args, body) = self.body_to_fixpoint(&qualifier.body, scx)?;
        let name = qualifier.def_id.name().to_string();
        Ok(fixpoint::Qualifier { name, args, body })
    }
}

fn mk_implies(assumption: fixpoint::Pred, cstr: fixpoint::Constraint) -> fixpoint::Constraint {
    fixpoint::Constraint::ForAll(
        fixpoint::Bind {
            name: fixpoint::Var::Underscore,
            sort: fixpoint::Sort::Int,
            pred: assumption,
        },
        Box::new(cstr),
    )
}<|MERGE_RESOLUTION|>--- conflicted
+++ resolved
@@ -303,7 +303,6 @@
         genv: GlobalEnv,
         decls: &mut Vec<fixpoint::DataDecl>,
     ) -> QueryResult {
-<<<<<<< HEAD
         // We iterate until we have processed all adt sorts because processing one adt sort may
         // discover new adt sorts to process (e.g., if an adt field has an adt sort).
         let mut done = FxHashSet::default();
@@ -333,41 +332,12 @@
                                         sort: self.sort_to_fixpoint(sort),
                                     }
                                 })
-                                .collect::<Vec<_>>();
+                                .collect_vec();
                             fixpoint::DataCtor { name, fields }
                         })
                         .collect(),
                 });
             }
-=======
-        let adt_sorts = self.adt_sorts.clone();
-        for (idx, adt_def_id) in adt_sorts.iter().enumerate() {
-            let adt_id = AdtId::from_usize(idx);
-            let adt_sort_def = genv.adt_sort_def_of(adt_def_id)?;
-            decls.push(fixpoint::DataDecl {
-                name: fixpoint::DataSort::Adt(adt_id),
-                vars: adt_sort_def.param_count(),
-                ctors: adt_sort_def
-                    .variants()
-                    .iter_enumerated()
-                    .map(|(idx, variant)| {
-                        let name = fixpoint::Var::DataCtor(adt_id, idx);
-                        let fields = variant
-                            .field_sorts_id()
-                            .iter()
-                            .enumerate()
-                            .map(|(i, sort)| {
-                                fixpoint::DataField {
-                                    name: fixpoint::Var::DataProj { adt_id, field: i as u32 },
-                                    sort: self.sort_to_fixpoint(sort),
-                                }
-                            })
-                            .collect_vec();
-                        fixpoint::DataCtor { name, fields }
-                    })
-                    .collect(),
-            });
->>>>>>> b04d2622
         }
         Ok(())
     }
