use core::fmt;
use std::{collections::HashMap, fmt::Write};

use flux_common::{
    bug,
    dbg::{self, as_subscript},
};
use flux_middle::{
    global_env::GlobalEnv,
    rty::{PrettyMap, PrettyVar},
};
use itertools::Itertools;
use liquid_fixpoint::{FixpointFmt, Identifier, ThyFunc};
use rustc_data_structures::fx::FxIndexSet;
use rustc_hir::def_id::DefId;

<<<<<<< HEAD
use crate::fixpoint_encoding::fixpoint::{
    self, AdtId, BinOp, BinRel, ConstDecl, Constant, Constraint, DataDecl, DataField, DataSort,
    Expr, FunDef, KVarDecl, LocalVar, Pred, Sort, SortCtor, SortDecl, Var,
=======
use crate::fixpoint_encoding::{
    FixpointSolution,
    fixpoint::{
        BinOp, BinRel, ConstDecl, Constant, Constraint, DataDecl, DataField, DataSort, Expr,
        FunDef, KVarDecl, KVid, LocalVar, Pred, Sort, SortCtor, SortDecl, Var,
    },
>>>>>>> c300f58d
};

pub struct LeanCtxt<'a, 'genv, 'tcx> {
    pub genv: GlobalEnv<'genv, 'tcx>,
    pub pretty_var_map: &'a PrettyMap<LocalVar>,
    pub adt_map: &'a FxIndexSet<DefId>,
}

pub struct WithLeanCtxt<'a, 'b, 'genv, 'tcx, T> {
    pub item: T,
    pub cx: &'a LeanCtxt<'b, 'genv, 'tcx>,
}

impl<'a, 'b, 'genv, 'tcx, T: LeanFmt> fmt::Display for WithLeanCtxt<'a, 'b, 'genv, 'tcx, T> {
    fn fmt(&self, f: &mut fmt::Formatter<'_>) -> fmt::Result {
        self.item.lean_fmt(f, self.cx)
    }
}

pub trait LeanFmt {
    fn lean_fmt(&self, f: &mut fmt::Formatter, cx: &LeanCtxt) -> fmt::Result;
}

pub struct LeanKConstraint<'a> {
    pub theorem_name: &'a str,
    pub kvars: &'a [KVarDecl],
    pub constr: &'a Constraint,
    pub kvar_solutions: HashMap<KVid, FixpointSolution>,
}

// pub struct LeanSortVar<'a>(pub &'a DataSort);
// struct LeanKVarDecl<'a>(&'a KVarDecl);
struct LeanThyFunc<'a>(&'a ThyFunc);

impl LeanFmt for SortDecl {
    fn lean_fmt(&self, f: &mut fmt::Formatter, cx: &LeanCtxt) -> fmt::Result {
        self.name.lean_fmt(f, cx)?;
        write!(
            f,
            " {} : Type",
            (0..(self.vars))
                .map(|i| format!("(t{i} : Type) [Inhabited t{i}]"))
                .format(" ")
        )
    }
}

impl LeanFmt for ConstDecl {
    fn lean_fmt(&self, f: &mut fmt::Formatter, cx: &LeanCtxt) -> fmt::Result {
        self.name.lean_fmt(f, cx)?;
        write!(f, " : {}", WithLeanCtxt { item: &self.sort, cx })
    }
}

// TODO(lean-localize-imports) this seems wrong, but related to lack of storing `VariantIdx` in the `DataProj`
impl LeanFmt for DataField {
    fn lean_fmt(&self, f: &mut fmt::Formatter, cx: &LeanCtxt) -> fmt::Result {
        write!(
            f,
            "({} : {})",
            self.name.display().to_string().replace("$", "_"),
            WithLeanCtxt { item: &self.sort, cx }
        )
    }
}

impl LeanFmt for DataSort {
    fn lean_fmt(&self, f: &mut fmt::Formatter, cx: &LeanCtxt) -> std::fmt::Result {
        match self {
            DataSort::User(def_id) => write!(f, "{}", def_id.name()),
            DataSort::Tuple(n) => write!(f, "Tupleₓ{}", dbg::as_subscript(n)),
            DataSort::Adt(adt_id) => {
                let def_id = cx.adt_map.get_index(adt_id.as_usize()).unwrap();
                write!(f, "{}", def_id_to_pascal_case(def_id, &cx.genv.tcx()))
            }
        }
    }
}

impl LeanFmt for DataDecl {
    fn lean_fmt(&self, f: &mut fmt::Formatter, cx: &LeanCtxt) -> fmt::Result {
        if self.ctors.len() == 1 {
            writeln!(f, "@[ext]")?;
            write!(f, "structure ")?;
            self.name.lean_fmt(f, cx)?;
            writeln!(
                f,
                " {} where",
                (0..self.vars)
                    .map(|i| format!("(t{i} : Type) [Inhabited t{i}]"))
                    .format(" ")
            )?;
            writeln!(f, "  {} ::", WithLeanCtxt { item: &self.ctors[0].name, cx })?;
            let ctor = &self.ctors[0];
            if let fixpoint::Var::DataCtor(adt_id, _) = &ctor.name {
                for (idx, field) in ctor.fields.iter().enumerate() {
                    writeln!(
                        f,
                        "    {} : {} ",
                        WithLeanCtxt { item: LeanField(*adt_id, idx.try_into().unwrap()), cx },
                        WithLeanCtxt { item: &field.sort, cx }
                    )?;
                }
            } else {
                bug!("unexpected ctor {ctor:?} in datadecl");
            };
        } else {
            write!(f, "inductive ")?;
            self.name.lean_fmt(f, cx)?;
            writeln!(
                f,
                " {} where",
                (0..self.vars)
                    .map(|i| format!("(t{i} : Type) [Inhabited t{i}]"))
                    .format(" ")
            )?;
            for data_ctor in &self.ctors {
                write!(f, "| ")?;
                data_ctor.name.lean_fmt(f, cx)?;
                for field in &data_ctor.fields {
                    write!(f, " ")?;
                    field.lean_fmt(f, cx)?;
                }
                writeln!(f)?;
            }
        }
        Ok(())
    }
}

impl<'a> fmt::Display for LeanThyFunc<'a> {
    fn fmt(&self, f: &mut std::fmt::Formatter<'_>) -> std::fmt::Result {
        match self.0 {
            ThyFunc::IntToBv8 => write!(f, "BitVec.ofInt 8"),
            ThyFunc::IntToBv32 => write!(f, "BitVec.ofInt 32"),
            ThyFunc::IntToBv64 => write!(f, "BitVec.ofInt 64"),
            ThyFunc::Bv8ToInt | ThyFunc::Bv32ToInt | ThyFunc::Bv64ToInt => {
                write!(f, "BitVec.toNat")
            }
            ThyFunc::BvAdd => write!(f, "BitVec.add"),
            ThyFunc::BvSub => write!(f, "BitVec.sub"),
            ThyFunc::BvMul => write!(f, "BitVec.mul"),
            ThyFunc::BvNeg => write!(f, "BitVec.neg"),
            ThyFunc::BvSdiv => write!(f, "BitVec.sdiv"),
            ThyFunc::BvSrem => write!(f, "BitVec.srem"),
            ThyFunc::BvUdiv => write!(f, "BitVec.udiv"),
            ThyFunc::BvAnd => write!(f, "BitVec.and"),
            ThyFunc::BvOr => write!(f, "BitVec.or"),
            ThyFunc::BvXor => write!(f, "BitVec.xor"),
            ThyFunc::BvNot => write!(f, "BitVec.not"),
            ThyFunc::BvSle => write!(f, "BitVec.sle"),
            ThyFunc::BvSlt => write!(f, "BitVec.slt"),
            ThyFunc::BvUle => write!(f, "BitVec.ule"),
            ThyFunc::BvUlt => write!(f, "BitVec.ult"),
            ThyFunc::BvAshr => write!(f, "BitVec_sshiftRight"),
            ThyFunc::BvLshr => write!(f, "BitVec_ushiftRight"),
            ThyFunc::BvShl => write!(f, "BitVec_shiftLeft"),
            ThyFunc::BvSignExtend(size) => write!(f, "BitVec.signExtend {}", size),
            ThyFunc::BvZeroExtend(size) => write!(f, "BitVec.zeroExtend {}", size),
            ThyFunc::BvUrem => write!(f, "BitVec.umod"),
            ThyFunc::BvSge => write!(f, "BitVec_sge"),
            ThyFunc::BvSgt => write!(f, "BitVec_sgt"),
            ThyFunc::BvUge => write!(f, "BitVec_uge"),
            ThyFunc::BvUgt => write!(f, "BitVec_ugt"),
            ThyFunc::MapDefault => write!(f, "SmtMap_default"),
            ThyFunc::MapSelect => write!(f, "SmtMap_select"),
            ThyFunc::MapStore => write!(f, "SmtMap_store"),
            func => panic!("Unsupported theory function {}", func),
        }
    }
}

impl<T: LeanFmt> LeanFmt for &T {
    fn lean_fmt(&self, f: &mut fmt::Formatter, cx: &LeanCtxt) -> fmt::Result {
        (*self).lean_fmt(f, cx)
    }
}

struct LeanAdt(AdtId);
struct LeanDataProj(AdtId, u32);
struct LeanField(AdtId, u32);

impl LeanFmt for LeanField {
    fn lean_fmt(&self, f: &mut fmt::Formatter, cx: &LeanCtxt) -> fmt::Result {
        let adt_id = self.0;
        if let Some(def_id) = cx.adt_map.get_index(adt_id.as_usize())
            && let Ok(adt_sort_def) = cx.genv.adt_sort_def_of(def_id)
        {
            write!(f, "{}", adt_sort_def.struct_variant().field_names()[self.1 as usize])
        } else {
            write!(f, "fld{}", as_subscript(self.1 as usize))
        }
    }
}

impl LeanFmt for LeanAdt {
    fn lean_fmt(&self, f: &mut fmt::Formatter, cx: &LeanCtxt) -> fmt::Result {
        let def_id = cx.adt_map.get_index(self.0.as_usize()).unwrap();
        write!(f, "{}", def_id_to_pascal_case(def_id, &cx.genv.tcx()))
    }
}

impl LeanFmt for LeanDataProj {
    fn lean_fmt(&self, f: &mut fmt::Formatter, cx: &LeanCtxt) -> fmt::Result {
        write!(
            f,
            "{}.{}",
            WithLeanCtxt { item: LeanAdt(self.0), cx },
            WithLeanCtxt { item: LeanField(self.0, self.1), cx }
        )
    }
}

impl LeanFmt for Var {
    fn lean_fmt(&self, f: &mut fmt::Formatter, cx: &LeanCtxt) -> fmt::Result {
        match self {
            Var::Global(_gvar, Some(def_id)) => {
                let path = cx
                    .genv
                    .tcx()
                    .def_path(def_id.parent())
                    .to_filename_friendly_no_crate()
                    .replace("-", "_");
                if path.is_empty() {
                    write!(f, "{}", def_id.name())
                } else {
                    write!(f, "{path}_{}", def_id.name())
                }
            }
            Var::DataCtor(adt_id, idx) => {
                write!(
                    f,
                    "mk{}{}",
                    WithLeanCtxt { item: &DataSort::Adt(*adt_id), cx },
                    as_subscript(idx.as_usize())
                )
            }
            Var::DataProj { adt_id, field } => LeanDataProj(*adt_id, *field).lean_fmt(f, cx),
            Var::Local(local_var) => {
                write!(f, "{}", cx.pretty_var_map.get(&PrettyVar::Local(*local_var)))
            }
            Var::Param(param) => {
                write!(f, "{}", cx.pretty_var_map.get(&PrettyVar::Param(*param)))
            }
            _ => {
                write!(f, "{}", self.display().to_string().replace("$", "_"))
            }
        }
    }
}

impl LeanFmt for Sort {
    fn lean_fmt(&self, f: &mut std::fmt::Formatter, cx: &LeanCtxt) -> std::fmt::Result {
        match self {
            Sort::Int => write!(f, "Int"),
            Sort::Bool => write!(f, "Bool"),
            Sort::Real => write!(f, "Real"),
            Sort::Str => write!(f, "String"),
            Sort::Func(f_sort) => {
                write!(
                    f,
                    "({} -> {})",
                    WithLeanCtxt { item: &f_sort[0], cx },
                    WithLeanCtxt { item: &f_sort[1], cx }
                )
            }
            Sort::App(sort_ctor, args) => {
                match sort_ctor {
                    SortCtor::Data(sort) => {
                        if args.is_empty() {
                            sort.lean_fmt(f, cx)
                        } else {
                            write!(
                                f,
                                "({} {})",
                                WithLeanCtxt { item: sort, cx },
                                args.iter()
                                    .map(|arg| { WithLeanCtxt { item: arg, cx } })
                                    .format(" ")
                            )
                        }
                    }
                    SortCtor::Map => {
                        write!(
                            f,
                            "(SmtMap {} {})",
                            WithLeanCtxt { item: &args[0], cx },
                            WithLeanCtxt { item: &args[1], cx }
                        )
                    }
                    _ => todo!(),
                }
            }
            Sort::BitVec(bv_size) => {
                match bv_size.as_ref() {
                    Sort::BvSize(size) => write!(f, "BitVec {}", size),
                    s => {
                        panic!(
                            "encountered sort {} where bitvec size was expected",
                            WithLeanCtxt { item: s, cx }
                        )
                    }
                }
            }
            Sort::Abs(v, sort) => {
                write!(
                    f,
                    "{{t{v} : Type}} -> [Inhabited t{v}] -> {}",
                    WithLeanCtxt { item: sort.as_ref(), cx }
                )
            }
            Sort::Var(v) => write!(f, "t{v}"),
            s => todo!("{:?}", s),
        }
    }
}

impl LeanFmt for Expr {
    fn lean_fmt(&self, f: &mut fmt::Formatter, cx: &LeanCtxt) -> fmt::Result {
        match self {
            Expr::Var(v) => v.lean_fmt(f, cx),
            Expr::Constant(c) => {
                match c {
                    Constant::Numeral(n) => write!(f, "{n}",),
                    Constant::Boolean(b) => write!(f, "{}", if *b { "True" } else { "False" }),
                    Constant::String(s) => write!(f, "{}", s.display()),
                    Constant::Real(n) => write!(f, "{n}.0"),
                    Constant::BitVec(bv, size) => write!(f, "{}#{}", bv, size),
                }
            }
            Expr::BinaryOp(bin_op, args) => {
                let bin_op_str = match bin_op {
                    BinOp::Add => "+",
                    BinOp::Sub => "-",
                    BinOp::Mul => "*",
                    BinOp::Div => "/",
                    BinOp::Mod => "%",
                };
                write!(f, "(")?;
                args[0].lean_fmt(f, cx)?;
                write!(f, " {} ", bin_op_str)?;
                args[1].lean_fmt(f, cx)?;
                write!(f, ")")
            }
            Expr::Atom(bin_rel, args) => {
                let bin_rel_str = match bin_rel {
                    BinRel::Eq => "=",
                    BinRel::Ne => "≠",
                    BinRel::Le => "≤",
                    BinRel::Lt => "<",
                    BinRel::Ge => "≥",
                    BinRel::Gt => ">",
                };
                write!(f, "(")?;
                args[0].lean_fmt(f, cx)?;
                write!(f, " {} ", bin_rel_str)?;
                args[1].lean_fmt(f, cx)?;
                write!(f, ")")
            }
            Expr::App(function, sort_args, args) => {
                write!(f, "(")?;
                function.as_ref().lean_fmt(f, cx)?;
                if let Some(sort_args) = sort_args {
                    for (i, s_arg) in sort_args.iter().enumerate() {
                        write!(f, " (t{i} := {})", WithLeanCtxt { item: s_arg, cx })?;
                    }
                }
                for arg in args {
                    write!(f, " ")?;
                    arg.lean_fmt(f, cx)?;
                }
                write!(f, ")")
            }
            Expr::And(exprs) => {
                write!(f, "(")?;
                for (i, expr) in exprs.iter().enumerate() {
                    if i > 0 {
                        write!(f, " ∧ ")?;
                    }
                    expr.lean_fmt(f, cx)?;
                }
                write!(f, ")")
            }
            Expr::Or(exprs) => {
                write!(f, "(")?;
                for (i, expr) in exprs.iter().enumerate() {
                    if i > 0 {
                        write!(f, " ∨ ")?;
                    }
                    expr.lean_fmt(f, cx)?;
                }
                write!(f, ")")
            }
            Expr::Neg(inner) => {
                write!(f, "(-")?;
                inner.as_ref().lean_fmt(f, cx)?;
                write!(f, ")")
            }
            Expr::IfThenElse(ite) => {
                let [condition, if_true, if_false] = ite.as_ref();
                write!(f, "(if ")?;
                condition.lean_fmt(f, cx)?;
                write!(f, " then ")?;
                if_true.lean_fmt(f, cx)?;
                write!(f, " else ")?;
                if_false.lean_fmt(f, cx)?;
                write!(f, ")")
            }
            Expr::Not(inner) => {
                write!(f, "(¬")?;
                inner.as_ref().lean_fmt(f, cx)?;
                write!(f, ")")
            }
            Expr::Imp(implication) => {
                let [lhs, rhs] = implication.as_ref();
                write!(f, "(")?;
                lhs.lean_fmt(f, cx)?;
                write!(f, " -> ")?;
                rhs.lean_fmt(f, cx)?;
                write!(f, ")")
            }
            Expr::Iff(equiv) => {
                let [lhs, rhs] = equiv.as_ref();
                write!(f, "(")?;
                lhs.lean_fmt(f, cx)?;
                write!(f, " <-> ")?;
                rhs.lean_fmt(f, cx)?;
                write!(f, ")")
            }
            Expr::Let(binder, exprs) => {
                let [def, body] = exprs.as_ref();
                write!(f, "(let ")?;
                binder.lean_fmt(f, cx)?;
                write!(f, " := ")?;
                def.lean_fmt(f, cx)?;
                write!(f, "; ")?;
                body.lean_fmt(f, cx)?;
                write!(f, ")")
            }
            Expr::ThyFunc(thy_func) => {
                write!(f, "{}", LeanThyFunc(thy_func))
            }
            Expr::IsCtor(..) => {
                todo!("not yet implemented: datatypes in lean")
            }
            Expr::Exists(bind, expr) => {
                write!(f, "(∃ ")?;
                for (var, sort) in bind {
                    write!(f, "(")?;
                    var.lean_fmt(f, cx)?;
                    write!(f, " : {})", LeanSort(sort))?;
                }
                write!(f, ", ")?;
                expr.lean_fmt(f, cx)?;
                write!(f, ")")?;
                Ok(())
            }
        }
    }
}

impl LeanFmt for FunDef {
    fn lean_fmt(&self, f: &mut fmt::Formatter, cx: &LeanCtxt) -> fmt::Result {
        let FunDef { name, args, out, comment: _, body } = self;
        write!(f, "def ")?;
        name.lean_fmt(f, cx)?;
        for (arg, arg_sort) in args {
            write!(f, " (")?;
            arg.lean_fmt(f, cx)?;
            write!(f, " : {})", WithLeanCtxt { item: arg_sort, cx })?;
        }
        writeln!(f, " : {} :=", WithLeanCtxt { item: out, cx })?;
        write!(f, "  ")?;
        body.lean_fmt(f, cx)?;
        writeln!(f)
    }
}

impl LeanFmt for Pred {
    fn lean_fmt(&self, f: &mut fmt::Formatter, cx: &LeanCtxt) -> fmt::Result {
        match self {
            Pred::Expr(expr) => expr.lean_fmt(f, cx),
            Pred::And(preds) => {
                write!(f, "(")?;
                for (i, pred) in preds.iter().enumerate() {
                    if i > 0 {
                        write!(f, " ∧ ")?;
                    }
                    pred.lean_fmt(f, cx)?;
                }
                write!(f, ")")
            }
            Pred::KVar(kvid, args) => {
                write!(f, "({}", kvid.display().to_string().replace("$", "_"))?;
                for arg in args {
                    write!(f, " ")?;
                    arg.lean_fmt(f, cx)?;
                }
                write!(f, ")")
            }
        }
    }
}

impl LeanFmt for KVarDecl {
    fn lean_fmt(&self, f: &mut std::fmt::Formatter, cx: &LeanCtxt) -> std::fmt::Result {
        let sorts = self
            .sorts
            .iter()
            .enumerate()
            .map(|(i, sort)| format!("(a{i} : {})", WithLeanCtxt { item: sort, cx }))
            .format(" -> ");
        write!(f, "∃ {} : {} -> Prop", self.kvid.display().to_string().replace("$", "_"), sorts)
    }
}

impl LeanFmt for (&KVid, &FixpointSolution) {
    fn lean_fmt(&self, f: &mut fmt::Formatter, cx: &LeanCtxt) -> fmt::Result {
        let (kvid, (binder, inner)) = self;
        write!(f, "def k{} ", kvid.as_usize())?;
        for (arg, sort) in binder {
            write!(f, "(")?;
            arg.lean_fmt(f, cx)?;
            write!(f, " : {}) ", LeanSort(sort))?;
        }
        writeln!(f, ": Prop :=")?;
        write!(f, "  ")?;
        inner.lean_fmt(f, cx)?;
        Ok(())
    }
}

impl<'a> LeanFmt for LeanKConstraint<'a> {
    fn lean_fmt(&self, f: &mut fmt::Formatter, cx: &LeanCtxt) -> fmt::Result {
        let kvars: Vec<_> = self
            .kvars
            .iter()
            .filter(|kvar| !self.kvar_solutions.contains_key(&kvar.kvid))
            .collect();

        for kvar_solution in &self.kvar_solutions {
            kvar_solution.lean_fmt(f, cx)?;
        }

        write!(f, "\n\ndef {} := ", self.theorem_name.replace(".", "_"))?;

        if kvars.is_empty() {
            self.constr.lean_fmt(f, cx)
        } else {
            write!(
                f,
                "{}, ",
                self.kvars
                    .iter()
                    .map(|kvar| WithLeanCtxt { item: kvar, cx })
                    .format(", ")
            )?;
            self.constr.lean_fmt(f, cx)
        }
    }
}

impl LeanFmt for Constraint {
    fn lean_fmt(&self, f: &mut fmt::Formatter, cx: &LeanCtxt) -> fmt::Result {
        let mut fmt_cx = ConstraintFormatter::default();
        fmt_cx.incr();
        fmt_cx.newline(f)?;
        self.fmt_nested(f, cx, &mut fmt_cx)?;
        fmt_cx.decr();
        Ok(())
    }
}

impl FormatNested for Constraint {
    fn fmt_nested(
        &self,
        f: &mut fmt::Formatter,
        lean_cx: &LeanCtxt,
        fmt_cx: &mut ConstraintFormatter,
    ) -> fmt::Result {
        match self {
            Constraint::ForAll(bind, inner) => {
                let trivial_pred = bind.pred.is_trivially_true();
                let trivial_bind = bind.name.display().to_string().starts_with("_");
                if !trivial_bind {
                    write!(f, "∀ (")?;
                    bind.name.lean_fmt(f, lean_cx)?;
                    write!(f, " : {}),", WithLeanCtxt { item: &bind.sort, cx: lean_cx })?;
                    fmt_cx.incr();
                    fmt_cx.newline(f)?;
                }
                if !trivial_pred {
                    bind.pred.lean_fmt(f, lean_cx)?;
                    write!(f, " ->")?;
                    fmt_cx.incr();
                    fmt_cx.newline(f)?;
                }
                inner.fmt_nested(f, lean_cx, fmt_cx)?;
                if !trivial_pred {
                    fmt_cx.decr();
                }
                if !trivial_bind {
                    fmt_cx.decr();
                }
                Ok(())
            }
            Constraint::Conj(constraints) => {
                let n = constraints.len();
                for (i, constraint) in constraints.iter().enumerate() {
                    constraint.fmt_nested(f, lean_cx, fmt_cx)?;
                    if i < n - 1 {
                        write!(f, " ∧")?;
                    }
                    fmt_cx.newline(f)?;
                }
                Ok(())
            }
            Constraint::Pred(pred, _) => pred.lean_fmt(f, lean_cx),
        }
    }
}

pub trait FormatNested {
    fn fmt_nested(
        &self,
        f: &mut fmt::Formatter,
        lean_cx: &LeanCtxt,
        fmt_cx: &mut ConstraintFormatter,
    ) -> fmt::Result;
}

#[derive(Default)]
pub struct ConstraintFormatter {
    level: u32,
}

impl ConstraintFormatter {
    pub fn incr(&mut self) {
        self.level += 1;
    }

    pub fn decr(&mut self) {
        self.level -= 1;
    }

    pub fn newline(&self, f: &mut fmt::Formatter) -> fmt::Result {
        f.write_char('\n')?;
        self.padding(f)
    }

    pub fn padding(&self, f: &mut fmt::Formatter) -> fmt::Result {
        for _ in 0..self.level {
            f.write_str(" ")?;
        }
        Ok(())
    }
}

pub fn def_id_to_pascal_case(def_id: &DefId, tcx: &rustc_middle::ty::TyCtxt) -> String {
    let snake = tcx
        .def_path(*def_id)
        .to_filename_friendly_no_crate()
        .replace("-", "_");
    snake_case_to_pascal_case(&snake)
}

pub fn snake_case_to_pascal_case(snake: &str) -> String {
    snake
        .split('_')
        .filter(|s| !s.is_empty()) // skip empty segments (handles double underscores)
        .map(|word| {
            let mut chars = word.chars();
            match chars.next() {
                Some(first) => first.to_ascii_uppercase().to_string() + chars.as_str(),
                None => String::new(),
            }
        })
        .collect::<String>()
}<|MERGE_RESOLUTION|>--- conflicted
+++ resolved
@@ -14,18 +14,12 @@
 use rustc_data_structures::fx::FxIndexSet;
 use rustc_hir::def_id::DefId;
 
-<<<<<<< HEAD
-use crate::fixpoint_encoding::fixpoint::{
-    self, AdtId, BinOp, BinRel, ConstDecl, Constant, Constraint, DataDecl, DataField, DataSort,
-    Expr, FunDef, KVarDecl, LocalVar, Pred, Sort, SortCtor, SortDecl, Var,
-=======
 use crate::fixpoint_encoding::{
     FixpointSolution,
     fixpoint::{
-        BinOp, BinRel, ConstDecl, Constant, Constraint, DataDecl, DataField, DataSort, Expr,
-        FunDef, KVarDecl, KVid, LocalVar, Pred, Sort, SortCtor, SortDecl, Var,
+        self, AdtId, BinOp, BinRel, ConstDecl, Constant, Constraint, DataDecl, DataField, DataSort,
+        Expr, FunDef, KVarDecl, KVid, LocalVar, Pred, Sort, SortCtor, SortDecl, Var,
     },
->>>>>>> c300f58d
 };
 
 pub struct LeanCtxt<'a, 'genv, 'tcx> {
@@ -476,7 +470,7 @@
                 for (var, sort) in bind {
                     write!(f, "(")?;
                     var.lean_fmt(f, cx)?;
-                    write!(f, " : {})", LeanSort(sort))?;
+                    write!(f, " : {})", WithLeanCtxt { item: sort, cx })?;
                 }
                 write!(f, ", ")?;
                 expr.lean_fmt(f, cx)?;
@@ -549,7 +543,7 @@
         for (arg, sort) in binder {
             write!(f, "(")?;
             arg.lean_fmt(f, cx)?;
-            write!(f, " : {}) ", LeanSort(sort))?;
+            write!(f, " : {}) ", WithLeanCtxt { item: sort, cx })?;
         }
         writeln!(f, ": Prop :=")?;
         write!(f, "  ")?;
