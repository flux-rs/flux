//! Conversion from types in [`fhir`] to types in [`rty`]
//!
//! Conversion assumes well-formedness and will panic if type are not well-formed. Among other things,
//! well-formedness implies:
//! 1. Names are bound correctly.
//! 2. Refinement parameters appear in allowed positions. This is particularly important for
//!    refinement predicates, aka abstract refinements, since the syntax in [`rty`] has
//!    syntactic restrictions on predicates.
//! 3. Refinements are well-sorted.

pub mod struct_compat;
use std::{borrow::Borrow, iter};

use flux_common::{bug, iter::IterExt, span_bug};
use flux_middle::{
    fhir::{self, ExprRes, FhirId, FluxOwnerId},
    global_env::GlobalEnv,
    queries::{QueryErr, QueryResult},
    query_bug,
    rty::{
        self,
        fold::TypeFoldable,
        refining::{self, Refiner},
        ESpan, List, WfckResults, INNERMOST,
    },
    MaybeExternId,
};
use flux_rustc_bridge::{lowering::Lower, ToRustc};
use itertools::Itertools;
use rustc_data_structures::fx::FxIndexMap;
use rustc_errors::Diagnostic;
use rustc_hash::FxHashSet;
use rustc_hir::{
    self as hir,
    def::DefKind,
    def_id::{DefId, LocalDefId},
    PrimTy, Safety,
};
use rustc_middle::{
    middle::resolve_bound_vars::ResolvedArg,
    ty::{self, AssocItem, AssocKind, BoundRegionKind::BrNamed, BoundVar},
};
use rustc_span::{
    symbol::{kw, Ident},
    ErrorGuaranteed, Span, Symbol, DUMMY_SP,
};
use rustc_target::spec::abi;
use rustc_trait_selection::traits;
use rustc_type_ir::DebruijnIndex;

use crate::compare_impl_item::errors::InvalidAssocReft;

pub struct ConvCtxt<'genv, 'tcx, P> {
    genv: GlobalEnv<'genv, 'tcx>,
    phase: P,
    next_sort_index: u32,
    next_type_index: u32,
    next_region_index: u32,
    next_const_index: u32,
}

/// We do conversion twice: once before sort checking when we don't have elaborated information
/// and then again after sort checking after all information has been elaborated. This is the
/// interface to configure conversion for both *phases*.
pub trait ConvPhase {
    /// Whether to expand type aliases or to generate a *weak* [`rty::AliasTy`].
    const EXPAND_TYPE_ALIASES: bool;

    type Results: WfckResultsProvider;

    fn results(&self) -> &Self::Results;

    /// Called after converting an indexed type `b[e]` with the `fhir_id` and sort of `b`. Used
    /// during the first phase to collect the sort of base types.
    fn insert_bty_sort(&mut self, fhir_id: FhirId, sort: rty::Sort);

    /// Called after converting an [`fhir::ExprKind::Alias`] with the sort of the resulting
    /// [`rty::AliasReft`]. Used during the first phase to collect the sorts of refinement aliases.
    fn insert_alias_reft_sort(&mut self, fhir_id: FhirId, fsort: rty::FuncSort);
}

/// An interface to the information elaborated during sort checking. We mock these results in
/// the first conversion phase before sort checking.
pub trait WfckResultsProvider: Sized {
    fn owner(&self) -> FluxOwnerId;

    fn bin_rel_sort(&self, fhir_id: FhirId) -> rty::Sort;

    fn coercions_for(&self, fhir_id: FhirId) -> &[rty::Coercion];

    fn field_proj(&self, fhir_id: FhirId) -> rty::FieldProj;

    fn lambda_output(&self, fhir_id: FhirId) -> rty::Sort;

    fn record_ctor(&self, fhir_id: FhirId) -> DefId;

    fn param_sort(&self, param: &fhir::RefineParam) -> rty::Sort;
}

impl<'a> ConvPhase for &'a WfckResults {
    const EXPAND_TYPE_ALIASES: bool = true;

    type Results = WfckResults;

    fn results(&self) -> &Self::Results {
        self
    }

    fn insert_bty_sort(&mut self, _: FhirId, _: rty::Sort) {}

    fn insert_alias_reft_sort(&mut self, _: FhirId, _: rty::FuncSort) {}
}

impl WfckResultsProvider for WfckResults {
    fn owner(&self) -> FluxOwnerId {
        self.owner
    }

    fn bin_rel_sort(&self, fhir_id: FhirId) -> rty::Sort {
        self.bin_rel_sorts()
            .get(fhir_id)
            .cloned()
            .unwrap_or_else(|| bug!("binary relation without elaborated sort `{fhir_id:?}`"))
    }

    fn coercions_for(&self, fhir_id: FhirId) -> &[rty::Coercion] {
        self.coercions().get(fhir_id).map_or(&[][..], Vec::as_slice)
    }

    fn field_proj(&self, fhir_id: FhirId) -> rty::FieldProj {
        *self
            .field_projs()
            .get(fhir_id)
            .unwrap_or_else(|| bug!("field projectoin without elaboration `{fhir_id:?}`"))
    }

    fn lambda_output(&self, fhir_id: FhirId) -> rty::Sort {
        self.node_sorts()
            .get(fhir_id)
            .unwrap_or_else(|| bug!("lambda without elaborated sort for `{fhir_id:?}`"))
            .clone()
    }

    fn record_ctor(&self, fhir_id: FhirId) -> DefId {
        *self
            .record_ctors()
            .get(fhir_id)
            .unwrap_or_else(|| bug!("unelaborated record constructor `{fhir_id:?}`"))
    }

    fn param_sort(&self, param: &fhir::RefineParam) -> rty::Sort {
        self.node_sorts()
            .get(param.fhir_id)
            .unwrap_or_else(|| bug!("unresolved sort for param `{param:?}`"))
            .clone()
    }
}

pub(crate) struct Env {
    layers: Vec<Layer>,
    early_params: FxIndexMap<fhir::ParamId, Symbol>,
}

#[derive(Debug, Clone)]
struct Layer {
    map: FxIndexMap<fhir::ParamId, ParamEntry>,
    kind: LayerKind,
}

/// Whether the list of parameters in a layer is converted into a list of bound variables or
/// coalesced into a single parameter of [adt] sort.
///
/// [adt]: rty::SortCtor::Adt
#[derive(Debug, Clone, Copy)]
enum LayerKind {
    List {
        /// The number of regions bound in this layer. Since regions and refinements are both
        /// bound with a [`rty::Binder`] we need to keep track of the number of bound regions
        /// to skip them when assigning an index to refinement parameters.
        bound_regions: u32,
    },
    Coalesce(DefId),
}

#[derive(Debug, Clone)]
struct ParamEntry {
    name: Symbol,
    sort: rty::Sort,
    mode: rty::InferMode,
}

#[derive(Debug)]
struct LookupResult<'a> {
    kind: LookupResultKind<'a>,
    /// The span of the variable that originated the lookup.
    var_span: Span,
}

#[derive(Debug)]
enum LookupResultKind<'a> {
    Bound {
        debruijn: DebruijnIndex,
        entry: &'a ParamEntry,
        kind: LayerKind,
        /// The index of the parameter in the layer.
        index: u32,
    },
    EarlyParam {
        name: Symbol,
        /// The index of the parameter.
        index: u32,
    },
}

pub(crate) fn conv_adt_sort_def(
    genv: GlobalEnv,
    def_id: MaybeExternId,
    refined_by: &fhir::RefinedBy,
) -> QueryResult<rty::AdtSortDef> {
    let params = refined_by
        .sort_params
        .iter()
        .map(|def_id| def_id_to_param_ty(genv, *def_id))
        .collect();
    let fields = refined_by
        .fields
        .iter()
        .map(|(name, sort)| -> QueryResult<_> {
            Ok((*name, conv_sort(genv, sort, &mut bug_on_infer_sort)?))
        })
        .try_collect_vec()?;
    Ok(rty::AdtSortDef::new(def_id.resolved_id(), params, fields))
}

pub(crate) fn conv_generics(
    genv: GlobalEnv,
    generics: &fhir::Generics,
    def_id: MaybeExternId,
    is_trait: bool,
) -> rty::Generics {
    let opt_self = is_trait.then(|| {
        let kind = rty::GenericParamDefKind::Base { has_default: false };
        rty::GenericParamDef { index: 0, name: kw::SelfUpper, def_id: def_id.resolved_id(), kind }
    });
    let rust_generics = genv.tcx().generics_of(def_id.resolved_id());
    let mut params = {
        opt_self
            .into_iter()
            .chain(rust_generics.own_params.iter().flat_map(|rust_param| {
                // We have to filter out late bound parameters
                let param = generics
                    .params
                    .iter()
                    .find(|param| param.def_id.resolved_id() == rust_param.def_id)?;
                Some(rty::GenericParamDef {
                    kind: conv_generic_param_kind(&param.kind),
                    def_id: param.def_id.resolved_id(),
                    index: rust_param.index,
                    name: rust_param.name,
                })
            }))
            .collect_vec()
    };

    // HACK(nilehmann) add host param for effect to std/core external specs
    if let Some(extern_id) = def_id.as_extern() {
        if let Some((pos, param)) = genv
            .lower_generics_of(extern_id)
            .params
            .iter()
            .find_position(|p| p.is_host_effect())
        {
            params.insert(
                pos,
                rty::GenericParamDef {
                    kind: refining::refine_generic_param_def_kind(false, param.kind),
                    def_id: param.def_id,
                    index: param.index,
                    name: param.name,
                },
            );
        }
    }
    let rust_generics = genv.tcx().generics_of(def_id.resolved_id());
    rty::Generics {
        own_params: List::from_vec(params),
        parent: rust_generics.parent,
        parent_count: rust_generics.parent_count,
        has_self: rust_generics.has_self,
    }
}

pub(crate) fn conv_refinement_generics(
    genv: GlobalEnv,
    params: &[fhir::RefineParam],
    wfckresults: Option<&WfckResults>,
) -> QueryResult<List<rty::RefineParam>> {
    params
        .iter()
        .map(|param| {
            let sort = if let Some(wfckresults) = wfckresults {
                wfckresults.param_sort(param)
            } else {
                conv_sort(genv, &param.sort, &mut bug_on_infer_sort)?
            };
            let mode = rty::InferMode::from_param_kind(param.kind);
            Ok(rty::RefineParam { sort, name: param.name, mode })
        })
        .try_collect()
}

fn conv_generic_param_kind(kind: &fhir::GenericParamKind) -> rty::GenericParamDefKind {
    match kind {
        fhir::GenericParamKind::Type { default } => {
            rty::GenericParamDefKind::Base { has_default: default.is_some() }
        }
        fhir::GenericParamKind::Lifetime => rty::GenericParamDefKind::Lifetime,
        fhir::GenericParamKind::Const { is_host_effect: _, .. } => {
            rty::GenericParamDefKind::Const { has_default: false }
        }
    }
}

pub(crate) fn conv_invariants(
    genv: GlobalEnv,
    def_id: MaybeExternId,
    params: &[fhir::RefineParam],
    invariants: &[fhir::Expr],
    wfckresults: &WfckResults,
) -> QueryResult<Vec<rty::Invariant>> {
    let mut cx = ConvCtxt::new(genv, wfckresults);
    let mut env = Env::new(&[]);
    env.push_layer(Layer::coalesce(wfckresults, def_id.resolved_id(), params));
    cx.conv_invariants(&mut env, invariants)
}

pub(crate) fn conv_defn(
    genv: GlobalEnv,
    func: &fhir::SpecFunc,
    wfckresults: &WfckResults,
) -> QueryResult<Option<rty::SpecFunc>> {
    if let Some(body) = &func.body {
        let mut cx = ConvCtxt::new(genv, wfckresults);
        let mut env = Env::new(&[]);
        env.push_layer(Layer::list(wfckresults, 0, func.args));
        let expr = cx.conv_expr(&mut env, body)?;
        let expr = rty::Binder::bind_with_vars(expr, env.pop_layer().into_bound_vars(genv)?);
        Ok(Some(rty::SpecFunc { name: func.name, expr }))
    } else {
        Ok(None)
    }
}

pub(crate) fn conv_qualifier(
    genv: GlobalEnv,
    qualifier: &fhir::Qualifier,
    wfckresults: &WfckResults,
) -> QueryResult<rty::Qualifier> {
    let mut cx = ConvCtxt::new(genv, wfckresults);
    let mut env = Env::new(&[]);
    env.push_layer(Layer::list(wfckresults, 0, qualifier.args));
    let body = cx.conv_expr(&mut env, &qualifier.expr)?;
    let body = rty::Binder::bind_with_vars(body, env.pop_layer().into_bound_vars(genv)?);
    Ok(rty::Qualifier { name: qualifier.name, body, global: qualifier.global })
}

pub(crate) fn conv_default_type_parameter(
    genv: GlobalEnv,
    def_id: MaybeExternId,
    ty: &fhir::Ty,
    wfckresults: &WfckResults,
) -> QueryResult<rty::TyOrBase> {
    let mut env = Env::new(&[]);
    let idx = genv.def_id_to_param_index(def_id.resolved_id());
    let owner = ty_param_owner(genv, def_id.resolved_id());
    let param = genv.generics_of(owner)?.param_at(idx as usize, genv)?;
    let mut cx = ConvCtxt::new(genv, wfckresults);
    let rty_ty = cx.conv_ty(&mut env, ty)?;
    cx.try_to_ty_or_base(param.kind, ty.span, &rty_ty)
}

/// Conversion of definitions
impl<'genv, 'tcx, P: ConvPhase> ConvCtxt<'genv, 'tcx, P> {
    pub(crate) fn new(genv: GlobalEnv<'genv, 'tcx>, mode: P) -> Self {
        Self {
            genv,
            phase: mode,
            // We start sorts and types from 1 to skip the trait object dummy self type.
            // See [`rty::Ty::trait_object_dummy_self`] and [`rty::SubsetTyCtor::trait_object_dummy_self`]
            next_sort_index: 1,
            next_type_index: 1,
            next_region_index: 0,
            next_const_index: 0,
        }
    }

    fn owner(&self) -> FluxOwnerId {
        self.phase.results().owner()
    }

    fn results(&self) -> &P::Results {
        self.phase.results()
    }

    pub(crate) fn conv_enum_variants(
        &mut self,
        enum_id: MaybeExternId,
        enum_def: &fhir::EnumDef,
    ) -> QueryResult<Vec<rty::PolyVariant>> {
        enum_def
            .variants
            .iter()
            .map(|variant| self.conv_enum_variant(enum_id, variant))
            .try_collect_vec()
    }

    fn conv_enum_variant(
        &mut self,
        enum_id: MaybeExternId,
        variant: &fhir::VariantDef,
    ) -> QueryResult<rty::PolyVariant> {
        let mut env = Env::new(&[]);
        env.push_layer(Layer::list(self.results(), 0, variant.params));

        let fields = variant
            .fields
            .iter()
            .map(|field| self.conv_ty(&mut env, &field.ty))
            .try_collect()?;

        let adt_def = self.genv.adt_def(enum_id)?;
        let idxs = self.conv_expr(&mut env, &variant.ret.idx)?;
        let variant = rty::VariantSig::new(
            adt_def,
            rty::GenericArg::identity_for_item(self.genv, enum_id.resolved_id())?,
            fields,
            idxs,
        );

        Ok(rty::Binder::bind_with_vars(variant, env.pop_layer().into_bound_vars(self.genv)?))
    }

    pub(crate) fn conv_struct_variant(
        &mut self,
        struct_id: MaybeExternId,
        struct_def: &fhir::StructDef,
    ) -> QueryResult<rty::Opaqueness<rty::PolyVariant>> {
        let mut env = Env::new(&[]);
        env.push_layer(Layer::list(self.results(), 0, struct_def.params));

        if let fhir::StructKind::Transparent { fields } = &struct_def.kind {
            let adt_def = self.genv.adt_def(struct_id)?;

            let fields = fields
                .iter()
                .map(|field_def| self.conv_ty(&mut env, &field_def.ty))
                .try_collect()?;

            let vars = env.pop_layer().into_bound_vars(self.genv)?;
            let idx = rty::Expr::adt(
                struct_id.resolved_id(),
                (0..vars.len())
                    .map(|idx| {
                        rty::Expr::bvar(
                            INNERMOST,
                            BoundVar::from_usize(idx),
                            rty::BoundReftKind::Annon,
                        )
                    })
                    .collect(),
            );
            let variant = rty::VariantSig::new(
                adt_def,
                rty::GenericArg::identity_for_item(self.genv, struct_id.resolved_id())?,
                fields,
                idx,
            );
            let variant = rty::Binder::bind_with_vars(variant, vars);
            Ok(rty::Opaqueness::Transparent(variant))
        } else {
            Ok(rty::Opaqueness::Opaque)
        }
    }

    pub(crate) fn conv_type_alias(
        &mut self,
        ty_alias_id: MaybeExternId,
        ty_alias: &fhir::TyAlias,
    ) -> QueryResult<rty::TyCtor> {
        let generics = self
            .genv
            .map()
            .get_generics(ty_alias_id.local_id())?
            .unwrap();

        let mut env = Env::new(generics.refinement_params);

        if let Some(index) = &ty_alias.index {
            env.push_layer(Layer::list(self.results(), 0, std::slice::from_ref(index)));
            let ty = self.conv_ty(&mut env, &ty_alias.ty)?;

            Ok(rty::Binder::bind_with_vars(ty, env.pop_layer().into_bound_vars(self.genv)?))
        } else {
            let ctor = self
                .conv_ty(&mut env, &ty_alias.ty)?
                .shallow_canonicalize()
                .as_ty_or_base()
                .as_base()
                .ok_or_else(|| self.emit(errors::InvalidBaseInstance::new(ty_alias.span)))?;
            Ok(ctor.to_ty_ctor())
        }
    }

    pub(crate) fn conv_fn_sig(
        &mut self,
        fn_id: MaybeExternId,
        fn_sig: &fhir::FnSig,
    ) -> QueryResult<rty::PolyFnSig> {
        let decl = &fn_sig.decl;
        let header = fn_sig.header;

        let late_bound_regions =
            refining::refine_bound_variables(&self.genv.lower_late_bound_vars(fn_id.local_id())?);

        let generics = self.genv.map().get_generics(fn_id.local_id())?.unwrap();
        let mut env = Env::new(generics.refinement_params);
        env.push_layer(Layer::list(self.results(), late_bound_regions.len() as u32, &[]));

        let fn_sig = self.conv_fn_decl(&mut env, header.safety, header.abi, decl)?;

        let vars = late_bound_regions
            .iter()
            .chain(env.pop_layer().into_bound_vars(self.genv)?.iter())
            .cloned()
            .collect();

        Ok(rty::PolyFnSig::bind_with_vars(fn_sig, vars))
    }

    pub(crate) fn conv_generic_predicates(
        &mut self,
        def_id: MaybeExternId,
        generics: &fhir::Generics,
    ) -> QueryResult<rty::EarlyBinder<rty::GenericPredicates>> {
        let env = &mut Env::new(generics.refinement_params);

        let mut clauses = vec![];
        for pred in generics.predicates {
            let span = pred.bounded_ty.span;
            let bounded_ty = self.conv_ty(env, &pred.bounded_ty)?;
            for clause in self.conv_generic_bounds(env, span, bounded_ty, pred.bounds)? {
                clauses.push(clause);
            }
        }
        let parent = self.genv.tcx().predicates_of(def_id).parent;
        Ok(rty::EarlyBinder(rty::GenericPredicates { parent, predicates: List::from_vec(clauses) }))
    }

    pub(crate) fn conv_opaque_ty(
        &mut self,
        def_id: LocalDefId,
        opaque_ty: &fhir::OpaqueTy,
    ) -> QueryResult<rty::Clauses> {
        let parent = self.genv.tcx().local_parent(def_id);
        let refparams = &self
            .genv
            .map()
            .get_generics(parent)?
            .unwrap()
            .refinement_params;

        let env = &mut Env::new(refparams);

        let args = rty::GenericArg::identity_for_item(self.genv, def_id)?;
        let alias_ty = rty::AliasTy::new(def_id.into(), args, env.to_early_param_args());
        let self_ty = rty::BaseTy::opaque(alias_ty).to_ty();
        // FIXME(nilehmann) use a good span here
        Ok(self
            .conv_generic_bounds(env, DUMMY_SP, self_ty, opaque_ty.bounds)?
            .into_iter()
            .collect())
    }

    pub(crate) fn conv_assoc_reft_body(
        &mut self,
        params: &[fhir::RefineParam],
        body: &fhir::Expr,
        output: &fhir::Sort,
    ) -> QueryResult<rty::Lambda> {
        let mut env = Env::new(&[]);
        env.push_layer(Layer::list(self.results(), 0, params));
        let expr = self.conv_expr(&mut env, body)?;
        let inputs = env.pop_layer().into_bound_vars(self.genv)?;
        let output = conv_sort(self.genv, output, &mut bug_on_infer_sort)?;
        Ok(rty::Lambda::bind_with_vars(expr, inputs, output))
    }
}

/// Conversion of types
impl<'genv, 'tcx, P: ConvPhase> ConvCtxt<'genv, 'tcx, P> {
    fn conv_fn_decl(
        &mut self,
        env: &mut Env,
        safety: Safety,
        abi: abi::Abi,
        decl: &fhir::FnDecl,
    ) -> QueryResult<rty::FnSig> {
        let mut requires = vec![];
        for req in decl.requires {
            requires.push(self.conv_requires(env, req)?);
        }

        let mut inputs = vec![];
        for ty in decl.inputs {
            inputs.push(self.conv_ty(env, ty)?);
        }

        let output = self.conv_fn_output(env, &decl.output)?;

        Ok(rty::FnSig::new(safety, abi, requires.into(), inputs.into(), output))
    }

    fn conv_requires(
        &mut self,
        env: &mut Env,
        requires: &fhir::Requires,
    ) -> QueryResult<rty::Expr> {
        if requires.params.is_empty() {
            self.conv_expr(env, &requires.pred)
        } else {
            env.push_layer(Layer::list(self.results(), 0, requires.params));
            let pred = self.conv_expr(env, &requires.pred)?;
            let sorts = env.pop_layer().into_bound_vars(self.genv)?;
            Ok(rty::Expr::forall(rty::Binder::bind_with_vars(pred, sorts)))
        }
    }

    fn conv_ensures(
        &mut self,
        env: &mut Env,
        ensures: &fhir::Ensures,
    ) -> QueryResult<rty::Ensures> {
        match ensures {
            fhir::Ensures::Type(loc, ty) => {
                Ok(rty::Ensures::Type(env.lookup(loc).to_path(), self.conv_ty(env, ty)?))
            }
            fhir::Ensures::Pred(pred) => Ok(rty::Ensures::Pred(self.conv_expr(env, pred)?)),
        }
    }

    fn conv_fn_output(
        &mut self,
        env: &mut Env,
        output: &fhir::FnOutput,
    ) -> QueryResult<rty::Binder<rty::FnOutput>> {
        env.push_layer(Layer::list(self.results(), 0, output.params));

        let ret = self.conv_ty(env, &output.ret)?;
        let ensures: List<rty::Ensures> = output
            .ensures
            .iter()
            .map(|ens| self.conv_ensures(env, ens))
            .try_collect()?;
        let output = rty::FnOutput::new(ret, ensures);

        let vars = env.pop_layer().into_bound_vars(self.genv)?;
        Ok(rty::Binder::bind_with_vars(output, vars))
    }

    fn conv_generic_bounds(
        &mut self,
        env: &mut Env,
        bounded_ty_span: Span,
        bounded_ty: rty::Ty,
        bounds: fhir::GenericBounds,
    ) -> QueryResult<Vec<rty::Clause>> {
        let mut clauses = vec![];
        for bound in bounds {
            match bound {
                fhir::GenericBound::Trait(poly_trait_ref, fhir::TraitBoundModifier::None) => {
                    let trait_id = poly_trait_ref.trait_def_id();
                    if let Some(closure_kind) = self.genv.tcx().fn_trait_kind_from_def_id(trait_id)
                    {
                        self.conv_fn_bound(
                            env,
                            &bounded_ty,
                            poly_trait_ref,
                            closure_kind,
                            &mut clauses,
                        )?;
                    } else {
                        self.conv_poly_trait_ref(
                            env,
                            bounded_ty_span,
                            &bounded_ty,
                            poly_trait_ref,
                            &mut clauses,
                        )?;
                    }
                }
                fhir::GenericBound::Outlives(lft) => {
                    let re = self.conv_lifetime(env, *lft);
                    clauses.push(rty::Clause::new(
                        List::empty(),
                        rty::ClauseKind::TypeOutlives(rty::OutlivesPredicate(
                            bounded_ty.clone(),
                            re,
                        )),
                    ));
                }
                // Maybe bounds are only supported for `?Sized`. The effect of the maybe bound is to
                // relax the default which is `Sized` to not have the `Sized` bound, so we just skip
                // it here.
                fhir::GenericBound::Trait(_, fhir::TraitBoundModifier::Maybe) => {}
            }
        }
        Ok(clauses)
    }

    /// Converts a `T: Trait<T0, ..., A0 = S0, ...>` bound
    fn conv_poly_trait_ref(
        &mut self,
        env: &mut Env,
        span: Span,
        bounded_ty: &rty::Ty,
        poly_trait_ref: &fhir::PolyTraitRef,
        clauses: &mut Vec<rty::Clause>,
    ) -> QueryResult {
        let trait_id = poly_trait_ref.trait_def_id();
        let generics = self.genv.generics_of(trait_id)?;
        let trait_segment = poly_trait_ref.trait_ref.last_segment();

        let self_param = generics.param_at(0, self.genv)?;
        let mut args = vec![self
            .try_to_ty_or_base(self_param.kind, span, bounded_ty)?
            .into()];
        self.conv_generic_args_into(env, trait_id, trait_segment, &mut args)?;

        let vars = poly_trait_ref
            .bound_generic_params
            .iter()
            .map(|param| self.param_as_bound_var(param))
            .try_collect_vec()?;
        let poly_trait_ref = rty::Binder::bind_with_vars(
            rty::TraitRef { def_id: trait_id, args: args.into() },
            List::from_vec(vars),
        );

        clauses.push(
            poly_trait_ref
                .clone()
                .map(|trait_ref| {
                    rty::ClauseKind::Trait(rty::TraitPredicate { trait_ref: trait_ref.clone() })
                })
                .into(),
        );

        for cstr in trait_segment.constraints {
            self.conv_assoc_item_constraint(env, &poly_trait_ref, cstr, clauses)?;
        }

        Ok(())
    }

    fn conv_assoc_item_constraint(
        &mut self,
        env: &mut Env,
        poly_trait_ref: &rty::PolyTraitRef,
        constraint: &fhir::AssocItemConstraint,
        clauses: &mut Vec<rty::Clause>,
    ) -> QueryResult {
        let tcx = self.genv.tcx();

        let candidate = self.probe_single_bound_for_assoc_item(
            || traits::supertraits(tcx, poly_trait_ref.to_rustc(tcx)),
            constraint.ident,
        )?;
        let assoc_item_id = self
            .trait_defines_associated_item_named(
                candidate.def_id(),
                AssocKind::Type,
                constraint.ident,
            )
            .unwrap()
            .def_id;

        let fhir::AssocItemConstraintKind::Equality { term } = &constraint.kind;
        let span = term.span;
        let term = self.conv_ty(env, term)?;
        let term = self.ty_to_subset_ty_ctor(span, &term)?;

        let clause = poly_trait_ref
            .clone()
            .map(|trait_ref| {
                // TODO: when we support generic associated types, we need to also attach the associated generics here
                let args = trait_ref.args;
                let refine_args = List::empty();
                let projection_ty = rty::AliasTy { def_id: assoc_item_id, args, refine_args };

                rty::ClauseKind::Projection(rty::ProjectionPredicate { projection_ty, term })
            })
            .into();

        clauses.push(clause);
        Ok(())
    }

    fn conv_fn_bound(
        &mut self,
        env: &mut Env,
        self_ty: &rty::Ty,
        trait_ref: &fhir::PolyTraitRef,
        kind: rty::ClosureKind,
        clauses: &mut Vec<rty::Clause>,
    ) -> QueryResult {
        let path = &trait_ref.trait_ref;
        let layer = Layer::list(self.results(), trait_ref.bound_generic_params.len() as u32, &[]);
        env.push_layer(layer);

        let fhir::AssocItemConstraintKind::Equality { term } =
            &path.last_segment().constraints[0].kind;

        let pred = rty::FnTraitPredicate {
            self_ty: self_ty.clone(),
            tupled_args: self.conv_ty(env, path.last_segment().args[0].expect_type())?,
            output: self.conv_ty(env, term)?,
            kind,
        };
        // FIXME(nilehmann) We should use `tcx.late_bound_vars` here instead of trusting our lowering
        let vars = trait_ref
            .bound_generic_params
            .iter()
            .map(|param| self.param_as_bound_var(param))
            .try_collect_vec()?;
        clauses.push(rty::Clause::new(vars, rty::ClauseKind::FnTrait(pred)));
        Ok(())
    }

    fn trait_defines_associated_item_named(
        &self,
        trait_def_id: DefId,
        assoc_kind: AssocKind,
        assoc_name: Ident,
    ) -> Option<&AssocItem> {
        self.genv
            .tcx()
            .associated_items(trait_def_id)
            .find_by_name_and_kind(self.genv.tcx(), assoc_name, assoc_kind, trait_def_id)
    }

    fn conv_ty(&mut self, env: &mut Env, ty: &fhir::Ty) -> QueryResult<rty::Ty> {
        match &ty.kind {
            fhir::TyKind::BaseTy(bty) => Ok(self.conv_bty(env, bty)?.to_ty()),
            fhir::TyKind::Indexed(bty, idx) => {
                let fhir_id = bty.fhir_id;
<<<<<<< HEAD
                let rty::TyOrCtor::Ctor(ty_ctor) = self.conv_bty(env, bty)? else {
                    return Err(self.emit(errors::RefinedUnrefinableType::new(bty.span)))?;
                };
                let idx = self.conv_refine_arg(env, idx)?;
                self.phase.insert_bty_sort(fhir_id, ty_ctor.sort());
                Ok(ty_ctor.replace_bound_reft(&idx))
=======
                let idx = self.conv_expr(env, idx)?;
                match &bty.kind {
                    fhir::BaseTyKind::Path(fhir::QPath::Resolved(qself, path)) => {
                        debug_assert!(qself.is_none());
                        let ty_ctor = self.conv_path(env, path)?;
                        self.phase.insert_bty_sort(fhir_id, ty_ctor.sort());
                        Ok(ty_ctor.replace_bound_reft(&idx))
                    }
                    fhir::BaseTyKind::Path(fhir::QPath::TypeRelative(..)) => {
                        span_bug!(ty.span, "Indexed type relative paths are not yet supported");
                    }
                    fhir::BaseTyKind::Slice(ty) => {
                        let bty = rty::BaseTy::Slice(self.conv_ty(env, ty)?);
                        self.phase.insert_bty_sort(fhir_id, bty.sort());
                        Ok(rty::Ty::indexed(bty, idx))
                    }
                }
>>>>>>> c291ea7e
            }
            fhir::TyKind::Exists(params, ty) => {
                let layer = Layer::list(self.results(), 0, params);
                env.push_layer(layer);
                let ty = self.conv_ty(env, ty)?;
                let sorts = env.pop_layer().into_bound_vars(self.genv)?;
                if sorts.is_empty() {
                    Ok(ty.shift_out_escaping(1))
                } else {
                    Ok(rty::Ty::exists(rty::Binder::bind_with_vars(ty, sorts)))
                }
            }
            fhir::TyKind::StrgRef(lft, loc, ty) => {
                let re = self.conv_lifetime(env, *lft);
                let ty = self.conv_ty(env, ty)?;
                Ok(rty::Ty::strg_ref(re, env.lookup(loc).to_path(), ty))
            }
            fhir::TyKind::Ref(lft, fhir::MutTy { ty, mutbl }) => {
                let region = self.conv_lifetime(env, *lft);
                Ok(rty::Ty::mk_ref(region, self.conv_ty(env, ty)?, *mutbl))
            }
            fhir::TyKind::BareFn(bare_fn) => {
                let mut env = Env::empty();
                env.push_layer(Layer::list(
                    self.results(),
                    bare_fn.generic_params.len() as u32,
                    &[],
                ));
                let fn_sig =
                    self.conv_fn_decl(&mut env, bare_fn.safety, bare_fn.abi, bare_fn.decl)?;
                let vars = bare_fn
                    .generic_params
                    .iter()
                    .map(|param| self.param_as_bound_var(param))
                    .try_collect()?;
                let poly_fn_sig = rty::Binder::bind_with_vars(fn_sig, vars);
                Ok(rty::BaseTy::FnPtr(poly_fn_sig).to_ty())
            }
            fhir::TyKind::Tuple(tys) => {
                let tys: List<rty::Ty> =
                    tys.iter().map(|ty| self.conv_ty(env, ty)).try_collect()?;
                Ok(rty::Ty::tuple(tys))
            }
            fhir::TyKind::Array(ty, len) => {
                Ok(rty::Ty::array(self.conv_ty(env, ty)?, self.conv_const_arg(*len)))
            }
            fhir::TyKind::Never => Ok(rty::Ty::never()),
            fhir::TyKind::Constr(pred, ty) => {
                let pred = self.conv_expr(env, pred)?;
                Ok(rty::Ty::constr(pred, self.conv_ty(env, ty)?))
            }
            fhir::TyKind::RawPtr(ty, mutability) => {
                Ok(rty::Ty::indexed(
                    rty::BaseTy::RawPtr(self.conv_ty(env, ty)?, *mutability),
                    rty::Expr::unit(),
                ))
            }
            fhir::TyKind::OpaqueDef(item_id, lifetimes, reft_args, _in_trait) => {
                self.conv_opaque_def(env, *item_id, lifetimes, reft_args)
            }
            fhir::TyKind::TraitObject(trait_bounds, lft, syn) => {
                if matches!(syn, rustc_ast::TraitObjectSyntax::Dyn) {
                    self.conv_trait_object(env, trait_bounds, *lft)
                } else {
                    span_bug!(ty.span, "dyn* traits not supported yet")
                }
            }
            fhir::TyKind::Infer => Ok(rty::Ty::infer(self.next_type_vid())),
        }
    }

    /// Code adapted from <https://github.com/rust-lang/rust/blob/b5723af3457b9cd3795eeb97e9af2d34964854f2/compiler/rustc_hir_analysis/src/hir_ty_lowering/mod.rs#L2099>
    fn conv_opaque_def(
        &mut self,
        env: &mut Env,
        item_id: hir::ItemId,
        lifetimes: &[fhir::GenericArg],
        reft_args: &[fhir::Expr],
    ) -> QueryResult<rty::Ty> {
        let def_id = item_id.owner_id.to_def_id();
        let generics = self.genv.generics_of(def_id)?;
        let args = rty::GenericArg::for_item(self.genv, def_id, |param, _| {
            if let Some(i) = (param.index as usize).checked_sub(generics.count() - lifetimes.len())
            {
                // Resolve our own lifetime parameters.
                let rty::GenericParamDefKind::Lifetime { .. } = param.kind else {
                    span_bug!(
                        self.genv.tcx().def_span(param.def_id),
                        "only expected lifetime for opaque's own generics, got {:?}",
                        param.kind
                    );
                };
                let fhir::GenericArg::Lifetime(lft) = &lifetimes[i] else {
                    bug!(
                        "expected lifetime argument for param {param:?}, found {:?}",
                        &lifetimes[i]
                    )
                };
                rty::GenericArg::Lifetime(self.conv_lifetime(env, *lft))
            } else {
                rty::GenericArg::from_param_def(param)
            }
        })?;
        let reft_args = reft_args
            .iter()
            .map(|arg| self.conv_expr(env, arg))
            .try_collect()?;
        let alias_ty = rty::AliasTy::new(def_id, args, reft_args);
        Ok(rty::BaseTy::opaque(alias_ty).to_ty())
    }

    fn conv_trait_object(
        &mut self,
        env: &mut Env,
        trait_bounds: &[fhir::PolyTraitRef],
        lifetime: fhir::Lifetime,
    ) -> QueryResult<rty::Ty> {
        // We convert all the trait bounds into existential predicates. Some combinations won't yield
        // valid rust types (e.g., only one regular (non-auto) trait is allowed). We don't detect those
        // errors here, but that's fine because we should catch them when we check structural
        // compatibility with the unrefined rust type. We must be careful with producing predicates
        // in the same order that rustc does.

        let mut bounds = vec![];
        let dummy_self = rty::Ty::trait_object_dummy_self();
        for trait_bound in trait_bounds.iter().rev() {
            self.conv_poly_trait_ref(env, trait_bound.span, &dummy_self, trait_bound, &mut bounds)?;
        }

        // Separate trait bounds and projections bounds
        let mut trait_bounds = vec![];
        let mut projection_bounds = vec![];
        for pred in bounds {
            let bound_pred = pred.kind();
            let vars = bound_pred.vars().clone();
            match bound_pred.skip_binder() {
                rty::ClauseKind::Trait(trait_pred) => {
                    trait_bounds.push(rty::Binder::bind_with_vars(trait_pred.trait_ref, vars));
                }
                rty::ClauseKind::Projection(proj) => {
                    projection_bounds.push(rty::Binder::bind_with_vars(proj, vars));
                }
                rty::ClauseKind::TypeOutlives(_) => {}
                rty::ClauseKind::FnTrait(..)
                | rty::ClauseKind::ConstArgHasType(..)
                | rty::ClauseKind::CoroutineOblig(..) => {
                    bug!("did not expect {pred:?} clause in object bounds");
                }
            }
        }

        // Separate between regular from auto traits
        let (mut auto_traits, regular_traits): (Vec<_>, Vec<_>) = trait_bounds
            .into_iter()
            .partition(|trait_ref| self.genv.tcx().trait_is_auto(trait_ref.def_id()));

        // De-duplicate auto traits preserving order
        {
            let mut duplicates = FxHashSet::default();
            auto_traits.retain(|trait_ref| duplicates.insert(trait_ref.def_id()));
        }

        let regular_trait_predicates = regular_traits.into_iter().map(|poly_trait_ref| {
            poly_trait_ref.map(|trait_ref| {
                // Remove dummy self
                let args = trait_ref.args.iter().skip(1).cloned().collect();
                rty::ExistentialPredicate::Trait(rty::ExistentialTraitRef {
                    def_id: trait_ref.def_id,
                    args,
                })
            })
        });

        let auto_trait_predicates = auto_traits.into_iter().map(|trait_def| {
            rty::Binder::dummy(rty::ExistentialPredicate::AutoTrait(trait_def.def_id()))
        });

        let existential_projections = projection_bounds.into_iter().map(|bound| {
            bound.map(|proj| {
                // Remove dummy self
                let args = proj.projection_ty.args.iter().skip(1).cloned().collect();
                rty::ExistentialPredicate::Projection(rty::ExistentialProjection {
                    def_id: proj.projection_ty.def_id,
                    args,
                    term: proj.term.clone(),
                })
            })
        });

        let existential_predicates = {
            let mut v = regular_trait_predicates
                .chain(existential_projections)
                .chain(auto_trait_predicates)
                .collect_vec();
            v.sort_by(|a, b| {
                a.as_ref()
                    .skip_binder()
                    .stable_cmp(self.genv.tcx(), b.as_ref().skip_binder())
            });
            List::from_vec(v)
        };

        let region = self.conv_lifetime(env, lifetime);
        Ok(rty::Ty::dynamic(existential_predicates, region))
    }

    pub(crate) fn conv_bty(
        &mut self,
        env: &mut Env,
        bty: &fhir::BaseTy,
    ) -> QueryResult<rty::TyOrCtor> {
        match &bty.kind {
            fhir::BaseTyKind::Path(fhir::QPath::Resolved(qself, path)) => {
                self.conv_qpath(env, *qself, path)
            }
            fhir::BaseTyKind::Path(fhir::QPath::TypeRelative(qself, segment)) => {
                let bty = self
                    .conv_type_relative_path(env, qself, segment)?
                    .shift_in_escaping(1);
                let sort = bty.sort();
                let ty = rty::Ty::indexed(bty, rty::Expr::nu());
                Ok(rty::TyOrCtor::Ctor(rty::Binder::bind_with_sort(ty, sort)))
            }
            fhir::BaseTyKind::Slice(ty) => {
                let bty = rty::BaseTy::Slice(self.conv_ty(env, ty)?).shift_in_escaping(1);
                let sort = bty.sort();
                let ty = rty::Ty::indexed(bty, rty::Expr::nu());
                Ok(rty::TyOrCtor::Ctor(rty::Binder::bind_with_sort(ty, sort)))
            }
        }
    }

    fn conv_type_relative_path(
        &mut self,
        env: &mut Env,
        qself: &fhir::Ty,
        assoc_segment: &fhir::PathSegment,
    ) -> QueryResult<rty::BaseTy> {
        let tcx = self.genv.tcx();
        let assoc_ident = assoc_segment.ident;
        let qself_res = if let Some(path) = qself.as_path() { path.res } else { fhir::Res::Err };

        let bound = match qself_res {
            fhir::Res::SelfTyAlias { alias_to: impl_def_id, is_trait_impl: true } => {
                let Some(trait_ref) = tcx.impl_trait_ref(impl_def_id) else {
                    // A cycle error occurred most likely (comment copied from rustc)
                    span_bug!(qself.span, "expected cycle error");
                };

                self.probe_single_bound_for_assoc_item(
                    || {
                        traits::supertraits(
                            tcx,
                            ty::Binder::dummy(trait_ref.instantiate_identity()),
                        )
                    },
                    assoc_ident,
                )?
            }
            fhir::Res::Def(DefKind::TyParam, param_id)
            | fhir::Res::SelfTyParam { trait_: param_id } => {
                let predicates = self
                    .probe_type_param_bounds(param_id, assoc_ident)
                    .predicates;
                self.probe_single_bound_for_assoc_item(
                    || {
                        traits::transitive_bounds_that_define_assoc_item(
                            tcx,
                            predicates.iter().filter_map(|(p, _)| {
                                Some(p.as_trait_clause()?.map_bound(|t| t.trait_ref))
                            }),
                            assoc_ident,
                        )
                    },
                    assoc_ident,
                )?
            }
            _ => Err(self.emit(errors::AssocTypeNotFound::new(assoc_ident)))?,
        };

        let Some(trait_ref) = bound.no_bound_vars() else {
            // This is a programmer error and we should gracefully report it. It's triggered
            // by code like this
            // ```
            // trait Super<'a> { type Assoc; }
            // trait Child: for<'a> Super<'a> {}
            // fn foo<T: Child>(x: T::Assoc) {}
            // ```
            Err(self.emit(
                query_bug!("associated path with uninferred generic parameters")
                    .at(assoc_ident.span),
            ))?
        };

        let trait_ref = {
            let trait_ref = trait_ref
                .lower(tcx)
                .map_err(|err| QueryErr::unsupported(trait_ref.def_id, err.into_err()))?;
            self.refiner()?.refine_trait_ref(&trait_ref)?
        };

        let assoc_item = self
            .trait_defines_associated_item_named(trait_ref.def_id, AssocKind::Type, assoc_ident)
            .unwrap();

        let assoc_id = assoc_item.def_id;
        let mut args = trait_ref.args.to_vec();
        self.conv_generic_args_into(env, assoc_id, assoc_segment, &mut args)?;

        let args = List::from_vec(args);
        let refine_args = List::empty();
        let alias_ty = rty::AliasTy { args, refine_args, def_id: assoc_id };
        Ok(rty::BaseTy::Alias(rty::AliasKind::Projection, alias_ty))
    }

    /// Return the generics of the containing owner item
    fn refiner(&self) -> QueryResult<Refiner<'genv, 'tcx>> {
        match self.owner() {
            FluxOwnerId::Rust(owner_id) => {
                let def_id = self.genv.maybe_extern_id(owner_id.def_id);
                Refiner::default(self.genv, def_id.resolved_id())
            }
            FluxOwnerId::Flux(_) => Err(query_bug!("cannot refine types insicde flux item")),
        }
    }

    fn probe_type_param_bounds(
        &self,
        param_id: DefId,
        assoc_ident: Ident,
    ) -> ty::GenericPredicates<'tcx> {
        // We would like to do this computation on the resolved id for it to work with extern specs
        // but the `type_param_predicates` query is only defined for `LocalDefId`. This is mostly
        // fine because the worst that can happen is that we fail to infer a trait when using the
        // `T::Assoc` syntax and the user has to manually annotate it as `<T as Trait>::Assoc`
        // (or add it as a bound to the extern spec so it's returned by the query).
        let param_id = self
            .genv
            .resolve_id(param_id)
            .as_maybe_extern()
            .unwrap()
            .local_id();
        match self.owner() {
            FluxOwnerId::Rust(owner_id) => {
                self.genv
                    .tcx()
                    .type_param_predicates((owner_id.def_id, param_id, assoc_ident))
            }
            FluxOwnerId::Flux(_) => ty::GenericPredicates::default(),
        }
    }

    fn probe_single_bound_for_assoc_item<I>(
        &self,
        all_candidates: impl Fn() -> I,
        assoc_ident: rustc_span::symbol::Ident,
    ) -> Result<ty::PolyTraitRef<'tcx>, ErrorGuaranteed>
    where
        I: Iterator<Item = ty::PolyTraitRef<'tcx>>,
    {
        let mut matching_candidates = all_candidates().filter(|r| {
            self.trait_defines_associated_item_named(r.def_id(), AssocKind::Type, assoc_ident)
                .is_some()
        });

        let Some(bound) = matching_candidates.next() else {
            return Err(self.emit(errors::AssocTypeNotFound::new(assoc_ident)));
        };

        if matching_candidates.next().is_some() {
            return Err(self.emit(errors::AmbiguousAssocType::new(assoc_ident)));
        }

        Ok(bound)
    }

    fn conv_lifetime(&mut self, env: &Env, lft: fhir::Lifetime) -> rty::Region {
        let res = match lft {
            fhir::Lifetime::Hole(_) => return rty::Region::ReVar(self.next_region_vid()),
            fhir::Lifetime::Resolved(res) => res,
        };
        let tcx = self.genv.tcx();
        let lifetime_name = |def_id| tcx.item_name(def_id);
        match res {
            ResolvedArg::StaticLifetime => rty::ReStatic,
            ResolvedArg::EarlyBound(def_id) => {
                let index = self.genv.def_id_to_param_index(def_id);
                let name = lifetime_name(def_id);
                rty::ReEarlyParam(rty::EarlyParamRegion { index, name })
            }
            ResolvedArg::LateBound(_, index, def_id) => {
                let depth = env.depth().checked_sub(1).unwrap();
                let name = lifetime_name(def_id);
                let kind = rty::BoundRegionKind::BrNamed(def_id, name);
                let var = BoundVar::from_u32(index);
                let bound_region = rty::BoundRegion { var, kind };
                rty::ReBound(rty::DebruijnIndex::from_usize(depth), bound_region)
            }
            ResolvedArg::Free(scope, id) => {
                let name = lifetime_name(id);
                let bound_region = rty::BoundRegionKind::BrNamed(id, name);
                rty::ReLateParam(rty::LateParamRegion { scope, bound_region })
            }
            ResolvedArg::Error(_) => bug!("lifetime resolved to an error"),
        }
    }

    fn conv_const_arg(&mut self, cst: fhir::ConstArg) -> rty::Const {
        match cst.kind {
            fhir::ConstArgKind::Lit(lit) => rty::Const::from_usize(self.genv.tcx(), lit),
            fhir::ConstArgKind::Param(def_id) => {
                rty::Const { kind: rty::ConstKind::Param(def_id_to_param_const(self.genv, def_id)) }
            }
            fhir::ConstArgKind::Infer => {
                rty::Const {
                    kind: rty::ConstKind::Infer(ty::InferConst::Var(self.next_const_vid())),
                }
            }
        }
    }

    fn conv_qpath(
        &mut self,
        env: &mut Env,
        qself: Option<&fhir::Ty>,
        path: &fhir::Path,
    ) -> QueryResult<rty::TyOrCtor> {
        let bty = match path.res {
            fhir::Res::PrimTy(PrimTy::Bool) => rty::BaseTy::Bool,
            fhir::Res::PrimTy(PrimTy::Str) => rty::BaseTy::Str,
            fhir::Res::PrimTy(PrimTy::Char) => rty::BaseTy::Char,
            fhir::Res::PrimTy(PrimTy::Int(int_ty)) => {
                rty::BaseTy::Int(rustc_middle::ty::int_ty(int_ty))
            }
            fhir::Res::PrimTy(PrimTy::Uint(uint_ty)) => {
                rty::BaseTy::Uint(rustc_middle::ty::uint_ty(uint_ty))
            }
            fhir::Res::PrimTy(PrimTy::Float(float_ty)) => {
                rty::BaseTy::Float(rustc_middle::ty::float_ty(float_ty))
            }
            fhir::Res::Def(DefKind::Struct | DefKind::Enum | DefKind::Union, did) => {
                let adt_def = self.genv.adt_def(did)?;
                let args = self.conv_generic_args(env, did, path.last_segment())?;
                rty::BaseTy::adt(adt_def, args)
            }
            fhir::Res::Def(DefKind::TyParam, def_id) => {
                let owner_id = ty_param_owner(self.genv, def_id);
                let param_ty = def_id_to_param_ty(self.genv, def_id);
                let param = self
                    .genv
                    .generics_of(owner_id)?
                    .param_at(param_ty.index as usize, self.genv)?;
                match param.kind {
                    rty::GenericParamDefKind::Type { .. } => {
                        return Ok(rty::TyOrCtor::Ty(rty::Ty::param(param_ty)))
                    }
                    rty::GenericParamDefKind::Base { .. } => rty::BaseTy::Param(param_ty),
                    _ => return Err(query_bug!("unexpected param kind")),
                }
            }
            fhir::Res::SelfTyParam { trait_ } => {
                let param = &self.genv.generics_of(trait_)?.own_params[0];
                match param.kind {
                    rty::GenericParamDefKind::Type { .. } => {
                        return Ok(rty::TyOrCtor::Ty(rty::Ty::param(rty::SELF_PARAM_TY)))
                    }
                    rty::GenericParamDefKind::Base { .. } => rty::BaseTy::Param(rty::SELF_PARAM_TY),
                    _ => return Err(query_bug!("unexpected param kind")),
                }
            }
            fhir::Res::SelfTyAlias { alias_to, .. } => {
                if P::EXPAND_TYPE_ALIASES {
                    return Ok(self.genv.type_of(alias_to)?.instantiate_identity());
                } else {
                    rty::BaseTy::Alias(
                        rty::AliasKind::Weak,
                        rty::AliasTy {
                            def_id: alias_to,
                            args: List::empty(),
                            refine_args: List::empty(),
                        },
                    )
                }
            }
            fhir::Res::Def(DefKind::AssocTy, assoc_id) => {
                let trait_id = self.genv.tcx().trait_of_item(assoc_id).unwrap();
                let [.., trait_segment, assoc_segment] = path.segments else {
                    span_bug!(path.span, "expected at least two segments");
                };

                let trait_generics = self.genv.generics_of(trait_id)?;
                let qself = self.conv_ty_to_generic_arg(
                    env,
                    &trait_generics.own_params[0],
                    qself.unwrap(),
                )?;
                let mut args = vec![qself];
                self.conv_generic_args_into(env, trait_id, trait_segment, &mut args)?;
                self.conv_generic_args_into(env, assoc_id, assoc_segment, &mut args)?;
                let args = List::from_vec(args);

                let refine_args = List::empty();
                let alias_ty = rty::AliasTy { args, refine_args, def_id: assoc_id };
                rty::BaseTy::Alias(rty::AliasKind::Projection, alias_ty)
            }
            fhir::Res::Def(DefKind::TyAlias, def_id) => {
                let args = self.conv_generic_args(env, def_id, path.last_segment())?;
                let refine_args = path
                    .refine
                    .iter()
                    .map(|expr| self.conv_expr(env, expr))
                    .try_collect_vec()?;
                if P::EXPAND_TYPE_ALIASES {
                    let tcx = self.genv.tcx();
                    return Ok(self
                        .genv
                        .type_of(def_id)?
                        .instantiate(tcx, &args, &refine_args));
                } else {
                    rty::BaseTy::Alias(
                        rty::AliasKind::Weak,
                        rty::AliasTy {
                            def_id,
                            args: List::from(args),
                            refine_args: List::from(refine_args),
                        },
                    )
                }
            }
            fhir::Res::Def(..) | fhir::Res::Err => {
                span_bug!(path.span, "unexpected resolution in conv_ty_ctor: {:?}", path.res)
            }
        };
        let sort = bty.sort();
        let bty = bty.shift_in_escaping(1);
        let ctor = rty::Binder::bind_with_sort(rty::Ty::indexed(bty, rty::Expr::nu()), sort);
        Ok(rty::TyOrCtor::Ctor(ctor))
    }

    fn param_as_bound_var(
        &mut self,
        param: &fhir::GenericParam,
    ) -> QueryResult<rty::BoundVariableKind> {
        let def_id = param.def_id.resolved_id();
        let name = self.genv.tcx().item_name(def_id);
        match param.kind {
            fhir::GenericParamKind::Lifetime => {
                Ok(rty::BoundVariableKind::Region(BrNamed(def_id, name)))
            }
            fhir::GenericParamKind::Const { .. } | fhir::GenericParamKind::Type { .. } => {
                Err(query_bug!(def_id, "unsupported param kind `{:?}`", param.kind))
            }
        }
    }

    fn conv_generic_args(
        &mut self,
        env: &mut Env,
        def_id: DefId,
        segment: &fhir::PathSegment,
    ) -> QueryResult<Vec<rty::GenericArg>> {
        let mut into = vec![];
        self.conv_generic_args_into(env, def_id, segment, &mut into)?;
        Ok(into)
    }

    fn conv_generic_args_into(
        &mut self,
        env: &mut Env,
        def_id: DefId,
        segment: &fhir::PathSegment,
        into: &mut Vec<rty::GenericArg>,
    ) -> QueryResult {
        let generics = self.genv.generics_of(def_id)?;

        self.check_generic_arg_count(&generics, def_id, segment)?;

        let len = into.len();
        for (idx, arg) in segment.args.iter().enumerate() {
            let param = generics.param_at(idx + len, self.genv)?;
            match arg {
                fhir::GenericArg::Lifetime(lft) => {
                    into.push(rty::GenericArg::Lifetime(self.conv_lifetime(env, *lft)));
                }
                fhir::GenericArg::Type(ty) => {
                    into.push(self.conv_ty_to_generic_arg(env, &param, ty)?);
                }
                fhir::GenericArg::Const(cst) => {
                    into.push(rty::GenericArg::Const(self.conv_const_arg(*cst)));
                }
            }
        }
        self.fill_generic_args_defaults(def_id, into)
    }

    fn check_generic_arg_count(
        &mut self,
        generics: &rty::Generics,
        def_id: DefId,
        segment: &fhir::PathSegment,
    ) -> QueryResult {
        let found = segment.args.len();
        let mut param_count = generics.own_params.len();

        // The self parameter is not provided explicitly in the path so we skip it
        if let DefKind::Trait = self.genv.def_kind(def_id) {
            param_count -= 1;
        }

        let min = param_count - generics.own_default_count();
        let max = param_count;
        if min == max && found != min {
            Err(self.emit(errors::GenericArgCountMismatch::new(self.genv, def_id, segment, min)))?;
        }
        if found < min {
            Err(self.emit(errors::TooFewGenericArgs::new(self.genv, def_id, segment, min)))?;
        }
        if found > max {
            Err(self.emit(errors::TooManyGenericArgs::new(self.genv, def_id, segment, min)))?;
        }
        Ok(())
    }

    fn fill_generic_args_defaults(
        &mut self,
        def_id: DefId,
        into: &mut Vec<rty::GenericArg>,
    ) -> QueryResult {
        let generics = self.genv.generics_of(def_id)?;
        for param in generics.own_params.iter().skip(into.len()) {
            debug_assert!(matches!(
                param.kind,
                rty::GenericParamDefKind::Type { has_default: true }
                    | rty::GenericParamDefKind::Base { has_default: true }
            ));
            let span = self.genv.tcx().def_span(param.def_id);
            // FIXME(nilehmann) we already know whether this is a type or a constructor so we could
            // directly check if the constructor returns a subset type.
            let ty = self
                .genv
                .type_of(param.def_id)?
                .instantiate(self.genv.tcx(), into, &[])
                .to_ty();
            into.push(self.try_to_ty_or_base(param.kind, span, &ty)?.into());
        }
        Ok(())
    }

    fn conv_ty_to_generic_arg(
        &mut self,
        env: &mut Env,
        param: &rty::GenericParamDef,
        ty: &fhir::Ty,
    ) -> QueryResult<rty::GenericArg> {
        let rty_ty = self.conv_ty(env, ty)?;
        Ok(self.try_to_ty_or_base(param.kind, ty.span, &rty_ty)?.into())
    }

    fn try_to_ty_or_base(
        &mut self,
        kind: rty::GenericParamDefKind,
        span: Span,
        ty: &rty::Ty,
    ) -> QueryResult<rty::TyOrBase> {
        match kind {
            rty::GenericParamDefKind::Type { .. } => Ok(rty::TyOrBase::Ty(ty.clone())),
            rty::GenericParamDefKind::Base { .. } => {
                Ok(rty::TyOrBase::Base(self.ty_to_subset_ty_ctor(span, ty)?))
            }
            _ => span_bug!(span, "unexpected param kind `{kind:?}`"),
        }
    }

    fn ty_to_subset_ty_ctor(&mut self, span: Span, ty: &rty::Ty) -> QueryResult<rty::SubsetTyCtor> {
        let ctor = if let rty::TyKind::Infer(vid) = ty.kind() {
            // do not generate sort holes for dummy self types
            let sort_vid =
                if vid.as_u32() == 0 { rty::SortVid::from_u32(0) } else { self.next_sort_vid() };
            rty::SubsetTyCtor::bind_with_sort(
                rty::SubsetTy::trivial(rty::BaseTy::Infer(*vid), rty::Expr::nu()),
                rty::Sort::Infer(rty::SortInfer::SortVar(sort_vid)),
            )
        } else {
            ty.shallow_canonicalize()
                .as_ty_or_base()
                .as_base()
                .ok_or_else(|| self.emit(errors::InvalidBaseInstance::new(span)))?
        };
        Ok(ctor)
    }

    fn next_sort_vid(&mut self) -> rty::SortVid {
        self.next_sort_index = self.next_sort_index.checked_add(1).unwrap();
        rty::SortVid::from_u32(self.next_sort_index - 1)
    }

    fn next_type_vid(&mut self) -> rty::TyVid {
        self.next_type_index = self.next_type_index.checked_add(1).unwrap();
        rty::TyVid::from_u32(self.next_type_index - 1)
    }

    fn next_region_vid(&mut self) -> rty::RegionVid {
        self.next_region_index = self.next_region_index.checked_add(1).unwrap();
        rty::RegionVid::from_u32(self.next_region_index - 1)
    }

    fn next_const_vid(&mut self) -> rty::ConstVid {
        self.next_const_index = self.next_const_index.checked_add(1).unwrap();
        rty::ConstVid::from_u32(self.next_const_index - 1)
    }

    #[track_caller]
    fn emit<'b>(&'b self, err: impl Diagnostic<'b>) -> ErrorGuaranteed {
        self.genv.sess().emit_err(err)
    }
}

/// Conversion of expressions
impl<'genv, 'tcx, P: ConvPhase> ConvCtxt<'genv, 'tcx, P> {
    fn conv_expr(&mut self, env: &mut Env, expr: &fhir::Expr) -> QueryResult<rty::Expr> {
        let fhir_id = expr.fhir_id;
        let espan = ESpan::new(expr.span);
        let expr = match &expr.kind {
            fhir::ExprKind::Var(var, _) => {
                match var.res {
                    ExprRes::Param(..) => env.lookup(var).to_expr(),
                    ExprRes::Const(def_id) => rty::Expr::const_def_id(def_id).at(espan),
                    ExprRes::ConstGeneric(def_id) => {
                        rty::Expr::const_generic(def_id_to_param_const(self.genv, def_id)).at(espan)
                    }
                    ExprRes::NumConst(num) => {
                        rty::Expr::constant(rty::Constant::from(num)).at(espan)
                    }
                    ExprRes::GlobalFunc(..) => {
                        span_bug!(var.span, "unexpected func in var position")
                    }
                }
            }
            fhir::ExprKind::Literal(lit) => rty::Expr::constant(conv_lit(*lit)).at(espan),
            fhir::ExprKind::BinaryOp(op, e1, e2) => {
                rty::Expr::binary_op(
                    self.conv_bin_op(*op, expr.fhir_id),
                    self.conv_expr(env, e1)?,
                    self.conv_expr(env, e2)?,
                )
                .at(espan)
            }
            fhir::ExprKind::UnaryOp(op, e) => {
                rty::Expr::unary_op(conv_un_op(*op), self.conv_expr(env, e)?).at(espan)
            }
            fhir::ExprKind::App(func, args) => {
                rty::Expr::app(self.conv_func(env, func), self.conv_exprs(env, args)?).at(espan)
            }
            fhir::ExprKind::Alias(alias, args) => {
                let args = args
                    .iter()
                    .map(|arg| self.conv_expr(env, arg))
                    .try_collect()?;
                let alias = self.conv_alias_reft(env, expr.fhir_id, alias)?;
                rty::Expr::alias(alias, args).at(espan)
            }
            fhir::ExprKind::IfThenElse(p, e1, e2) => {
                rty::Expr::ite(
                    self.conv_expr(env, p)?,
                    self.conv_expr(env, e1)?,
                    self.conv_expr(env, e2)?,
                )
                .at(espan)
            }
            fhir::ExprKind::Dot(var, _) => {
                let proj = self.results().field_proj(fhir_id);
                rty::Expr::field_proj(env.lookup(var).to_expr(), proj)
            }
            fhir::ExprKind::Abs(params, body) => {
                let layer = Layer::list(self.results(), 0, params);
                env.push_layer(layer);
                let pred = self.conv_expr(env, body)?;
                let inputs = env.pop_layer().into_bound_vars(self.genv)?;
                let output = self.results().lambda_output(expr.fhir_id);
                let lam = rty::Lambda::bind_with_vars(pred, inputs, output);
                rty::Expr::abs(lam)
            }
            fhir::ExprKind::Record(flds) => {
                let def_id = self.results().record_ctor(expr.fhir_id);
                let flds = flds
                    .iter()
                    .map(|expr| self.conv_expr(env, expr))
                    .try_collect()?;
                rty::Expr::adt(def_id, flds)
            }
        };
        Ok(self.add_coercions(expr, fhir_id))
    }

    fn conv_exprs(&mut self, env: &mut Env, exprs: &[fhir::Expr]) -> QueryResult<List<rty::Expr>> {
        exprs.iter().map(|e| self.conv_expr(env, e)).collect()
    }

    fn conv_bin_op(&self, op: fhir::BinOp, fhir_id: FhirId) -> rty::BinOp {
        match op {
            fhir::BinOp::Iff => rty::BinOp::Iff,
            fhir::BinOp::Imp => rty::BinOp::Imp,
            fhir::BinOp::Or => rty::BinOp::Or,
            fhir::BinOp::And => rty::BinOp::And,
            fhir::BinOp::Eq => rty::BinOp::Eq,
            fhir::BinOp::Ne => rty::BinOp::Ne,
            fhir::BinOp::Gt => rty::BinOp::Gt(self.results().bin_rel_sort(fhir_id)),
            fhir::BinOp::Ge => rty::BinOp::Ge(self.results().bin_rel_sort(fhir_id)),
            fhir::BinOp::Lt => rty::BinOp::Lt(self.results().bin_rel_sort(fhir_id)),
            fhir::BinOp::Le => rty::BinOp::Le(self.results().bin_rel_sort(fhir_id)),
            fhir::BinOp::Add => rty::BinOp::Add,
            fhir::BinOp::Sub => rty::BinOp::Sub,
            fhir::BinOp::Mod => rty::BinOp::Mod,
            fhir::BinOp::Mul => rty::BinOp::Mul,
            fhir::BinOp::Div => rty::BinOp::Div,
        }
    }

    fn add_coercions(&self, mut expr: rty::Expr, fhir_id: FhirId) -> rty::Expr {
        let span = expr.span();
        for coercion in self.results().coercions_for(fhir_id) {
            expr = match *coercion {
                rty::Coercion::Inject(def_id) => {
                    rty::Expr::aggregate(rty::AggregateKind::Adt(def_id), List::singleton(expr))
                        .at_opt(span)
                }
                rty::Coercion::Project(def_id) => {
                    rty::Expr::field_proj(expr, rty::FieldProj::Adt { def_id, field: 0 })
                        .at_opt(span)
                }
            };
        }
        expr
    }

    fn conv_func(&self, env: &Env, func: &fhir::PathExpr) -> rty::Expr {
        let expr = match func.res {
            ExprRes::Param(..) => env.lookup(func).to_expr(),
            ExprRes::GlobalFunc(kind, sym) => rty::Expr::global_func(sym, kind),
            _ => span_bug!(func.span, "unexpected path in function position"),
        };
        self.add_coercions(expr, func.fhir_id)
    }

    fn conv_alias_reft(
        &mut self,
        env: &mut Env,
        fhir_id: FhirId,
        alias: &fhir::AliasReft,
    ) -> QueryResult<rty::AliasReft> {
        let fhir::Res::Def(DefKind::Trait, trait_id) = alias.path.res else {
            span_bug!(alias.path.span, "expected trait")
        };
        let trait_segment = alias.path.last_segment();

        let generics = self.genv.generics_of(trait_id)?;
        let self_ty =
            self.conv_ty_to_generic_arg(env, &generics.param_at(0, self.genv)?, alias.qself)?;
        let mut generic_args = vec![self_ty];
        self.conv_generic_args_into(env, trait_id, trait_segment, &mut generic_args)?;

        let alias_reft =
            rty::AliasReft { trait_id, name: alias.name, args: List::from_vec(generic_args) };

        let Some(fsort) = alias_reft.fsort(self.genv)? else {
            return Err(self.emit(InvalidAssocReft::new(
                alias.path.span,
                alias_reft.name,
                format!("{:?}", alias.path),
            )))?;
        };
        self.phase.insert_alias_reft_sort(fhir_id, fsort);
        Ok(alias_reft)
    }

    fn conv_invariants(
        &mut self,
        env: &mut Env,
        invariants: &[fhir::Expr],
    ) -> QueryResult<Vec<rty::Invariant>> {
        invariants
            .iter()
            .map(|invariant| self.conv_invariant(env, invariant))
            .collect()
    }

    fn conv_invariant(
        &mut self,
        env: &mut Env,
        invariant: &fhir::Expr,
    ) -> QueryResult<rty::Invariant> {
        Ok(rty::Invariant::new(rty::Binder::bind_with_vars(
            self.conv_expr(env, invariant)?,
            env.top_layer().to_bound_vars(self.genv)?,
        )))
    }
}

impl Env {
    fn new(early_params: &[fhir::RefineParam]) -> Self {
        let early_params = early_params
            .iter()
            .map(|param| (param.id, param.name))
            .collect();
        Self { layers: vec![], early_params }
    }

    pub(crate) fn empty() -> Self {
        Self { layers: vec![], early_params: Default::default() }
    }

    fn depth(&self) -> usize {
        self.layers.len()
    }

    fn push_layer(&mut self, layer: Layer) {
        self.layers.push(layer);
    }

    fn pop_layer(&mut self) -> Layer {
        self.layers.pop().expect("bottom of layer stack")
    }

    fn top_layer(&self) -> &Layer {
        self.layers.last().expect("bottom of layer stack")
    }

    fn lookup(&self, var: &fhir::PathExpr) -> LookupResult {
        let (_, id) = var.res.expect_param();
        for (i, layer) in self.layers.iter().rev().enumerate() {
            if let Some((idx, entry)) = layer.get(id) {
                let debruijn = DebruijnIndex::from_usize(i);
                let kind = LookupResultKind::Bound {
                    debruijn,
                    entry,
                    index: idx as u32,
                    kind: layer.kind,
                };
                return LookupResult { var_span: var.span, kind };
            }
        }
        if let Some((idx, _, name)) = self.early_params.get_full(&id) {
            LookupResult {
                var_span: var.span,
                kind: LookupResultKind::EarlyParam { index: idx as u32, name: *name },
            }
        } else {
            span_bug!(var.span, "no entry found for key: `{:?}`", id);
        }
    }

    fn to_early_param_args(&self) -> List<rty::Expr> {
        self.early_params
            .iter()
            .enumerate()
            .map(|(idx, (_, name))| rty::Expr::early_param(idx as u32, *name))
            .collect()
    }
}

impl Layer {
    fn new<R: WfckResultsProvider>(
        results: &R,
        params: &[fhir::RefineParam],
        kind: LayerKind,
    ) -> Self {
        let map = params
            .iter()
            .map(|param| {
                let sort = results.param_sort(param);
                let infer_mode = rty::InferMode::from_param_kind(param.kind);
                let entry = ParamEntry::new(sort, infer_mode, param.name);
                (param.id, entry)
            })
            .collect();
        Self { map, kind }
    }

    fn list<R: WfckResultsProvider>(
        results: &R,
        bound_regions: u32,
        params: &[fhir::RefineParam],
    ) -> Self {
        Self::new(results, params, LayerKind::List { bound_regions })
    }

    fn coalesce<R: WfckResultsProvider>(
        results: &R,
        def_id: DefId,
        params: &[fhir::RefineParam],
    ) -> Self {
        Self::new(results, params, LayerKind::Coalesce(def_id))
    }

    fn get(&self, name: impl Borrow<fhir::ParamId>) -> Option<(usize, &ParamEntry)> {
        let (idx, _, entry) = self.map.get_full(name.borrow())?;
        Some((idx, entry))
    }

    fn into_bound_vars(self, genv: GlobalEnv) -> QueryResult<List<rty::BoundVariableKind>> {
        match self.kind {
            LayerKind::List { .. } => {
                Ok(self
                    .into_iter()
                    .map(|entry| {
                        let kind = rty::BoundReftKind::Named(entry.name);
                        rty::BoundVariableKind::Refine(entry.sort, entry.mode, kind)
                    })
                    .collect())
            }
            LayerKind::Coalesce(def_id) => {
                let sort_def = genv.adt_sort_def_of(def_id)?;
                let args = sort_def.identity_args();
                let ctor = rty::SortCtor::Adt(sort_def);
                Ok(List::singleton(rty::BoundVariableKind::Refine(
                    rty::Sort::App(ctor, args),
                    rty::InferMode::EVar,
                    rty::BoundReftKind::Annon,
                )))
            }
        }
    }

    fn to_bound_vars(&self, genv: GlobalEnv) -> QueryResult<List<rty::BoundVariableKind>> {
        self.clone().into_bound_vars(genv)
    }

    fn into_iter(self) -> impl Iterator<Item = ParamEntry> {
        self.map.into_values()
    }
}

impl ParamEntry {
    fn new(sort: rty::Sort, mode: fhir::InferMode, name: Symbol) -> Self {
        ParamEntry { name, sort, mode }
    }
}

impl LookupResult<'_> {
    fn to_expr(&self) -> rty::Expr {
        let espan = ESpan::new(self.var_span);
        match &self.kind {
            LookupResultKind::Bound { debruijn, entry: ParamEntry { name, .. }, kind, index } => {
                match *kind {
                    LayerKind::List { bound_regions } => {
                        rty::Expr::bvar(
                            *debruijn,
                            BoundVar::from_u32(bound_regions + *index),
                            rty::BoundReftKind::Named(*name),
                        )
                        .at(espan)
                    }
                    LayerKind::Coalesce(def_id) => {
                        let var =
                            rty::Expr::bvar(*debruijn, BoundVar::ZERO, rty::BoundReftKind::Annon)
                                .at(espan);
                        rty::Expr::field_proj(var, rty::FieldProj::Adt { def_id, field: *index })
                            .at(espan)
                    }
                }
            }
            &LookupResultKind::EarlyParam { index, name, .. } => {
                rty::Expr::early_param(index, name).at(espan)
            }
        }
    }

    fn to_path(&self) -> rty::Path {
        self.to_expr().to_path().unwrap_or_else(|| {
            span_bug!(self.var_span, "expected path, found `{:?}`", self.to_expr())
        })
    }
}

pub fn conv_func_decl(genv: GlobalEnv, func: &fhir::SpecFunc) -> QueryResult<rty::SpecFuncDecl> {
    let inputs_and_output = func
        .args
        .iter()
        .map(|p| &p.sort)
        .chain(iter::once(&func.sort))
        .map(|sort| conv_sort(genv, sort, &mut bug_on_infer_sort))
        .try_collect()?;
    let params = iter::repeat(rty::SortParamKind::Sort)
        .take(func.params)
        .collect();
    let sort = rty::PolyFuncSort::new(params, rty::FuncSort { inputs_and_output });
    let kind = if func.body.is_some() { fhir::SpecFuncKind::Def } else { fhir::SpecFuncKind::Uif };
    Ok(rty::SpecFuncDecl { name: func.name, sort, kind })
}

fn conv_sorts(
    genv: GlobalEnv,
    sorts: &[fhir::Sort],
    next_infer_sort: &mut impl FnMut() -> rty::Sort,
) -> QueryResult<Vec<rty::Sort>> {
    sorts
        .iter()
        .map(|sort| conv_sort(genv, sort, next_infer_sort))
        .try_collect()
}

pub(crate) fn conv_sort(
    genv: GlobalEnv,
    sort: &fhir::Sort,
    next_infer_sort: &mut impl FnMut() -> rty::Sort,
) -> QueryResult<rty::Sort> {
    let sort = match sort {
        fhir::Sort::Path(path) => conv_sort_path(genv, path, next_infer_sort)?,
        fhir::Sort::BitVec(size) => rty::Sort::BitVec(rty::BvSize::Fixed(*size)),
        fhir::Sort::Loc => rty::Sort::Loc,
        fhir::Sort::Func(fsort) => {
            rty::Sort::Func(conv_poly_func_sort(genv, fsort, next_infer_sort)?)
        }
        fhir::Sort::Infer => next_infer_sort(),
    };
    Ok(sort)
}

fn conv_sort_path(
    genv: GlobalEnv,
    path: &fhir::SortPath,
    next_infer_sort: &mut impl FnMut() -> rty::Sort,
) -> QueryResult<rty::Sort> {
    let ctor = match path.res {
        fhir::SortRes::PrimSort(fhir::PrimSort::Int) => {
            if !path.args.is_empty() {
                Err(emit_prim_sort_generics_error(genv, path, "int", 0))?;
            }
            return Ok(rty::Sort::Int);
        }
        fhir::SortRes::PrimSort(fhir::PrimSort::Bool) => {
            if !path.args.is_empty() {
                Err(emit_prim_sort_generics_error(genv, path, "bool", 0))?;
            }
            return Ok(rty::Sort::Bool);
        }
        fhir::SortRes::PrimSort(fhir::PrimSort::Real) => {
            if !path.args.is_empty() {
                Err(emit_prim_sort_generics_error(genv, path, "real", 0))?;
            }
            return Ok(rty::Sort::Real);
        }
        fhir::SortRes::SortParam(n) => return Ok(rty::Sort::Var(rty::ParamSort::from(n))),
        fhir::SortRes::TyParam(def_id) => {
            if !path.args.is_empty() {
                let err = errors::GenericsOnTyParam::new(
                    path.segments.last().unwrap().span,
                    path.args.len(),
                );
                Err(genv.sess().emit_err(err))?;
            }
            return Ok(rty::Sort::Param(def_id_to_param_ty(genv, def_id)));
        }
        fhir::SortRes::SelfParam { .. } => {
            if !path.args.is_empty() {
                let err = errors::GenericsOnSelf::new(
                    path.segments.last().unwrap().span,
                    path.args.len(),
                );
                Err(genv.sess().emit_err(err))?;
            }
            return Ok(rty::Sort::Param(rty::SELF_PARAM_TY));
        }
        fhir::SortRes::SelfAlias { alias_to } => {
            if !path.args.is_empty() {
                let err = errors::GenericsOnSelf::new(
                    path.segments.last().unwrap().span,
                    path.args.len(),
                );
                Err(genv.sess().emit_err(err))?;
            }
            return Ok(genv
                .sort_of_self_ty_alias(alias_to)?
                .unwrap_or(rty::Sort::Err));
        }
        fhir::SortRes::PrimSort(fhir::PrimSort::Set) => {
            if path.args.len() != 1 {
                // Has to have one argument
                Err(emit_prim_sort_generics_error(genv, path, "Set", 1))?;
            }
            rty::SortCtor::Set
        }
        fhir::SortRes::PrimSort(fhir::PrimSort::Map) => {
            if path.args.len() != 2 {
                // Has to have two arguments
                Err(emit_prim_sort_generics_error(genv, path, "Map", 2))?;
            }
            rty::SortCtor::Map
        }
        fhir::SortRes::User { name } => {
            if !path.args.is_empty() {
                let err = errors::GenericsOnUserDefinedOpaqueSort::new(
                    path.segments.last().unwrap().span,
                    path.args.len(),
                );
                Err(genv.sess().emit_err(err))?;
            }
            rty::SortCtor::User { name }
        }
        fhir::SortRes::Adt(def_id) => {
            let sort_def = genv.adt_sort_def_of(def_id)?;
            if path.args.len() > sort_def.param_count() {
                let err = errors::TooManyGenericsOnSort::new(
                    genv,
                    def_id,
                    path.segments.last().unwrap().span,
                    path.args.len(),
                    sort_def.param_count(),
                );
                Err(genv.sess().emit_err(err))?;
            }
            rty::SortCtor::Adt(sort_def)
        }
    };
    let args = path
        .args
        .iter()
        .map(|t| conv_sort(genv, t, next_infer_sort))
        .try_collect()?;

    Ok(rty::Sort::app(ctor, args))
}

fn emit_prim_sort_generics_error(
    genv: GlobalEnv,
    path: &fhir::SortPath,
    name: &'static str,
    expected: usize,
) -> ErrorGuaranteed {
    let err = errors::GenericsOnPrimitiveSort::new(
        path.segments.last().unwrap().span,
        name,
        path.args.len(),
        expected,
    );
    genv.sess().emit_err(err)
}

fn conv_poly_func_sort(
    genv: GlobalEnv,
    sort: &fhir::PolyFuncSort,
    next_infer_sort: &mut impl FnMut() -> rty::Sort,
) -> QueryResult<rty::PolyFuncSort> {
    let params = iter::repeat(rty::SortParamKind::Sort)
        .take(sort.params)
        .collect();
    Ok(rty::PolyFuncSort::new(params, conv_func_sort(genv, &sort.fsort, next_infer_sort)?))
}

pub(crate) fn conv_func_sort(
    genv: GlobalEnv,
    fsort: &fhir::FuncSort,
    next_infer_sort: &mut impl FnMut() -> rty::Sort,
) -> QueryResult<rty::FuncSort> {
    Ok(rty::FuncSort::new(
        conv_sorts(genv, fsort.inputs(), next_infer_sort)?,
        conv_sort(genv, fsort.output(), next_infer_sort)?,
    ))
}

pub(crate) fn bug_on_infer_sort() -> rty::Sort {
    bug!("unexpected infer sort")
}

fn conv_lit(lit: fhir::Lit) -> rty::Constant {
    match lit {
        fhir::Lit::Int(n) => rty::Constant::from(n),
        fhir::Lit::Real(r) => rty::Constant::Real(rty::Real(r)),
        fhir::Lit::Bool(b) => rty::Constant::from(b),
        fhir::Lit::Str(s) => rty::Constant::from(s),
    }
}
fn conv_un_op(op: fhir::UnOp) -> rty::UnOp {
    match op {
        fhir::UnOp::Not => rty::UnOp::Not,
        fhir::UnOp::Neg => rty::UnOp::Neg,
    }
}

fn def_id_to_param_ty(genv: GlobalEnv, def_id: DefId) -> rty::ParamTy {
    rty::ParamTy { index: genv.def_id_to_param_index(def_id), name: ty_param_name(genv, def_id) }
}

fn def_id_to_param_const(genv: GlobalEnv, def_id: DefId) -> rty::ParamConst {
    rty::ParamConst { index: genv.def_id_to_param_index(def_id), name: ty_param_name(genv, def_id) }
}

fn ty_param_owner(genv: GlobalEnv, def_id: DefId) -> DefId {
    let def_kind = genv.def_kind(def_id);
    match def_kind {
        DefKind::Trait | DefKind::TraitAlias => def_id,
        DefKind::LifetimeParam | DefKind::TyParam | DefKind::ConstParam => {
            genv.tcx().parent(def_id)
        }
        _ => bug!("ty_param_owner: {:?} is a {:?} not a type parameter", def_id, def_kind),
    }
}

fn ty_param_name(genv: GlobalEnv, def_id: DefId) -> Symbol {
    let def_kind = genv.tcx().def_kind(def_id);
    match def_kind {
        DefKind::Trait | DefKind::TraitAlias => kw::SelfUpper,
        DefKind::LifetimeParam | DefKind::TyParam | DefKind::ConstParam => {
            genv.tcx().item_name(def_id)
        }
        _ => bug!("ty_param_name: {:?} is a {:?} not a type parameter", def_id, def_kind),
    }
}

mod errors {
    use flux_errors::E0999;
    use flux_macros::Diagnostic;
    use flux_middle::{fhir, global_env::GlobalEnv};
    use rustc_hir::def_id::DefId;
    use rustc_span::{symbol::Ident, Span};

    #[derive(Diagnostic)]
    #[diag(fhir_analysis_assoc_type_not_found, code = E0999)]
    #[note]
    pub(super) struct AssocTypeNotFound {
        #[primary_span]
        #[label]
        span: Span,
    }

    impl AssocTypeNotFound {
        pub(super) fn new(assoc_ident: Ident) -> Self {
            Self { span: assoc_ident.span }
        }
    }

    #[derive(Diagnostic)]
    #[diag(fhir_analysis_ambiguous_assoc_type, code = E0999)]
    pub(super) struct AmbiguousAssocType {
        #[primary_span]
        span: Span,
        name: Ident,
    }

    impl AmbiguousAssocType {
        pub(super) fn new(assoc_ident: Ident) -> Self {
            Self { span: assoc_ident.span, name: assoc_ident }
        }
    }

    #[derive(Diagnostic)]
    #[diag(fhir_analysis_invalid_base_instance, code = E0999)]
    pub(super) struct InvalidBaseInstance {
        #[primary_span]
        span: Span,
    }

    impl InvalidBaseInstance {
        pub(super) fn new(span: Span) -> Self {
            Self { span }
        }
    }

    #[derive(Diagnostic)]
    #[diag(fhir_analysis_generic_argument_count_mismatch, code = E0999)]
    pub(super) struct GenericArgCountMismatch {
        #[primary_span]
        #[label]
        span: Span,
        found: usize,
        expected: usize,
        def_descr: &'static str,
    }

    impl GenericArgCountMismatch {
        pub(super) fn new(
            genv: GlobalEnv,
            def_id: DefId,
            segment: &fhir::PathSegment,
            expected: usize,
        ) -> Self {
            GenericArgCountMismatch {
                span: segment.ident.span,
                found: segment.args.len(),
                expected,
                def_descr: genv.tcx().def_descr(def_id),
            }
        }
    }

    #[derive(Diagnostic)]
    #[diag(fhir_analysis_too_few_generic_args, code = E0999)]
    pub(super) struct TooFewGenericArgs {
        #[primary_span]
        #[label]
        span: Span,
        found: usize,
        min: usize,
        def_descr: &'static str,
    }

    impl TooFewGenericArgs {
        pub(super) fn new(
            genv: GlobalEnv,
            def_id: DefId,
            segment: &fhir::PathSegment,
            min: usize,
        ) -> Self {
            Self {
                span: segment.ident.span,
                found: segment.args.len(),
                min,
                def_descr: genv.tcx().def_descr(def_id),
            }
        }
    }

    #[derive(Diagnostic)]
    #[diag(fhir_analysis_too_many_generic_args, code = E0999)]
    pub(super) struct TooManyGenericArgs {
        #[primary_span]
        #[label]
        span: Span,
        found: usize,
        max: usize,
        def_descr: &'static str,
    }

    impl TooManyGenericArgs {
        pub(super) fn new(
            genv: GlobalEnv,
            def_id: DefId,
            segment: &fhir::PathSegment,
            max: usize,
        ) -> Self {
            Self {
                span: segment.ident.span,
                found: segment.args.len(),
                max,
                def_descr: genv.tcx().def_descr(def_id),
            }
        }
    }

    #[derive(Diagnostic)]
    #[diag(fhir_analysis_refined_unrefinable_type, code = E0999)]
    pub(super) struct RefinedUnrefinableType {
        #[primary_span]
        span: Span,
    }

    impl RefinedUnrefinableType {
        pub(super) fn new(span: Span) -> Self {
            Self { span }
        }
    }

    #[derive(Diagnostic)]
    #[diag(fhir_analysis_generics_on_primitive_sort, code = E0999)]
    pub(super) struct GenericsOnPrimitiveSort {
        #[primary_span]
        #[label]
        span: Span,
        name: &'static str,
        found: usize,
        expected: usize,
    }

    impl GenericsOnPrimitiveSort {
        pub(super) fn new(span: Span, name: &'static str, found: usize, expected: usize) -> Self {
            Self { span, found, expected, name }
        }
    }

    #[derive(Diagnostic)]
    #[diag(fhir_analysis_too_many_generics_on_sort, code = E0999)]
    pub(super) struct TooManyGenericsOnSort {
        #[primary_span]
        #[label]
        span: Span,
        found: usize,
        max: usize,
        def_descr: &'static str,
    }

    impl TooManyGenericsOnSort {
        pub(super) fn new(
            genv: GlobalEnv,
            def_id: DefId,
            span: Span,
            found: usize,
            max: usize,
        ) -> Self {
            Self { span, found, max, def_descr: genv.tcx().def_descr(def_id) }
        }
    }

    #[derive(Diagnostic)]
    #[diag(fhir_analysis_generics_on_type_parameter, code = E0999)]
    pub(super) struct GenericsOnTyParam {
        #[primary_span]
        #[label]
        span: Span,
        found: usize,
    }

    impl GenericsOnTyParam {
        pub(super) fn new(span: Span, found: usize) -> Self {
            Self { span, found }
        }
    }

    #[derive(Diagnostic)]
    #[diag(fhir_analysis_generics_on_self_alias, code = E0999)]
    pub(super) struct GenericsOnSelf {
        #[primary_span]
        #[label]
        span: Span,
        found: usize,
    }

    impl GenericsOnSelf {
        pub(super) fn new(span: Span, found: usize) -> Self {
            Self { span, found }
        }
    }

    #[derive(Diagnostic)]
    #[diag(fhir_analysis_generics_on_opaque_sort, code = E0999)]
    pub(super) struct GenericsOnUserDefinedOpaqueSort {
        #[primary_span]
        #[label]
        span: Span,
        found: usize,
    }

    impl GenericsOnUserDefinedOpaqueSort {
        pub(super) fn new(span: Span, found: usize) -> Self {
            Self { span, found }
        }
    }
}<|MERGE_RESOLUTION|>--- conflicted
+++ resolved
@@ -853,32 +853,12 @@
             fhir::TyKind::BaseTy(bty) => Ok(self.conv_bty(env, bty)?.to_ty()),
             fhir::TyKind::Indexed(bty, idx) => {
                 let fhir_id = bty.fhir_id;
-<<<<<<< HEAD
                 let rty::TyOrCtor::Ctor(ty_ctor) = self.conv_bty(env, bty)? else {
                     return Err(self.emit(errors::RefinedUnrefinableType::new(bty.span)))?;
                 };
-                let idx = self.conv_refine_arg(env, idx)?;
+                let idx = self.conv_expr(env, idx)?;
                 self.phase.insert_bty_sort(fhir_id, ty_ctor.sort());
                 Ok(ty_ctor.replace_bound_reft(&idx))
-=======
-                let idx = self.conv_expr(env, idx)?;
-                match &bty.kind {
-                    fhir::BaseTyKind::Path(fhir::QPath::Resolved(qself, path)) => {
-                        debug_assert!(qself.is_none());
-                        let ty_ctor = self.conv_path(env, path)?;
-                        self.phase.insert_bty_sort(fhir_id, ty_ctor.sort());
-                        Ok(ty_ctor.replace_bound_reft(&idx))
-                    }
-                    fhir::BaseTyKind::Path(fhir::QPath::TypeRelative(..)) => {
-                        span_bug!(ty.span, "Indexed type relative paths are not yet supported");
-                    }
-                    fhir::BaseTyKind::Slice(ty) => {
-                        let bty = rty::BaseTy::Slice(self.conv_ty(env, ty)?);
-                        self.phase.insert_bty_sort(fhir_id, bty.sort());
-                        Ok(rty::Ty::indexed(bty, idx))
-                    }
-                }
->>>>>>> c291ea7e
             }
             fhir::TyKind::Exists(params, ty) => {
                 let layer = Layer::list(self.results(), 0, params);
