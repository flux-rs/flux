//! Conversion from types in [`fhir`] to types in [`rty`]
//!
//! Conversion assumes well-formedness and will panic if type are not well-formed. Among other things,
//! well-formedness implies:
//! 1. Names are bound correctly.
//! 2. Refinement parameters appear in allowed positions. This is particularly important for
//!    refinement predicates, aka abstract refinements, since the syntax in [`rty`] has
//!    syntactic restrictions on predicates.
//! 3. Refinements are well-sorted.

pub mod struct_compat;
use std::{borrow::Borrow, iter};

use flux_common::{bug, iter::IterExt, span_bug};
use flux_middle::{
    MaybeExternId,
    fhir::{self, ExprRes, FhirId, FluxOwnerId},
    global_env::GlobalEnv,
    queries::{QueryErr, QueryResult},
    query_bug,
    rty::{
        self, ESpan, INNERMOST, List, RefineArgsExt, WfckResults,
        fold::TypeFoldable,
        refining::{self, Refine, Refiner},
    },
};
use flux_rustc_bridge::{
    ToRustc,
    lowering::{Lower, UnsupportedErr},
};
use itertools::Itertools;
use rustc_data_structures::{fx::FxIndexMap, unord::UnordMap};
use rustc_errors::Diagnostic;
use rustc_hash::FxHashSet;
use rustc_hir::{OwnerId, Safety, def::DefKind, def_id::DefId};
use rustc_index::IndexVec;
use rustc_middle::{
    middle::resolve_bound_vars::ResolvedArg,
    ty::{self, AssocItem, AssocKind, BoundVar, TyCtxt},
};
use rustc_span::{
    DUMMY_SP, ErrorGuaranteed, Span, Symbol,
    symbol::{Ident, kw},
};
use rustc_target::spec::abi;
use rustc_trait_selection::traits;
use rustc_type_ir::DebruijnIndex;

/// Wrapper over a type implementing [`ConvPhase`]. We have this to implement most functionality as
/// inherent methods instead of defining them as default implementation in the trait definition.
#[repr(transparent)]
pub struct ConvCtxt<P>(P);

pub(crate) struct AfterSortck<'a, 'genv, 'tcx> {
    genv: GlobalEnv<'genv, 'tcx>,
    wfckresults: &'a WfckResults,
    next_sort_index: u32,
    next_type_index: u32,
    next_region_index: u32,
    next_const_index: u32,
}

/// We do conversion twice: once before sort checking when we don't have elaborated information
/// and then again after sort checking after all information has been elaborated. This is the
/// interface to configure conversion for both *phases*.
pub trait ConvPhase<'genv, 'tcx>: Sized {
    /// Whether to expand type aliases or to generate a *weak* [`rty::AliasTy`].
    const EXPAND_TYPE_ALIASES: bool;

    /// Whether we have elaborated information or not (in the first phase we will not, but in the
    /// second we will).
    const HAS_ELABORATED_INFORMATION: bool;

    type Results: WfckResultsProvider;

    fn genv(&self) -> GlobalEnv<'genv, 'tcx>;

    fn owner(&self) -> FluxOwnerId;

    fn next_sort_vid(&mut self) -> rty::SortVid;

    fn next_type_vid(&mut self) -> rty::TyVid;

    fn next_region_vid(&mut self) -> rty::RegionVid;

    fn next_const_vid(&mut self) -> rty::ConstVid;

    fn results(&self) -> &Self::Results;

    /// Called after converting an indexed type `b[e]` with the `fhir_id` and sort of `b`. Used
    /// during the first phase to collect the sort of base types.
    fn insert_bty_sort(&mut self, fhir_id: FhirId, sort: rty::Sort);

    /// Called after converting an path with the generic arguments. Using during the first phase
    /// to instantiate sort of generic refinements.
    fn insert_path_args(&mut self, fhir_id: FhirId, args: rty::GenericArgs);

    /// Called after converting an [`fhir::ExprKind::Alias`] with the sort of the resulting
    /// [`rty::AliasReft`]. Used during the first phase to collect the sorts of refinement aliases.
    fn insert_alias_reft_sort(&mut self, fhir_id: FhirId, fsort: rty::FuncSort);

    fn into_conv_ctxt(self) -> ConvCtxt<Self> {
        ConvCtxt(self)
    }

    fn as_conv_ctxt(&mut self) -> &mut ConvCtxt<Self> {
        // SAFETY: `ConvCtxt` is `repr(transparent)` and it doesn't have any safety invariants.
        unsafe { std::mem::transmute(self) }
    }
}

/// An interface to the information elaborated during sort checking. We mock these results in
/// the first conversion phase during sort checking.
pub trait WfckResultsProvider: Sized {
    fn bin_rel_sort(&self, fhir_id: FhirId) -> rty::Sort;

    fn literal_sort(&self, fhir_id: FhirId) -> Option<rty::Sort>;

    fn coercions_for(&self, fhir_id: FhirId) -> &[rty::Coercion];

    fn field_proj(&self, fhir_id: FhirId) -> rty::FieldProj;

    fn lambda_output(&self, fhir_id: FhirId) -> rty::Sort;

    fn record_ctor(&self, fhir_id: FhirId) -> DefId;

    fn param_sort(&self, param: &fhir::RefineParam) -> rty::Sort;
}

impl<'genv, 'tcx> ConvPhase<'genv, 'tcx> for AfterSortck<'_, 'genv, 'tcx> {
    const EXPAND_TYPE_ALIASES: bool = true;
    const HAS_ELABORATED_INFORMATION: bool = true;

    type Results = WfckResults;

    fn genv(&self) -> GlobalEnv<'genv, 'tcx> {
        self.genv
    }

    fn owner(&self) -> FluxOwnerId {
        self.wfckresults.owner
    }

    fn next_sort_vid(&mut self) -> rty::SortVid {
        self.next_sort_index = self.next_sort_index.checked_add(1).unwrap();
        rty::SortVid::from_u32(self.next_sort_index - 1)
    }

    fn next_type_vid(&mut self) -> rty::TyVid {
        self.next_type_index = self.next_type_index.checked_add(1).unwrap();
        rty::TyVid::from_u32(self.next_type_index - 1)
    }

    fn next_region_vid(&mut self) -> rty::RegionVid {
        self.next_region_index = self.next_region_index.checked_add(1).unwrap();
        rty::RegionVid::from_u32(self.next_region_index - 1)
    }

    fn next_const_vid(&mut self) -> rty::ConstVid {
        self.next_const_index = self.next_const_index.checked_add(1).unwrap();
        rty::ConstVid::from_u32(self.next_const_index - 1)
    }

    fn results(&self) -> &Self::Results {
        self.wfckresults
    }

    fn insert_bty_sort(&mut self, _: FhirId, _: rty::Sort) {}

    fn insert_path_args(&mut self, _: FhirId, _: rty::GenericArgs) {}

    fn insert_alias_reft_sort(&mut self, _: FhirId, _: rty::FuncSort) {}
}

impl WfckResultsProvider for WfckResults {
    fn bin_rel_sort(&self, fhir_id: FhirId) -> rty::Sort {
        self.bin_rel_sorts()
            .get(fhir_id)
            .cloned()
            .unwrap_or_else(|| bug!("binary relation without elaborated sort `{fhir_id:?}`"))
    }

    fn literal_sort(&self, fhir_id: FhirId) -> Option<rty::Sort> {
        self.node_sorts().get(fhir_id).cloned()
    }

    fn coercions_for(&self, fhir_id: FhirId) -> &[rty::Coercion] {
        self.coercions().get(fhir_id).map_or(&[][..], Vec::as_slice)
    }

    fn field_proj(&self, fhir_id: FhirId) -> rty::FieldProj {
        *self
            .field_projs()
            .get(fhir_id)
            .unwrap_or_else(|| bug!("field projection without elaboration `{fhir_id:?}`"))
    }

    fn lambda_output(&self, fhir_id: FhirId) -> rty::Sort {
        self.node_sorts()
            .get(fhir_id)
            .unwrap_or_else(|| bug!("lambda without elaborated sort for `{fhir_id:?}`"))
            .clone()
    }

    fn record_ctor(&self, fhir_id: FhirId) -> DefId {
        *self
            .record_ctors()
            .get(fhir_id)
            .unwrap_or_else(|| bug!("unelaborated record constructor `{fhir_id:?}`"))
    }

    fn param_sort(&self, param: &fhir::RefineParam) -> rty::Sort {
        self.node_sorts()
            .get(param.fhir_id)
            .unwrap_or_else(|| bug!("unresolved sort for param `{param:?}`"))
            .clone()
    }
}

#[derive(Debug)]
pub(crate) struct Env {
    layers: Vec<Layer>,
    early_params: FxIndexMap<fhir::ParamId, Symbol>,
}

#[derive(Debug, Clone)]
struct Layer {
    map: FxIndexMap<fhir::ParamId, ParamEntry>,
    kind: LayerKind,
}

/// Whether the list of parameters in a layer is converted into a list of bound variables or
/// coalesced into a single parameter of [adt] sort.
///
/// [adt]: rty::SortCtor::Adt
#[derive(Debug, Clone, Copy)]
enum LayerKind {
    List {
        /// The number of regions bound in this layer. Since regions and refinements are both
        /// bound with a [`rty::Binder`] we need to keep track of the number of bound regions
        /// to skip them when assigning an index to refinement parameters.
        bound_regions: u32,
    },
    Coalesce(DefId),
}

#[derive(Debug, Clone)]
struct ParamEntry {
    name: Symbol,
    sort: rty::Sort,
    mode: rty::InferMode,
}

#[derive(Debug)]
struct LookupResult<'a> {
    kind: LookupResultKind<'a>,
    /// The span of the variable that originated the lookup.
    var_span: Span,
}

#[derive(Debug)]
enum LookupResultKind<'a> {
    Bound {
        debruijn: DebruijnIndex,
        entry: &'a ParamEntry,
        kind: LayerKind,
        /// The index of the parameter in the layer.
        index: u32,
    },
    EarlyParam {
        name: Symbol,
        /// The index of the parameter.
        index: u32,
    },
}

pub(crate) fn conv_adt_sort_def(
    genv: GlobalEnv,
    def_id: MaybeExternId,
    kind: &fhir::RefinementKind,
) -> QueryResult<rty::AdtSortDef> {
    let wfckresults = &WfckResults::new(OwnerId { def_id: def_id.local_id() });
    let mut cx = AfterSortck::new(genv, wfckresults).into_conv_ctxt();
    match kind {
        fhir::RefinementKind::Refined(refined_by) => {
            let params = refined_by
                .sort_params
                .iter()
                .map(|def_id| def_id_to_param_ty(genv, *def_id))
                .collect();
            let fields = refined_by
                .fields
                .iter()
                .map(|(name, sort)| -> QueryResult<_> { Ok((*name, cx.conv_sort(sort)?)) })
                .try_collect_vec()?;
            let variants = IndexVec::from([rty::AdtSortVariant::new(fields)]);
            let def_id = def_id.resolved_id();
            Ok(rty::AdtSortDef::new(def_id, params, variants, false, true))
        }
        fhir::RefinementKind::Reflected => {
            let enum_def_id = def_id.resolved_id();
            let mut variants = IndexVec::new();
            for variant in genv.tcx().adt_def(enum_def_id).variants() {
                if let Some(field) = variant.fields.iter().next() {
                    let span = genv.tcx().def_span(field.did);
                    let err = genv
                        .sess()
                        .emit_err(errors::FieldsOnReflectedEnumVariant::new(span));
                    Err(err)?;
                }
                variants.push(rty::AdtSortVariant::new(vec![]));
            }
            Ok(rty::AdtSortDef::new(enum_def_id, vec![], variants, true, false))
        }
    }
}

pub(crate) fn conv_generics(
    genv: GlobalEnv,
    generics: &fhir::Generics,
    def_id: MaybeExternId,
    is_trait: bool,
) -> rty::Generics {
    let opt_self = is_trait.then(|| {
        let kind = rty::GenericParamDefKind::Base { has_default: false };
        rty::GenericParamDef { index: 0, name: kw::SelfUpper, def_id: def_id.resolved_id(), kind }
    });
    let rust_generics = genv.tcx().generics_of(def_id.resolved_id());
    let params = {
        opt_self
            .into_iter()
            .chain(rust_generics.own_params.iter().flat_map(|rust_param| {
                // We have to filter out late bound parameters
                let param = generics
                    .params
                    .iter()
                    .find(|param| param.def_id.resolved_id() == rust_param.def_id)?;
                Some(rty::GenericParamDef {
                    kind: conv_generic_param_kind(&param.kind),
                    def_id: param.def_id.resolved_id(),
                    index: rust_param.index,
                    name: rust_param.name,
                })
            }))
            .collect_vec()
    };

    let rust_generics = genv.tcx().generics_of(def_id.resolved_id());
    rty::Generics {
        own_params: List::from_vec(params),
        parent: rust_generics.parent,
        parent_count: rust_generics.parent_count,
        has_self: rust_generics.has_self,
    }
}

pub(crate) fn conv_refinement_generics(
    params: &[fhir::RefineParam],
    wfckresults: &WfckResults,
) -> QueryResult<List<rty::RefineParam>> {
    params
        .iter()
        .map(|param| {
            let sort = wfckresults.param_sort(param);
            let mode = rty::InferMode::from_param_kind(param.kind);
            Ok(rty::RefineParam { sort, name: param.name, mode })
        })
        .try_collect()
}

fn conv_generic_param_kind(kind: &fhir::GenericParamKind) -> rty::GenericParamDefKind {
    match kind {
        fhir::GenericParamKind::Type { default } => {
            rty::GenericParamDefKind::Base { has_default: default.is_some() }
        }
        fhir::GenericParamKind::Lifetime => rty::GenericParamDefKind::Lifetime,
        fhir::GenericParamKind::Const { .. } => {
            rty::GenericParamDefKind::Const { has_default: false }
        }
    }
}

pub(crate) fn conv_invariants(
    genv: GlobalEnv,
    def_id: MaybeExternId,
    params: &[fhir::RefineParam],
    invariants: &[fhir::Expr],
    wfckresults: &WfckResults,
) -> QueryResult<Vec<rty::Invariant>> {
    let mut cx = AfterSortck::new(genv, wfckresults).into_conv_ctxt();
    let mut env = Env::new(&[]);
    env.push_layer(Layer::coalesce(wfckresults, def_id.resolved_id(), params));
    cx.conv_invariants(&mut env, invariants)
}

pub(crate) fn conv_constant(genv: GlobalEnv, def_id: DefId) -> QueryResult<rty::ConstantInfo> {
    let ty = genv.tcx().type_of(def_id).no_bound_vars().unwrap();
    if ty.is_integral() {
        let val = genv.tcx().const_eval_poly(def_id).ok().and_then(|val| {
            let val = val.try_to_scalar_int()?;
            rty::Constant::from_scalar_int(genv.tcx(), val, &ty)
        });
        if let Some(constant_) = val {
            return Ok(rty::ConstantInfo::Interpreted(
                rty::Expr::constant(constant_),
                rty::Sort::Int,
            ));
        }
        // FIXME(nilehmann) we should probably report an error in case const evaluation
        // fails instead of silently ignore it.
    }
    Ok(rty::ConstantInfo::Uninterpreted)
}

pub(crate) fn conv_constant_expr(
    genv: GlobalEnv,
    _def_id: DefId,
    expr: &fhir::Expr,
    sort: rty::Sort,
    wfckresults: &WfckResults,
) -> QueryResult<rty::ConstantInfo> {
    let mut cx = AfterSortck::new(genv, wfckresults).into_conv_ctxt();
    let mut env = Env::new(&[]);
    Ok(rty::ConstantInfo::Interpreted(cx.conv_expr(&mut env, expr)?, sort))
}

pub(crate) fn conv_defn(
    genv: GlobalEnv,
    func: &fhir::SpecFunc,
    wfckresults: &WfckResults,
) -> QueryResult<Option<rty::SpecFunc>> {
    if let Some(body) = &func.body {
        let mut cx = AfterSortck::new(genv, wfckresults).into_conv_ctxt();
        let mut env = Env::new(&[]);
        env.push_layer(Layer::list(wfckresults, 0, func.args));
        let expr = cx.conv_expr(&mut env, body)?;
        let expr = rty::Binder::bind_with_vars(expr, env.pop_layer().into_bound_vars(genv)?);
        Ok(Some(rty::SpecFunc { name: func.name, expr }))
    } else {
        Ok(None)
    }
}

pub(crate) fn conv_qualifier(
    genv: GlobalEnv,
    qualifier: &fhir::Qualifier,
    wfckresults: &WfckResults,
) -> QueryResult<rty::Qualifier> {
    let mut cx = AfterSortck::new(genv, wfckresults).into_conv_ctxt();
    let mut env = Env::new(&[]);
    env.push_layer(Layer::list(wfckresults, 0, qualifier.args));
    let body = cx.conv_expr(&mut env, &qualifier.expr)?;
    let body = rty::Binder::bind_with_vars(body, env.pop_layer().into_bound_vars(genv)?);
    Ok(rty::Qualifier { name: qualifier.name, body, global: qualifier.global })
}

pub(crate) fn conv_default_type_parameter(
    genv: GlobalEnv,
    def_id: MaybeExternId,
    ty: &fhir::Ty,
    wfckresults: &WfckResults,
) -> QueryResult<rty::TyOrBase> {
    let mut env = Env::new(&[]);
    let idx = genv.def_id_to_param_index(def_id.resolved_id());
    let owner = ty_param_owner(genv, def_id.resolved_id());
    let param = genv.generics_of(owner)?.param_at(idx as usize, genv)?;
    let mut cx = AfterSortck::new(genv, wfckresults).into_conv_ctxt();
    let rty_ty = cx.conv_ty(&mut env, ty)?;
    cx.try_to_ty_or_base(param.kind, ty.span, &rty_ty)
}

impl<'a, 'genv, 'tcx> AfterSortck<'a, 'genv, 'tcx> {
    pub(crate) fn new(genv: GlobalEnv<'genv, 'tcx>, wfckresults: &'a WfckResults) -> Self {
        Self {
            genv,
            wfckresults,
            // We start sorts and types from 1 to skip the trait object dummy self type.
            // See [`rty::Ty::trait_object_dummy_self`]
            next_sort_index: 1,
            next_type_index: 1,
            next_region_index: 0,
            next_const_index: 0,
        }
    }
}

/// Delegate methods to P
impl<'genv, 'tcx: 'genv, P: ConvPhase<'genv, 'tcx>> ConvCtxt<P> {
    fn genv(&self) -> GlobalEnv<'genv, 'tcx> {
        self.0.genv()
    }

    fn tcx(&self) -> TyCtxt<'tcx> {
        self.0.genv().tcx()
    }

    fn owner(&self) -> FluxOwnerId {
        self.0.owner()
    }

    fn results(&self) -> &P::Results {
        self.0.results()
    }

    fn next_sort_vid(&mut self) -> rty::SortVid {
        self.0.next_sort_vid()
    }

    fn next_type_vid(&mut self) -> rty::TyVid {
        self.0.next_type_vid()
    }

    fn next_region_vid(&mut self) -> rty::RegionVid {
        self.0.next_region_vid()
    }

    fn next_const_vid(&mut self) -> rty::ConstVid {
        self.0.next_const_vid()
    }
}

fn variant_idx(tcx: TyCtxt, variant_def_id: DefId) -> rty::VariantIdx {
    let enum_def_id = tcx.parent(variant_def_id);
    tcx.adt_def(enum_def_id)
        .variant_index_with_id(variant_def_id)
}

/// Conversion of definitions
impl<'genv, 'tcx: 'genv, P: ConvPhase<'genv, 'tcx>> ConvCtxt<P> {
    pub(crate) fn conv_enum_variants(
        &mut self,
        enum_id: MaybeExternId,
        enum_def: &fhir::EnumDef,
    ) -> QueryResult<Vec<rty::PolyVariant>> {
        let reflected = enum_def.refinement.is_reflected();
        enum_def
            .variants
            .iter()
            .map(|variant| self.conv_enum_variant(enum_id, variant, reflected))
            .try_collect_vec()
    }

    fn conv_enum_variant(
        &mut self,
        enum_id: MaybeExternId,
        variant: &fhir::VariantDef,
        reflected: bool,
    ) -> QueryResult<rty::PolyVariant> {
        let mut env = Env::new(&[]);
        env.push_layer(Layer::list(self.results(), 0, variant.params));

        // TODO(RJ): just "lift" the fields, ignore any `variant` signatures if reflected?
        let fields = variant
            .fields
            .iter()
            .map(|field| self.conv_ty(&mut env, &field.ty))
            .try_collect()?;

        let adt_def = self.genv().adt_def(enum_id)?;
        let idxs = if reflected {
            let enum_def_id = enum_id.resolved_id();
            let idx = variant_idx(self.tcx(), variant.def_id.to_def_id());
            rty::Expr::ctor_enum(enum_def_id, idx)
        } else {
            self.conv_expr(&mut env, &variant.ret.idx)?
        };
        let variant = rty::VariantSig::new(
            adt_def,
            rty::GenericArg::identity_for_item(self.genv(), enum_id.resolved_id())?,
            fields,
            idxs,
            List::empty(),
        );

        Ok(rty::Binder::bind_with_vars(variant, env.pop_layer().into_bound_vars(self.genv())?))
    }

    pub(crate) fn conv_struct_variant(
        &mut self,
        struct_id: MaybeExternId,
        struct_def: &fhir::StructDef,
    ) -> QueryResult<rty::Opaqueness<rty::PolyVariant>> {
        let mut env = Env::new(&[]);
        env.push_layer(Layer::list(self.results(), 0, struct_def.params));

        if let fhir::StructKind::Transparent { fields } = &struct_def.kind {
            let adt_def = self.genv().adt_def(struct_id)?;

            let fields = fields
                .iter()
                .map(|field_def| self.conv_ty(&mut env, &field_def.ty))
                .try_collect()?;

            let vars = env.pop_layer().into_bound_vars(self.genv())?;
            let idx = rty::Expr::ctor_struct(
                struct_id.resolved_id(),
                (0..vars.len())
                    .map(|idx| {
                        rty::Expr::bvar(
                            INNERMOST,
                            BoundVar::from_usize(idx),
                            rty::BoundReftKind::Annon,
                        )
                    })
                    .collect(),
            );

            let requires = adt_def
                .invariants()
                .iter()
                .map(|inv| inv.apply(&idx))
                .collect();

            let variant = rty::VariantSig::new(
                adt_def,
                rty::GenericArg::identity_for_item(self.genv(), struct_id.resolved_id())?,
                fields,
                idx,
                requires,
            );
            let variant = rty::Binder::bind_with_vars(variant, vars);
            Ok(rty::Opaqueness::Transparent(variant))
        } else {
            Ok(rty::Opaqueness::Opaque)
        }
    }

    pub(crate) fn conv_type_alias(
        &mut self,
        ty_alias_id: MaybeExternId,
        ty_alias: &fhir::TyAlias,
    ) -> QueryResult<rty::TyCtor> {
        let generics = self
            .genv()
            .map()
            .get_generics(ty_alias_id.local_id())?
            .unwrap();

        let mut env = Env::new(generics.refinement_params);

        if let Some(index) = &ty_alias.index {
            env.push_layer(Layer::list(self.results(), 0, std::slice::from_ref(index)));
            let ty = self.conv_ty(&mut env, &ty_alias.ty)?;

            Ok(rty::Binder::bind_with_vars(ty, env.pop_layer().into_bound_vars(self.genv())?))
        } else {
            let ctor = self
                .conv_ty(&mut env, &ty_alias.ty)?
                .shallow_canonicalize()
                .as_ty_or_base()
                .as_base()
                .ok_or_else(|| self.emit(errors::InvalidBaseInstance::new(ty_alias.span)))?;
            Ok(ctor.to_ty_ctor())
        }
    }

    pub(crate) fn conv_fn_sig(
        &mut self,
        fn_id: MaybeExternId,
        fn_sig: &fhir::FnSig,
    ) -> QueryResult<rty::PolyFnSig> {
        let decl = &fn_sig.decl;
        let header = fn_sig.header;

        let late_bound_regions =
            refining::refine_bound_variables(&self.genv().lower_late_bound_vars(fn_id.local_id())?);

        let generics = self.genv().map().get_generics(fn_id.local_id())?.unwrap();
        let mut env = Env::new(generics.refinement_params);
        env.push_layer(Layer::list(self.results(), late_bound_regions.len() as u32, &[]));

        let fn_sig = self.conv_fn_decl(&mut env, header.safety(), header.abi, decl)?;

        let vars = late_bound_regions
            .iter()
            .chain(env.pop_layer().into_bound_vars(self.genv())?.iter())
            .cloned()
            .collect();

        Ok(rty::PolyFnSig::bind_with_vars(fn_sig, vars))
    }

    pub(crate) fn conv_generic_predicates(
        &mut self,
        def_id: MaybeExternId,
        generics: &fhir::Generics,
    ) -> QueryResult<rty::EarlyBinder<rty::GenericPredicates>> {
        let env = &mut Env::new(generics.refinement_params);

        let predicates = if let Some(fhir_predicates) = generics.predicates {
            let mut clauses = vec![];
            for pred in fhir_predicates {
                let span = pred.bounded_ty.span;
                let bounded_ty = self.conv_ty(env, &pred.bounded_ty)?;
                for clause in self.conv_generic_bounds(env, span, bounded_ty, pred.bounds)? {
                    clauses.push(clause);
                }
            }
            self.match_clauses(def_id, &clauses)?
        } else {
            self.genv()
                .lower_predicates_of(def_id)?
                .refine(&Refiner::default_for_item(self.genv(), def_id.resolved_id())?)?
        };
        Ok(rty::EarlyBinder(predicates))
    }

    fn match_clauses(
        &self,
        def_id: MaybeExternId,
        refined_clauses: &[rty::Clause],
    ) -> QueryResult<rty::GenericPredicates> {
        let tcx = self.genv().tcx();
        let predicates = tcx.predicates_of(def_id);
        let unrefined_clauses = predicates.predicates;

        // For each *refined clause* at index `j` find a corrresponding *unrefined clause* at index
        // `i` and save a mapping `i -> j`.
        let mut map = UnordMap::default();
        for (j, clause) in refined_clauses.iter().enumerate() {
            let clause = clause.to_rustc(tcx);
            let Some((i, _)) = unrefined_clauses.iter().find_position(|it| it.0 == clause) else {
                self.emit_fail_to_match_predicates(def_id)?;
            };
            if map.insert(i, j).is_some() {
                self.emit_fail_to_match_predicates(def_id)?;
            }
        }

        // For each unrefined clause, create a default refined clause or use corresponding refined
        // clause if one was found.
        let refiner = Refiner::default_for_item(self.genv(), def_id.resolved_id())?;
        let mut clauses = vec![];
        for (i, (clause, span)) in unrefined_clauses.iter().enumerate() {
            let clause = if let Some(j) = map.get(&i) {
                refined_clauses[*j].clone()
            } else {
                clause
                    .lower(tcx)
                    .map_err(|reason| {
                        let err = UnsupportedErr::new(reason).with_span(*span);
                        QueryErr::unsupported(def_id.resolved_id(), err)
                    })?
                    .refine(&refiner)?
            };
            clauses.push(clause);
        }

        Ok(rty::GenericPredicates {
            parent: predicates.parent,
            predicates: List::from_vec(clauses),
        })
    }

    fn emit_fail_to_match_predicates(&self, def_id: MaybeExternId) -> Result<!, ErrorGuaranteed> {
        let span = self.tcx().def_span(def_id.resolved_id());
        Err(self.emit(errors::FailToMatchPredicates { span }))
    }

    pub(crate) fn conv_opaque_ty(
        &mut self,
        opaque_ty: &fhir::OpaqueTy,
    ) -> QueryResult<rty::Clauses> {
        let def_id = opaque_ty.def_id;
        let parent = self.tcx().local_parent(def_id.local_id());
        let refparams = &self
            .genv()
            .map()
            .get_generics(parent)?
            .unwrap()
            .refinement_params;

        let env = &mut Env::new(refparams);

        let args = rty::GenericArg::identity_for_item(self.genv(), def_id.resolved_id())?;
        let alias_ty = rty::AliasTy::new(def_id.resolved_id(), args, env.to_early_param_args());
        let self_ty = rty::BaseTy::opaque(alias_ty).to_ty();
        // FIXME(nilehmann) use a good span here
        Ok(self
            .conv_generic_bounds(env, DUMMY_SP, self_ty, opaque_ty.bounds)?
            .into_iter()
            .collect())
    }

    pub(crate) fn conv_assoc_reft_body(
        &mut self,
        params: &[fhir::RefineParam],
        body: &fhir::Expr,
        output: &fhir::Sort,
    ) -> QueryResult<rty::Lambda> {
        let mut env = Env::new(&[]);
        env.push_layer(Layer::list(self.results(), 0, params));
        let expr = self.conv_expr(&mut env, body)?;
        let inputs = env.pop_layer().into_bound_vars(self.genv())?;
        let output = self.conv_sort(output)?;
        Ok(rty::Lambda::bind_with_vars(expr, inputs, output))
    }
}

/// Conversion of sorts
impl<'genv, 'tcx: 'genv, P: ConvPhase<'genv, 'tcx>> ConvCtxt<P> {
    pub(crate) fn conv_sort(&mut self, sort: &fhir::Sort) -> QueryResult<rty::Sort> {
        let sort = match sort {
            fhir::Sort::Path(path) => self.conv_sort_path(path)?,
            fhir::Sort::BitVec(size) => rty::Sort::BitVec(rty::BvSize::Fixed(*size)),
            fhir::Sort::Loc => rty::Sort::Loc,
            fhir::Sort::Func(fsort) => rty::Sort::Func(self.conv_poly_func_sort(fsort)?),
            fhir::Sort::Infer => rty::Sort::Infer(rty::SortVar(self.next_sort_vid())),
        };
        Ok(sort)
    }

    fn conv_poly_func_sort(&mut self, sort: &fhir::PolyFuncSort) -> QueryResult<rty::PolyFuncSort> {
        let params = iter::repeat(rty::SortParamKind::Sort)
            .take(sort.params)
            .collect();
        Ok(rty::PolyFuncSort::new(params, self.conv_func_sort(&sort.fsort)?))
    }

    fn conv_func_sort(&mut self, fsort: &fhir::FuncSort) -> QueryResult<rty::FuncSort> {
        let inputs = fsort
            .inputs()
            .iter()
            .map(|sort| self.conv_sort(sort))
            .try_collect()?;
        Ok(rty::FuncSort::new(inputs, self.conv_sort(fsort.output())?))
    }

    fn conv_sort_path(&mut self, path: &fhir::SortPath) -> QueryResult<rty::Sort> {
        let ctor = match path.res {
            fhir::SortRes::PrimSort(fhir::PrimSort::Int) => {
                self.check_prim_sort_generics(path, fhir::PrimSort::Int)?;
                return Ok(rty::Sort::Int);
            }
            fhir::SortRes::PrimSort(fhir::PrimSort::Bool) => {
                self.check_prim_sort_generics(path, fhir::PrimSort::Bool)?;
                return Ok(rty::Sort::Bool);
            }
            fhir::SortRes::PrimSort(fhir::PrimSort::Real) => {
                self.check_prim_sort_generics(path, fhir::PrimSort::Real)?;
                return Ok(rty::Sort::Real);
            }
            fhir::SortRes::SortParam(n) => return Ok(rty::Sort::Var(rty::ParamSort::from(n))),
            fhir::SortRes::TyParam(def_id) => {
                if !path.args.is_empty() {
                    let err = errors::GenericsOnSortTyParam::new(
                        path.segments.last().unwrap().span,
                        path.args.len(),
                    );
                    Err(self.emit(err))?;
                }
                return Ok(rty::Sort::Param(def_id_to_param_ty(self.genv(), def_id)));
            }
            fhir::SortRes::SelfParam { .. } => {
                if !path.args.is_empty() {
                    let err = errors::GenericsOnSelf::new(
                        path.segments.last().unwrap().span,
                        path.args.len(),
                    );
                    Err(self.emit(err))?;
                }
                return Ok(rty::Sort::Param(rty::SELF_PARAM_TY));
            }
            fhir::SortRes::SelfAlias { alias_to } => {
                if !path.args.is_empty() {
                    let err = errors::GenericsOnSelf::new(
                        path.segments.last().unwrap().span,
                        path.args.len(),
                    );
                    Err(self.emit(err))?;
                }
                return Ok(self
                    .genv()
                    .sort_of_self_ty_alias(alias_to)?
                    .unwrap_or(rty::Sort::Err));
            }
            fhir::SortRes::SelfParamAssoc { trait_id, ident } => {
                let res = fhir::Res::SelfTyParam { trait_: trait_id };
                let assoc_segment =
                    fhir::PathSegment { args: &[], constraints: &[], ident, res: fhir::Res::Err };
                let mut env = Env::empty();
                let alias_ty =
                    self.conv_type_relative_path(&mut env, ident.span, res, &assoc_segment)?;
                return Ok(rty::Sort::Alias(rty::AliasKind::Projection, alias_ty));
            }
            fhir::SortRes::PrimSort(fhir::PrimSort::Set) => {
                self.check_prim_sort_generics(path, fhir::PrimSort::Set)?;
                rty::SortCtor::Set
            }
            fhir::SortRes::PrimSort(fhir::PrimSort::Map) => {
                self.check_prim_sort_generics(path, fhir::PrimSort::Map)?;
                rty::SortCtor::Map
            }
            fhir::SortRes::User { name } => {
                if !path.args.is_empty() {
                    let err = errors::GenericsOnUserDefinedOpaqueSort::new(
                        path.segments.last().unwrap().span,
                        path.args.len(),
                    );
                    Err(self.emit(err))?;
                }
                rty::SortCtor::User { name }
            }
            fhir::SortRes::Adt(def_id) => {
                let sort_def = self.genv().adt_sort_def_of(def_id)?;
                if path.args.len() > sort_def.param_count() {
                    let err = errors::IncorrectGenericsOnSort::new(
                        self.genv(),
                        def_id,
                        path.segments.last().unwrap().span,
                        path.args.len(),
                        sort_def.param_count(),
                    );
                    Err(self.emit(err))?;
                }
                rty::SortCtor::Adt(sort_def)
            }
        };
        let args = path.args.iter().map(|t| self.conv_sort(t)).try_collect()?;

        Ok(rty::Sort::app(ctor, args))
    }

    fn check_prim_sort_generics(
        &mut self,
        path: &fhir::SortPath<'_>,
        prim_sort: fhir::PrimSort,
    ) -> QueryResult {
        if path.args.len() != prim_sort.generics() {
            let err = errors::GenericsOnPrimitiveSort::new(
                path.segments.last().unwrap().span,
                prim_sort.name_str(),
                path.args.len(),
                prim_sort.generics(),
            );
            Err(self.emit(err))?;
        }
        Ok(())
    }
}

/// Conversion of types
impl<'genv, 'tcx: 'genv, P: ConvPhase<'genv, 'tcx>> ConvCtxt<P> {
    fn conv_fn_decl(
        &mut self,
        env: &mut Env,
        safety: Safety,
        abi: abi::Abi,
        decl: &fhir::FnDecl,
    ) -> QueryResult<rty::FnSig> {
        let mut requires = vec![];
        for req in decl.requires {
            requires.push(self.conv_requires(env, req)?);
        }

        let mut inputs = vec![];
        for ty in decl.inputs {
            inputs.push(self.conv_ty(env, ty)?);
        }

        let output = self.conv_fn_output(env, &decl.output)?;

        Ok(rty::FnSig::new(safety, abi, requires.into(), inputs.into(), output))
    }

    fn conv_requires(
        &mut self,
        env: &mut Env,
        requires: &fhir::Requires,
    ) -> QueryResult<rty::Expr> {
        if requires.params.is_empty() {
            self.conv_expr(env, &requires.pred)
        } else {
            env.push_layer(Layer::list(self.results(), 0, requires.params));
            let pred = self.conv_expr(env, &requires.pred)?;
            let sorts = env.pop_layer().into_bound_vars(self.genv())?;
            Ok(rty::Expr::forall(rty::Binder::bind_with_vars(pred, sorts)))
        }
    }

    fn conv_ensures(
        &mut self,
        env: &mut Env,
        ensures: &fhir::Ensures,
    ) -> QueryResult<rty::Ensures> {
        match ensures {
            fhir::Ensures::Type(loc, ty) => {
                Ok(rty::Ensures::Type(env.lookup(loc).to_path(), self.conv_ty(env, ty)?))
            }
            fhir::Ensures::Pred(pred) => Ok(rty::Ensures::Pred(self.conv_expr(env, pred)?)),
        }
    }

    fn conv_fn_output(
        &mut self,
        env: &mut Env,
        output: &fhir::FnOutput,
    ) -> QueryResult<rty::Binder<rty::FnOutput>> {
        env.push_layer(Layer::list(self.results(), 0, output.params));

        let ret = self.conv_ty(env, &output.ret)?;

        let ensures: List<rty::Ensures> = output
            .ensures
            .iter()
            .map(|ens| self.conv_ensures(env, ens))
            .try_collect()?;
        let output = rty::FnOutput::new(ret, ensures);

        let vars = env.pop_layer().into_bound_vars(self.genv())?;
        Ok(rty::Binder::bind_with_vars(output, vars))
    }

    fn conv_generic_bounds(
        &mut self,
        env: &mut Env,
        bounded_ty_span: Span,
        bounded_ty: rty::Ty,
        bounds: fhir::GenericBounds,
    ) -> QueryResult<Vec<rty::Clause>> {
        let mut clauses = vec![];
        for bound in bounds {
            match bound {
                fhir::GenericBound::Trait(poly_trait_ref) => {
                    match poly_trait_ref.modifiers {
                        fhir::TraitBoundModifier::None => {
                            self.conv_poly_trait_ref(
                                env,
                                bounded_ty_span,
                                &bounded_ty,
                                poly_trait_ref,
                                &mut clauses,
                            )?;
                        }
                        fhir::TraitBoundModifier::Maybe => {
                            // Maybe bounds are only supported for `?Sized`. The effect of the maybe
                            // bound is to relax the default which is `Sized` to not have the `Sized`
                            // bound, so we just skip it here.
                        }
                    }
                }
                fhir::GenericBound::Outlives(lft) => {
                    let re = self.conv_lifetime(env, *lft, bounded_ty_span);
                    clauses.push(rty::Clause::new(
                        List::empty(),
                        rty::ClauseKind::TypeOutlives(rty::OutlivesPredicate(
                            bounded_ty.clone(),
                            re,
                        )),
                    ));
                }
            }
        }
        Ok(clauses)
    }

    /// Converts a `T: Trait<T0, ..., A0 = S0, ...>` bound
    fn conv_poly_trait_ref(
        &mut self,
        env: &mut Env,
        span: Span,
        bounded_ty: &rty::Ty,
        poly_trait_ref: &fhir::PolyTraitRef,
        clauses: &mut Vec<rty::Clause>,
    ) -> QueryResult {
        let generic_params = &poly_trait_ref.bound_generic_params;
        let layer = Layer::list(self.results(), generic_params.len() as u32, &[]);
        env.push_layer(layer);

        let trait_id = poly_trait_ref.trait_def_id();
        let generics = self.genv().generics_of(trait_id)?;
        let trait_segment = poly_trait_ref.trait_ref.last_segment();

        let self_param = generics.param_at(0, self.genv())?;
        let mut args = vec![
            self.try_to_ty_or_base(self_param.kind, span, bounded_ty)?
                .into(),
        ];
        self.conv_generic_args_into(env, trait_id, trait_segment, &mut args)?;

        let vars = env.top_layer().to_bound_vars(self.genv())?;
        let poly_trait_ref = rty::Binder::bind_with_vars(
            rty::TraitRef { def_id: trait_id, args: args.into() },
            vars,
        );

        clauses.push(
            poly_trait_ref
                .clone()
                .map(|trait_ref| {
                    rty::ClauseKind::Trait(rty::TraitPredicate { trait_ref: trait_ref.clone() })
                })
                .into(),
        );

        for cstr in trait_segment.constraints {
            self.conv_assoc_item_constraint(env, &poly_trait_ref, cstr, clauses)?;
        }

        env.pop_layer();

        Ok(())
    }

    fn conv_assoc_item_constraint(
        &mut self,
        env: &mut Env,
        poly_trait_ref: &rty::PolyTraitRef,
        constraint: &fhir::AssocItemConstraint,
        clauses: &mut Vec<rty::Clause>,
    ) -> QueryResult {
        let tcx = self.tcx();

        let candidate = self.probe_single_bound_for_assoc_item(
            || traits::supertraits(tcx, poly_trait_ref.to_rustc(tcx)),
            constraint.ident,
        )?;
        let assoc_item_id = self
            .trait_defines_associated_item_named(
                candidate.def_id(),
                AssocKind::Type,
                constraint.ident,
            )
            .unwrap()
            .def_id;

        let fhir::AssocItemConstraintKind::Equality { term } = &constraint.kind;
        let span = term.span;
        let term = self.conv_ty(env, term)?;
        let term = self.ty_to_subset_ty_ctor(span, &term)?;

        let clause = poly_trait_ref
            .clone()
            .map(|trait_ref| {
                // TODO: when we support generic associated types, we need to also attach the associated generics here
                let args = trait_ref.args;
                let refine_args = List::empty();
                let projection_ty = rty::AliasTy { def_id: assoc_item_id, args, refine_args };

                rty::ClauseKind::Projection(rty::ProjectionPredicate { projection_ty, term })
            })
            .into();

        clauses.push(clause);
        Ok(())
    }

    fn trait_defines_associated_item_named(
        &self,
        trait_def_id: DefId,
        assoc_kind: AssocKind,
        assoc_name: Ident,
    ) -> Option<&'tcx AssocItem> {
        self.tcx()
            .associated_items(trait_def_id)
            .find_by_name_and_kind(self.tcx(), assoc_name, assoc_kind, trait_def_id)
    }

    fn conv_ty(&mut self, env: &mut Env, ty: &fhir::Ty) -> QueryResult<rty::Ty> {
        match &ty.kind {
            fhir::TyKind::BaseTy(bty) => Ok(self.conv_bty(env, bty)?.to_ty()),
            fhir::TyKind::Indexed(bty, idx) => {
                let fhir_id = bty.fhir_id;
                let rty::TyOrCtor::Ctor(ty_ctor) = self.conv_bty(env, bty)? else {
                    return Err(self.emit(errors::RefinedUnrefinableType::new(bty.span)))?;
                };
                let idx = self.conv_expr(env, idx)?;
                self.0.insert_bty_sort(fhir_id, ty_ctor.sort());
                Ok(ty_ctor.replace_bound_reft(&idx))
            }
            fhir::TyKind::Exists(params, ty) => {
                let layer = Layer::list(self.results(), 0, params);
                env.push_layer(layer);
                let ty = self.conv_ty(env, ty)?;
                let sorts = env.pop_layer().into_bound_vars(self.genv())?;
                if sorts.is_empty() {
                    Ok(ty.shift_out_escaping(1))
                } else {
                    Ok(rty::Ty::exists(rty::Binder::bind_with_vars(ty, sorts)))
                }
            }
            fhir::TyKind::StrgRef(lft, loc, ty) => {
                let re = self.conv_lifetime(env, *lft, ty.span);
                let ty = self.conv_ty(env, ty)?;
                Ok(rty::Ty::strg_ref(re, env.lookup(loc).to_path(), ty))
            }
            fhir::TyKind::Ref(lft, fhir::MutTy { ty, mutbl }) => {
                let region = self.conv_lifetime(env, *lft, ty.span);
                Ok(rty::Ty::mk_ref(region, self.conv_ty(env, ty)?, *mutbl))
            }
            fhir::TyKind::BareFn(bare_fn) => {
                let mut env = Env::empty();
                env.push_layer(Layer::list(
                    self.results(),
                    bare_fn.generic_params.len() as u32,
                    &[],
                ));
                let fn_sig =
                    self.conv_fn_decl(&mut env, bare_fn.safety, bare_fn.abi, bare_fn.decl)?;
                let vars = bare_fn
                    .generic_params
                    .iter()
                    .map(|param| self.param_as_bound_var(param))
                    .try_collect()?;
                let poly_fn_sig = rty::Binder::bind_with_vars(fn_sig, vars);
                Ok(rty::BaseTy::FnPtr(poly_fn_sig).to_ty())
            }
            fhir::TyKind::Tuple(tys) => {
                let tys: List<rty::Ty> =
                    tys.iter().map(|ty| self.conv_ty(env, ty)).try_collect()?;
                Ok(rty::Ty::tuple(tys))
            }
            fhir::TyKind::Array(ty, len) => {
                Ok(rty::Ty::array(self.conv_ty(env, ty)?, self.conv_const_arg(*len)))
            }
            fhir::TyKind::Never => Ok(rty::Ty::never()),
            fhir::TyKind::Constr(pred, ty) => {
                let pred = self.conv_expr(env, pred)?;
                Ok(rty::Ty::constr(pred, self.conv_ty(env, ty)?))
            }
            fhir::TyKind::RawPtr(ty, mutability) => {
                Ok(rty::Ty::indexed(
                    rty::BaseTy::RawPtr(self.conv_ty(env, ty)?, *mutability),
                    rty::Expr::unit(),
                ))
            }
            fhir::TyKind::OpaqueDef(opaque_ty) => self.conv_opaque_def(env, opaque_ty, ty.span),
            fhir::TyKind::TraitObject(trait_bounds, lft, syn) => {
                if matches!(syn, rustc_ast::TraitObjectSyntax::Dyn) {
                    self.conv_trait_object(env, trait_bounds, *lft, ty.span)
                } else {
                    span_bug!(ty.span, "dyn* traits not supported yet")
                }
            }
            fhir::TyKind::Infer => Ok(rty::Ty::infer(self.next_type_vid())),
        }
    }

    /// Code adapted from <https://github.com/rust-lang/rust/blob/b5723af3457b9cd3795eeb97e9af2d34964854f2/compiler/rustc_hir_analysis/src/hir_ty_lowering/mod.rs#L2099>
    fn conv_opaque_def(
        &mut self,
        env: &mut Env,
        opaque_ty: &fhir::OpaqueTy,
        span: Span,
    ) -> QueryResult<rty::Ty> {
        let def_id = opaque_ty.def_id;

        if P::HAS_ELABORATED_INFORMATION {
            let lifetimes = self.tcx().opaque_captured_lifetimes(def_id.local_id());

            let generics = self.tcx().generics_of(opaque_ty.def_id);

            let offset = generics.parent_count;

            let args = rty::GenericArg::for_item(self.genv(), def_id.resolved_id(), |param, _| {
                if let Some(i) = (param.index as usize).checked_sub(offset) {
                    let (lifetime, _) = lifetimes[i];
                    rty::GenericArg::Lifetime(self.conv_resolved_lifetime(env, lifetime, span))
                } else {
                    rty::GenericArg::from_param_def(param)
                }
            })?;
            let reft_args = rty::RefineArgs::identity_for_item(self.genv(), def_id.resolved_id())?;
            let alias_ty = rty::AliasTy::new(def_id.resolved_id(), args, reft_args);
            Ok(rty::BaseTy::opaque(alias_ty).to_ty())
        } else {
            // During sortck we need to run conv on the opaque type to collect sorts for base types
            // in the opaque type's bounds. After sortck, we don't need to because opaque types are
            // converted as part of `genv.item_bounds`.
            self.conv_opaque_ty(opaque_ty)?;

            // `RefineArgs::identity_for_item` uses `genv.refinement_generics_of` which in turn
            // requires `genv.check_wf`, so we simply return all empty here to avoid the circularity
            let alias_ty = rty::AliasTy::new(def_id.resolved_id(), List::empty(), List::empty());
            Ok(rty::BaseTy::opaque(alias_ty).to_ty())
        }
    }

    fn conv_trait_object(
        &mut self,
        env: &mut Env,
        trait_bounds: &[fhir::PolyTraitRef],
        lifetime: fhir::Lifetime,
        span: Span,
    ) -> QueryResult<rty::Ty> {
        // We convert all the trait bounds into existential predicates. Some combinations won't yield
        // valid rust types (e.g., only one regular (non-auto) trait is allowed). We don't detect those
        // errors here, but that's fine because we should catch them when we check structural
        // compatibility with the unrefined rust type. We must be careful with producing predicates
        // in the same order that rustc does.

        let mut bounds = vec![];
        let dummy_self = rty::Ty::trait_object_dummy_self();
        for trait_bound in trait_bounds.iter().rev() {
            self.conv_poly_trait_ref(env, trait_bound.span, &dummy_self, trait_bound, &mut bounds)?;
        }

        // Separate trait bounds and projections bounds
        let mut trait_bounds = vec![];
        let mut projection_bounds = vec![];
        for pred in bounds {
            let bound_pred = pred.kind();
            let vars = bound_pred.vars().clone();
            match bound_pred.skip_binder() {
                rty::ClauseKind::Trait(trait_pred) => {
                    trait_bounds.push(rty::Binder::bind_with_vars(trait_pred.trait_ref, vars));
                }
                rty::ClauseKind::Projection(proj) => {
                    projection_bounds.push(rty::Binder::bind_with_vars(proj, vars));
                }
                rty::ClauseKind::RegionOutlives(_) => {}
                rty::ClauseKind::TypeOutlives(_) => {}
                rty::ClauseKind::ConstArgHasType(..) => {
                    bug!("did not expect {pred:?} clause in object bounds");
                }
            }
        }

        // Separate between regular from auto traits
        let (mut auto_traits, regular_traits): (Vec<_>, Vec<_>) = trait_bounds
            .into_iter()
            .partition(|trait_ref| self.tcx().trait_is_auto(trait_ref.def_id()));

        // De-duplicate auto traits preserving order
        {
            let mut duplicates = FxHashSet::default();
            auto_traits.retain(|trait_ref| duplicates.insert(trait_ref.def_id()));
        }

        let regular_trait_predicates = regular_traits.into_iter().map(|poly_trait_ref| {
            poly_trait_ref.map(|trait_ref| {
                // Remove dummy self
                let args = trait_ref.args.iter().skip(1).cloned().collect();
                rty::ExistentialPredicate::Trait(rty::ExistentialTraitRef {
                    def_id: trait_ref.def_id,
                    args,
                })
            })
        });

        let auto_trait_predicates = auto_traits.into_iter().map(|trait_def| {
            rty::Binder::dummy(rty::ExistentialPredicate::AutoTrait(trait_def.def_id()))
        });

        let existential_projections = projection_bounds.into_iter().map(|bound| {
            bound.map(|proj| {
                // Remove dummy self
                let args = proj.projection_ty.args.iter().skip(1).cloned().collect();
                rty::ExistentialPredicate::Projection(rty::ExistentialProjection {
                    def_id: proj.projection_ty.def_id,
                    args,
                    term: proj.term.clone(),
                })
            })
        });

        let existential_predicates = {
            let mut v = regular_trait_predicates
                .chain(existential_projections)
                .chain(auto_trait_predicates)
                .collect_vec();
            v.sort_by(|a, b| {
                a.as_ref()
                    .skip_binder()
                    .stable_cmp(self.tcx(), b.as_ref().skip_binder())
            });
            List::from_vec(v)
        };

        let region = self.conv_lifetime(env, lifetime, span);
        Ok(rty::Ty::dynamic(existential_predicates, region))
    }

    pub(crate) fn conv_bty(
        &mut self,
        env: &mut Env,
        bty: &fhir::BaseTy,
    ) -> QueryResult<rty::TyOrCtor> {
        match &bty.kind {
            fhir::BaseTyKind::Path(fhir::QPath::Resolved(qself, path)) => {
                self.conv_qpath(env, *qself, path)
            }
            fhir::BaseTyKind::Path(fhir::QPath::TypeRelative(qself, segment)) => {
                let qself_res =
                    if let Some(path) = qself.as_path() { path.res } else { fhir::Res::Err };
                let alias_ty = self
                    .conv_type_relative_path(env, qself.span, qself_res, segment)?
                    .shift_in_escaping(1);
                let bty = rty::BaseTy::Alias(rty::AliasKind::Projection, alias_ty);
                let sort = bty.sort();
                let ty = rty::Ty::indexed(bty, rty::Expr::nu());
                Ok(rty::TyOrCtor::Ctor(rty::Binder::bind_with_sort(ty, sort)))
            }
            fhir::BaseTyKind::Slice(ty) => {
                let bty = rty::BaseTy::Slice(self.conv_ty(env, ty)?).shift_in_escaping(1);
                let sort = bty.sort();
                let ty = rty::Ty::indexed(bty, rty::Expr::nu());
                Ok(rty::TyOrCtor::Ctor(rty::Binder::bind_with_sort(ty, sort)))
            }
        }
    }

    fn conv_type_relative_path(
        &mut self,
        env: &mut Env,
        qself_span: Span,
        qself_res: fhir::Res,
        assoc_segment: &fhir::PathSegment,
    ) -> QueryResult<rty::AliasTy> {
        let tcx = self.tcx();
        let assoc_ident = assoc_segment.ident;

        let bound = match qself_res {
            fhir::Res::SelfTyAlias { alias_to: impl_def_id, is_trait_impl: true } => {
                let Some(trait_ref) = tcx.impl_trait_ref(impl_def_id) else {
                    // A cycle error occurred most likely (comment copied from rustc)
                    span_bug!(qself_span, "expected cycle error");
                };

                self.probe_single_bound_for_assoc_item(
                    || {
                        traits::supertraits(
                            tcx,
                            ty::Binder::dummy(trait_ref.instantiate_identity()),
                        )
                    },
                    assoc_ident,
                )?
            }
            fhir::Res::Def(DefKind::TyParam, param_id)
            | fhir::Res::SelfTyParam { trait_: param_id } => {
                let predicates = self.probe_type_param_bounds(param_id, assoc_ident);
                self.probe_single_bound_for_assoc_item(
                    || {
                        traits::transitive_bounds_that_define_assoc_item(
                            tcx,
                            predicates.iter_identity_copied().filter_map(|(p, _)| {
                                Some(p.as_trait_clause()?.map_bound(|t| t.trait_ref))
                            }),
                            assoc_ident,
                        )
                    },
                    assoc_ident,
                )?
            }
            _ => Err(self.emit(errors::AssocTypeNotFound::new(assoc_ident)))?,
        };

        let Some(trait_ref) = bound.no_bound_vars() else {
            // This is a programmer error and we should gracefully report it. It's triggered
            // by code like this
            // ```
            // trait Super<'a> { type Assoc; }
            // trait Child: for<'a> Super<'a> {}
            // fn foo<T: Child>(x: T::Assoc) {}
            // ```
            Err(self.emit(
                query_bug!("associated path with uninferred generic parameters")
                    .at(assoc_ident.span),
            ))?
        };

        let trait_ref = trait_ref
            .lower(tcx)
            .map_err(|err| QueryErr::unsupported(trait_ref.def_id, err.into_err()))?
            .refine(&self.refiner()?)?;

        let assoc_item = self
            .trait_defines_associated_item_named(trait_ref.def_id, AssocKind::Type, assoc_ident)
            .unwrap();

        let assoc_id = assoc_item.def_id;
        let mut args = trait_ref.args.to_vec();
        self.conv_generic_args_into(env, assoc_id, assoc_segment, &mut args)?;

        let args = List::from_vec(args);
        let refine_args = List::empty();
        let alias_ty = rty::AliasTy { args, refine_args, def_id: assoc_id };
        Ok(alias_ty)
    }

    /// Return the generics of the containing owner item
    fn refiner(&self) -> QueryResult<Refiner<'genv, 'tcx>> {
        match self.owner() {
            FluxOwnerId::Rust(owner_id) => {
                let def_id = self.genv().maybe_extern_id(owner_id.def_id);
                Refiner::default_for_item(self.genv(), def_id.resolved_id())
            }
            FluxOwnerId::Flux(_) => Err(query_bug!("cannot refine types insicde flux item")),
        }
    }

    fn probe_type_param_bounds(
        &self,
        param_id: DefId,
        assoc_ident: Ident,
    ) -> ty::EarlyBinder<'tcx, &'tcx [(ty::Clause<'tcx>, Span)]> {
        // We would like to do this computation on the resolved id for it to work with extern specs
        // but the `type_param_predicates` query is only defined for `LocalDefId`. This is mostly
        // fine because the worst that can happen is that we fail to infer a trait when using the
        // `T::Assoc` syntax and the user has to manually annotate it as `<T as Trait>::Assoc`
        // (or add it as a bound to the extern spec so it's returned by the query).
        let param_id = self
            .genv()
            .resolve_id(param_id)
            .as_maybe_extern()
            .unwrap()
            .local_id();
        match self.owner() {
            FluxOwnerId::Rust(owner_id) => {
                self.tcx()
                    .type_param_predicates((owner_id.def_id, param_id, assoc_ident))
            }
            FluxOwnerId::Flux(_) => ty::EarlyBinder::bind(&[]),
        }
    }

    fn probe_single_bound_for_assoc_item<I>(
        &self,
        all_candidates: impl Fn() -> I,
        assoc_name: rustc_span::symbol::Ident,
    ) -> QueryResult<ty::PolyTraitRef<'tcx>>
    where
        I: Iterator<Item = ty::PolyTraitRef<'tcx>>,
    {
        let mut matching_candidates = all_candidates().filter(|r| {
            self.trait_defines_associated_item_named(r.def_id(), AssocKind::Type, assoc_name)
                .is_some()
        });

        let Some(bound) = matching_candidates.next() else {
            return Err(self.emit(errors::AssocTypeNotFound::new(assoc_name)))?;
        };

        if matching_candidates.next().is_some() {
            self.report_ambiguous_assoc_ty(assoc_name.span, assoc_name)?;
        }

        Ok(bound)
    }

    fn conv_lifetime(&mut self, env: &Env, lft: fhir::Lifetime, span: Span) -> rty::Region {
        let res = match lft {
            fhir::Lifetime::Hole(_) => return rty::Region::ReVar(self.next_region_vid()),
            fhir::Lifetime::Resolved(res) => res,
        };
        self.conv_resolved_lifetime(env, res, span)
    }

    fn conv_resolved_lifetime(&mut self, env: &Env, res: ResolvedArg, span: Span) -> rty::Region {
        let tcx = self.tcx();
        let lifetime_name = |def_id| tcx.item_name(def_id);
        match res {
            ResolvedArg::StaticLifetime => rty::ReStatic,
            ResolvedArg::EarlyBound(def_id) => {
                let index = self.genv().def_id_to_param_index(def_id.to_def_id());
                let name = lifetime_name(def_id.to_def_id());
                rty::ReEarlyParam(rty::EarlyParamRegion { index, name })
            }
            ResolvedArg::LateBound(_, index, def_id) => {
                let Some(depth) = env.depth().checked_sub(1) else {
                    span_bug!(span, "late-bound variable at depth 0")
                };
                let name = lifetime_name(def_id.to_def_id());
                let kind = rty::BoundRegionKind::Named(def_id.to_def_id(), name);
                let var = BoundVar::from_u32(index);
                let bound_region = rty::BoundRegion { var, kind };
                rty::ReBound(rty::DebruijnIndex::from_usize(depth), bound_region)
            }
            ResolvedArg::Free(scope, id) => {
                let name = lifetime_name(id.to_def_id());
                let kind = rty::LateParamRegionKind::Named(id.to_def_id(), name);
                rty::ReLateParam(rty::LateParamRegion { scope: scope.to_def_id(), kind })
            }
            ResolvedArg::Error(_) => bug!("lifetime resolved to an error"),
        }
    }

    fn conv_const_arg(&mut self, cst: fhir::ConstArg) -> rty::Const {
        match cst.kind {
            fhir::ConstArgKind::Lit(lit) => rty::Const::from_usize(self.tcx(), lit),
            fhir::ConstArgKind::Param(def_id) => {
                rty::Const {
                    kind: rty::ConstKind::Param(def_id_to_param_const(self.genv(), def_id)),
                }
            }
            fhir::ConstArgKind::Infer => {
                rty::Const {
                    kind: rty::ConstKind::Infer(ty::InferConst::Var(self.next_const_vid())),
                }
            }
        }
    }

    fn conv_qpath(
        &mut self,
        env: &mut Env,
        qself: Option<&fhir::Ty>,
        path: &fhir::Path,
    ) -> QueryResult<rty::TyOrCtor> {
        let bty = match path.res {
            fhir::Res::PrimTy(prim_ty) => {
                self.check_prim_ty_generics(path, prim_ty)?;
                prim_ty_to_bty(prim_ty)
            }
            fhir::Res::Def(DefKind::Struct | DefKind::Enum | DefKind::Union, did) => {
                let adt_def = self.genv().adt_def(did)?;
                let args = self.conv_generic_args(env, did, path.last_segment())?;
                rty::BaseTy::adt(adt_def, args)
            }
            fhir::Res::Def(DefKind::TyParam, def_id) => {
                let owner_id = ty_param_owner(self.genv(), def_id);
                let param_ty = def_id_to_param_ty(self.genv(), def_id);
                self.check_ty_param_generics(path, param_ty)?;
                let param = self
                    .genv()
                    .generics_of(owner_id)?
                    .param_at(param_ty.index as usize, self.genv())?;
                match param.kind {
                    rty::GenericParamDefKind::Type { .. } => {
                        return Ok(rty::TyOrCtor::Ty(rty::Ty::param(param_ty)));
                    }
                    rty::GenericParamDefKind::Base { .. } => rty::BaseTy::Param(param_ty),
                    _ => return Err(query_bug!("unexpected param kind")),
                }
            }
            fhir::Res::SelfTyParam { trait_ } => {
                self.check_self_ty_generics(path)?;
                let param = &self.genv().generics_of(trait_)?.own_params[0];
                match param.kind {
                    rty::GenericParamDefKind::Type { .. } => {
                        return Ok(rty::TyOrCtor::Ty(rty::Ty::param(rty::SELF_PARAM_TY)));
                    }
                    rty::GenericParamDefKind::Base { .. } => rty::BaseTy::Param(rty::SELF_PARAM_TY),
                    _ => return Err(query_bug!("unexpected param kind")),
                }
            }
            fhir::Res::SelfTyAlias { alias_to, .. } => {
                self.check_self_ty_generics(path)?;
                if P::EXPAND_TYPE_ALIASES {
                    return Ok(self.genv().type_of(alias_to)?.instantiate_identity());
                } else {
                    rty::BaseTy::Alias(rty::AliasKind::Weak, rty::AliasTy {
                        def_id: alias_to,
                        args: List::empty(),
                        refine_args: List::empty(),
                    })
                }
            }
            fhir::Res::Def(DefKind::AssocTy, assoc_id) => {
                let trait_id = self.tcx().trait_of_item(assoc_id).unwrap();

                let [.., trait_segment, assoc_segment] = path.segments else {
                    span_bug!(path.span, "expected at least two segments");
                };

                let Some(qself) = qself else {
                    self.report_ambiguous_assoc_ty(path.span, assoc_segment.ident)?
                };

                let trait_generics = self.genv().generics_of(trait_id)?;
                let qself =
                    self.conv_ty_to_generic_arg(env, &trait_generics.own_params[0], qself)?;
                let mut args = vec![qself];
                self.conv_generic_args_into(env, trait_id, trait_segment, &mut args)?;
                self.conv_generic_args_into(env, assoc_id, assoc_segment, &mut args)?;
                let args = List::from_vec(args);

                let refine_args = List::empty();
                let alias_ty = rty::AliasTy { args, refine_args, def_id: assoc_id };
                rty::BaseTy::Alias(rty::AliasKind::Projection, alias_ty)
            }
            fhir::Res::Def(DefKind::TyAlias, def_id) => {
                self.check_refinement_generics(path, def_id)?;
                let args = self.conv_generic_args(env, def_id, path.last_segment())?;
                self.0.insert_path_args(path.fhir_id, args.clone());
                let refine_args = path
                    .refine
                    .iter()
                    .map(|expr| self.conv_expr(env, expr))
                    .try_collect_vec()?;

                if P::EXPAND_TYPE_ALIASES {
                    let tcx = self.tcx();
                    return Ok(self
                        .genv()
                        .type_of(def_id)?
                        .instantiate(tcx, &args, &refine_args));
                } else {
                    rty::BaseTy::Alias(rty::AliasKind::Weak, rty::AliasTy {
                        def_id,
                        args,
                        refine_args: List::from(refine_args),
                    })
                }
            }
            fhir::Res::Def(DefKind::ForeignTy, def_id) => {
                self.check_foreign_ty_generics(path)?;
                rty::BaseTy::Foreign(def_id)
            }
            fhir::Res::Def(kind, def_id) => self.report_expected_type(path.span, kind, def_id)?,
            fhir::Res::Err => {
                span_bug!(path.span, "unexpected resolution in conv_ty_ctor: {:?}", path.res)
            }
        };
        let sort = bty.sort();
        let bty = bty.shift_in_escaping(1);
        let ctor = rty::Binder::bind_with_sort(rty::Ty::indexed(bty, rty::Expr::nu()), sort);
        Ok(rty::TyOrCtor::Ctor(ctor))
    }

    fn param_as_bound_var(
        &mut self,
        param: &fhir::GenericParam,
    ) -> QueryResult<rty::BoundVariableKind> {
        let def_id = param.def_id.resolved_id();
        let name = self.tcx().item_name(def_id);
        match param.kind {
            fhir::GenericParamKind::Lifetime => {
                Ok(rty::BoundVariableKind::Region(rty::BoundRegionKind::Named(def_id, name)))
            }
            fhir::GenericParamKind::Const { .. } | fhir::GenericParamKind::Type { .. } => {
                Err(query_bug!(def_id, "unsupported param kind `{:?}`", param.kind))
            }
        }
    }

    fn conv_generic_args(
        &mut self,
        env: &mut Env,
        def_id: DefId,
        segment: &fhir::PathSegment,
    ) -> QueryResult<List<rty::GenericArg>> {
        let mut into = vec![];
        self.conv_generic_args_into(env, def_id, segment, &mut into)?;
        Ok(List::from(into))
    }

    fn conv_generic_args_into(
        &mut self,
        env: &mut Env,
        def_id: DefId,
        segment: &fhir::PathSegment,
        into: &mut Vec<rty::GenericArg>,
    ) -> QueryResult {
        let generics = self.genv().generics_of(def_id)?;

        self.check_generic_arg_count(&generics, def_id, segment)?;

        let len = into.len();
        for (idx, arg) in segment.args.iter().enumerate() {
            let param = generics.param_at(idx + len, self.genv())?;
            match arg {
                fhir::GenericArg::Lifetime(lft) => {
                    into.push(rty::GenericArg::Lifetime(self.conv_lifetime(
                        env,
                        *lft,
                        segment.ident.span,
                    )));
                }
                fhir::GenericArg::Type(ty) => {
                    into.push(self.conv_ty_to_generic_arg(env, &param, ty)?);
                }
                fhir::GenericArg::Const(cst) => {
                    into.push(rty::GenericArg::Const(self.conv_const_arg(*cst)));
                }
            }
        }
        self.fill_generic_args_defaults(def_id, into)
    }

    fn check_generic_arg_count(
        &mut self,
        generics: &rty::Generics,
        def_id: DefId,
        segment: &fhir::PathSegment,
    ) -> QueryResult {
        let found = segment.args.len();
        let mut param_count = generics.own_params.len();

        // The self parameter is not provided explicitly in the path so we skip it
        if let DefKind::Trait = self.genv().def_kind(def_id) {
            param_count -= 1;
        }

        let min = param_count - generics.own_default_count();
        let max = param_count;
        if min == max && found != min {
            Err(self.emit(errors::GenericArgCountMismatch::new(
                self.genv(),
                def_id,
                segment,
                min,
            )))?;
        }
        if found < min {
            Err(self.emit(errors::TooFewGenericArgs::new(self.genv(), def_id, segment, min)))?;
        }
        if found > max {
            Err(self.emit(errors::TooManyGenericArgs::new(self.genv(), def_id, segment, min)))?;
        }
        Ok(())
    }

    fn fill_generic_args_defaults(
        &mut self,
        def_id: DefId,
        into: &mut Vec<rty::GenericArg>,
    ) -> QueryResult {
        let generics = self.genv().generics_of(def_id)?;
        for param in generics.own_params.iter().skip(into.len()) {
            debug_assert!(matches!(
                param.kind,
                rty::GenericParamDefKind::Type { has_default: true }
                    | rty::GenericParamDefKind::Base { has_default: true }
            ));
            let span = self.tcx().def_span(param.def_id);
            // FIXME(nilehmann) we already know whether this is a type or a constructor so we could
            // directly check if the constructor returns a subset type.
            let ty = self
                .genv()
                .type_of(param.def_id)?
                .instantiate(self.tcx(), into, &[])
                .to_ty();
            into.push(self.try_to_ty_or_base(param.kind, span, &ty)?.into());
        }
        Ok(())
    }

    fn conv_ty_to_generic_arg(
        &mut self,
        env: &mut Env,
        param: &rty::GenericParamDef,
        ty: &fhir::Ty,
    ) -> QueryResult<rty::GenericArg> {
        let rty_ty = self.conv_ty(env, ty)?;
        Ok(self.try_to_ty_or_base(param.kind, ty.span, &rty_ty)?.into())
    }

    fn try_to_ty_or_base(
        &mut self,
        kind: rty::GenericParamDefKind,
        span: Span,
        ty: &rty::Ty,
    ) -> QueryResult<rty::TyOrBase> {
        match kind {
            rty::GenericParamDefKind::Type { .. } => Ok(rty::TyOrBase::Ty(ty.clone())),
            rty::GenericParamDefKind::Base { .. } => {
                Ok(rty::TyOrBase::Base(self.ty_to_subset_ty_ctor(span, ty)?))
            }
            _ => span_bug!(span, "unexpected param kind `{kind:?}`"),
        }
    }

    fn ty_to_subset_ty_ctor(&mut self, span: Span, ty: &rty::Ty) -> QueryResult<rty::SubsetTyCtor> {
        let ctor = if let rty::TyKind::Infer(vid) = ty.kind() {
            // do not generate sort holes for dummy self types
            let sort_vid =
                if vid.as_u32() == 0 { rty::SortVid::from_u32(0) } else { self.next_sort_vid() };
            rty::SubsetTyCtor::bind_with_sort(
                rty::SubsetTy::trivial(rty::BaseTy::Infer(*vid), rty::Expr::nu()),
                rty::Sort::Infer(rty::SortInfer::SortVar(sort_vid)),
            )
        } else {
            ty.shallow_canonicalize()
                .as_ty_or_base()
                .as_base()
                .ok_or_else(|| self.emit(errors::InvalidBaseInstance::new(span)))?
        };
        Ok(ctor)
    }

    #[track_caller]
    fn emit(&self, err: impl Diagnostic<'genv>) -> ErrorGuaranteed {
        self.genv().sess().emit_err(err)
    }

    fn report_ambiguous_assoc_ty(
        &self,
        span: Span,
        assoc_name: Ident,
    ) -> Result<!, ErrorGuaranteed> {
        Err(self.emit(errors::AmbiguousAssocType { span, name: assoc_name }))?
    }

    fn report_expected_type(
        &self,
        span: Span,
        kind: DefKind,
        def_id: DefId,
    ) -> Result<!, ErrorGuaranteed> {
        Err(self.emit(errors::ExpectedType {
            span,
            def_descr: self.tcx().def_kind_descr(kind, def_id),
            name: self.tcx().def_path_str(def_id),
        }))?
    }
}

/// Check generic params for types
impl<'genv, 'tcx: 'genv, P: ConvPhase<'genv, 'tcx>> ConvCtxt<P> {
    fn check_refinement_generics(&mut self, path: &fhir::Path, def_id: DefId) -> QueryResult {
        let generics = self.genv().refinement_generics_of(def_id)?;
        if generics.count() != path.refine.len() {
            let err = errors::RefineArgMismatch {
                span: path.span,
                expected: generics.count(),
                found: path.refine.len(),
                kind: self.tcx().def_descr(def_id),
            };
            Err(self.emit(err))?;
        }
        Ok(())
    }

    fn check_prim_ty_generics(
        &mut self,
        path: &fhir::Path<'_>,
        prim_ty: rustc_hir::PrimTy,
    ) -> QueryResult {
        if !path.last_segment().args.is_empty() {
            let err = errors::GenericsOnPrimTy { span: path.span, name: prim_ty.name_str() };
            Err(self.emit(err))?;
        }
        Ok(())
    }

    fn check_ty_param_generics(
        &mut self,
        path: &fhir::Path<'_>,
        param_ty: rty::ParamTy,
    ) -> QueryResult {
        if !path.last_segment().args.is_empty() {
            let err = errors::GenericsOnTyParam { span: path.span, name: param_ty.name };
            Err(self.emit(err))?;
        }
        Ok(())
    }

    fn check_self_ty_generics(&mut self, path: &fhir::Path<'_>) -> QueryResult {
        if !path.last_segment().args.is_empty() {
            let err = errors::GenericsOnSelfTy { span: path.span };
            Err(self.emit(err))?;
        }
        Ok(())
    }

    fn check_foreign_ty_generics(&mut self, path: &fhir::Path<'_>) -> QueryResult {
        if !path.last_segment().args.is_empty() {
            let err = errors::GenericsOnForeignTy { span: path.span };
            Err(self.emit(err))?;
        }
        Ok(())
    }
}

fn prim_ty_to_bty(prim_ty: rustc_hir::PrimTy) -> rty::BaseTy {
    match prim_ty {
        rustc_hir::PrimTy::Int(int_ty) => rty::BaseTy::Int(rustc_middle::ty::int_ty(int_ty)),
        rustc_hir::PrimTy::Uint(uint_ty) => rty::BaseTy::Uint(rustc_middle::ty::uint_ty(uint_ty)),
        rustc_hir::PrimTy::Float(float_ty) => {
            rty::BaseTy::Float(rustc_middle::ty::float_ty(float_ty))
        }
        rustc_hir::PrimTy::Str => rty::BaseTy::Str,
        rustc_hir::PrimTy::Bool => rty::BaseTy::Bool,
        rustc_hir::PrimTy::Char => rty::BaseTy::Char,
    }
}

/// Conversion of expressions
impl<'genv, 'tcx: 'genv, P: ConvPhase<'genv, 'tcx>> ConvCtxt<P> {
    fn conv_lit(&self, lit: fhir::Lit, fhir_id: FhirId, span: Span) -> QueryResult<rty::Constant> {
        match lit {
            fhir::Lit::Int(n) => {
                if let Some(rty::Sort::BitVec(rty::BvSize::Fixed(size))) =
                    self.results().literal_sort(fhir_id)
                {
<<<<<<< HEAD
                    if 0 <= n && n < (1 << size) {
=======
                    debug_assert!(size == 32 || size == 64);
                    if 0 <= n && (n == 0 || n.ilog2() < size) {
>>>>>>> e84b5170
                        Ok(rty::Constant::BitVec(n.into(), size))
                    } else {
                        Err(self.emit(errors::InvalidBitVectorConstant::new(span, size)))?
                    }
                } else {
                    Ok(rty::Constant::from(n))
                }
            }
            fhir::Lit::Real(r) => Ok(rty::Constant::Real(rty::Real(r))),
            fhir::Lit::Bool(b) => Ok(rty::Constant::from(b)),
            fhir::Lit::Str(s) => Ok(rty::Constant::from(s)),
            fhir::Lit::Char(c) => Ok(rty::Constant::from(c)),
        }
    }

    fn conv_expr(&mut self, env: &mut Env, expr: &fhir::Expr) -> QueryResult<rty::Expr> {
        let fhir_id = expr.fhir_id;
        let espan = ESpan::new(expr.span);
        let expr = match &expr.kind {
            fhir::ExprKind::Var(var, _) => {
                match var.res {
                    ExprRes::Param(..) => env.lookup(var).to_expr(),
                    ExprRes::Const(def_id) => {
                        if P::HAS_ELABORATED_INFORMATION {
                            let info = self.genv().constant_info(def_id)?;
                            rty::Expr::const_def_id(def_id, info).at(espan)
                        } else {
                            let Some(sort) = self.genv().sort_of_def_id(def_id)? else {
                                span_bug!(expr.span, "missing sort for const {def_id:?}");
                            };
                            rty::Expr::hole(rty::HoleKind::Expr(sort)).at(espan)
                        }
                    }
                    ExprRes::Variant(variant_def_id) => {
                        let enum_def_id = self.tcx().parent(variant_def_id);
                        let idx = variant_idx(self.tcx(), variant_def_id);
                        rty::Expr::ctor_enum(enum_def_id, idx)
                    }
                    ExprRes::ConstGeneric(def_id) => {
                        rty::Expr::const_generic(def_id_to_param_const(self.genv(), def_id))
                            .at(espan)
                    }
                    ExprRes::NumConst(num) => {
                        rty::Expr::constant(rty::Constant::from(num)).at(espan)
                    }
                    ExprRes::GlobalFunc(..) => {
                        span_bug!(var.span, "unexpected func in var position")
                    }
                    ExprRes::Ctor(..) => {
                        span_bug!(var.span, "unexpected constructor in var position")
                    }
                }
            }
            fhir::ExprKind::Literal(lit) => {
                rty::Expr::constant(self.conv_lit(*lit, fhir_id, expr.span)?).at(espan)
            }
            fhir::ExprKind::BinaryOp(op, e1, e2) => {
                rty::Expr::binary_op(
                    self.conv_bin_op(*op, expr.fhir_id),
                    self.conv_expr(env, e1)?,
                    self.conv_expr(env, e2)?,
                )
                .at(espan)
            }
            fhir::ExprKind::UnaryOp(op, e) => {
                rty::Expr::unary_op(conv_un_op(*op), self.conv_expr(env, e)?).at(espan)
            }
            fhir::ExprKind::App(func, args) => {
                rty::Expr::app(self.conv_func(env, func), self.conv_exprs(env, args)?).at(espan)
            }
            fhir::ExprKind::Alias(alias, args) => {
                let args = args
                    .iter()
                    .map(|arg| self.conv_expr(env, arg))
                    .try_collect()?;
                let alias = self.conv_alias_reft(env, expr.fhir_id, alias)?;
                rty::Expr::alias(alias, args).at(espan)
            }
            fhir::ExprKind::IfThenElse(p, e1, e2) => {
                rty::Expr::ite(
                    self.conv_expr(env, p)?,
                    self.conv_expr(env, e1)?,
                    self.conv_expr(env, e2)?,
                )
                .at(espan)
            }
            fhir::ExprKind::Dot(var, _) => {
                let proj = self.results().field_proj(fhir_id);
                rty::Expr::field_proj(env.lookup(var).to_expr(), proj)
            }
            fhir::ExprKind::Abs(params, body) => {
                let layer = Layer::list(self.results(), 0, params);
                env.push_layer(layer);
                let pred = self.conv_expr(env, body)?;
                let inputs = env.pop_layer().into_bound_vars(self.genv())?;
                let output = self.results().lambda_output(expr.fhir_id);
                let lam = rty::Lambda::bind_with_vars(pred, inputs, output);
                rty::Expr::abs(lam)
            }
            fhir::ExprKind::Record(flds) => {
                let def_id = self.results().record_ctor(expr.fhir_id);
                let flds = flds
                    .iter()
                    .map(|expr| self.conv_expr(env, expr))
                    .try_collect()?;
                rty::Expr::ctor_struct(def_id, flds)
            }
            fhir::ExprKind::Constructor(path, exprs, spread) => {
                let def_id = if let Some(path) = path {
                    match path.res {
                        ExprRes::Ctor(def_id) => def_id,
                        _ => span_bug!(path.span, "unexpected path in constructor"),
                    }
                } else {
                    self.results().record_ctor(expr.fhir_id)
                };
                let assns = self.conv_constructor_exprs(def_id, env, exprs, spread)?;
                rty::Expr::ctor_struct(def_id, assns)
            }
        };
        Ok(self.add_coercions(expr, fhir_id))
    }

    fn conv_constructor_exprs(
        &mut self,
        struct_def_id: DefId,
        env: &mut Env,
        exprs: &[fhir::FieldExpr],
        spread: &Option<&fhir::Spread>,
    ) -> QueryResult<List<rty::Expr>> {
        if !P::HAS_ELABORATED_INFORMATION {
            return Ok(List::default());
        };
        let adt_def = self.genv().adt_sort_def_of(struct_def_id)?;
        let struct_variant = adt_def.struct_variant();
        let spread = spread
            .map(|spread| self.conv_expr(env, &spread.expr))
            .transpose()?;
        let field_exprs_by_name: FxIndexMap<Symbol, &fhir::FieldExpr> =
            exprs.iter().map(|e| (e.ident.name, e)).collect();
        let mut assns = Vec::new();
        for (idx, field_name) in struct_variant.field_names().iter().enumerate() {
            if let Some(field_expr) = field_exprs_by_name.get(field_name) {
                assns.push(self.conv_expr(env, &field_expr.expr)?);
            } else if let Some(spread) = &spread {
                let proj = rty::FieldProj::Adt { def_id: struct_def_id, field: idx as u32 };
                assns.push(rty::Expr::field_proj(spread, proj));
            }
        }
        Ok(List::from_vec(assns))
    }

    fn conv_exprs(&mut self, env: &mut Env, exprs: &[fhir::Expr]) -> QueryResult<List<rty::Expr>> {
        exprs.iter().map(|e| self.conv_expr(env, e)).collect()
    }

    fn conv_bin_op(&self, op: fhir::BinOp, fhir_id: FhirId) -> rty::BinOp {
        match op {
            fhir::BinOp::Iff => rty::BinOp::Iff,
            fhir::BinOp::Imp => rty::BinOp::Imp,
            fhir::BinOp::Or => rty::BinOp::Or,
            fhir::BinOp::And => rty::BinOp::And,
            fhir::BinOp::Eq => rty::BinOp::Eq,
            fhir::BinOp::Ne => rty::BinOp::Ne,
            fhir::BinOp::Gt => rty::BinOp::Gt(self.results().bin_rel_sort(fhir_id)),
            fhir::BinOp::Ge => rty::BinOp::Ge(self.results().bin_rel_sort(fhir_id)),
            fhir::BinOp::Lt => rty::BinOp::Lt(self.results().bin_rel_sort(fhir_id)),
            fhir::BinOp::Le => rty::BinOp::Le(self.results().bin_rel_sort(fhir_id)),
            fhir::BinOp::Add => rty::BinOp::Add(self.results().bin_rel_sort(fhir_id)),
            fhir::BinOp::Sub => rty::BinOp::Sub(self.results().bin_rel_sort(fhir_id)),
            fhir::BinOp::Mul => rty::BinOp::Mul(self.results().bin_rel_sort(fhir_id)),
            fhir::BinOp::Mod => rty::BinOp::Mod(self.results().bin_rel_sort(fhir_id)),
            fhir::BinOp::Div => rty::BinOp::Div(self.results().bin_rel_sort(fhir_id)),
        }
    }

    fn add_coercions(&self, mut expr: rty::Expr, fhir_id: FhirId) -> rty::Expr {
        let span = expr.span();
        for coercion in self.results().coercions_for(fhir_id) {
            expr = match *coercion {
                rty::Coercion::Inject(def_id) => {
                    rty::Expr::ctor_struct(def_id, List::singleton(expr)).at_opt(span)
                }
                rty::Coercion::Project(def_id) => {
                    rty::Expr::field_proj(expr, rty::FieldProj::Adt { def_id, field: 0 })
                        .at_opt(span)
                }
            };
        }
        expr
    }

    fn conv_func(&self, env: &Env, func: &fhir::PathExpr) -> rty::Expr {
        let expr = match func.res {
            ExprRes::Param(..) => env.lookup(func).to_expr(),
            ExprRes::GlobalFunc(kind, sym) => rty::Expr::global_func(sym, kind),
            _ => span_bug!(func.span, "unexpected path in function position"),
        };
        self.add_coercions(expr, func.fhir_id)
    }

    fn conv_alias_reft(
        &mut self,
        env: &mut Env,
        fhir_id: FhirId,
        alias: &fhir::AliasReft,
    ) -> QueryResult<rty::AliasReft> {
        let fhir::Res::Def(DefKind::Trait, trait_id) = alias.path.res else {
            span_bug!(alias.path.span, "expected trait")
        };
        let trait_segment = alias.path.last_segment();

        let generics = self.genv().generics_of(trait_id)?;
        let self_ty =
            self.conv_ty_to_generic_arg(env, &generics.param_at(0, self.genv())?, alias.qself)?;
        let mut generic_args = vec![self_ty];
        self.conv_generic_args_into(env, trait_id, trait_segment, &mut generic_args)?;

        let Some(assoc_id) = self.genv().assoc_refinements_of(trait_id)?.find(alias.name) else {
            return Err(self.emit(errors::InvalidAssocReft::new(
                alias.path.span,
                alias.name,
                format!("{:?}", alias.path),
            )))?;
        };

        let alias_reft = rty::AliasReft { assoc_id, args: List::from_vec(generic_args) };

        let fsort = alias_reft.fsort(self.genv())?;
        self.0.insert_alias_reft_sort(fhir_id, fsort);
        Ok(alias_reft)
    }

    fn conv_invariants(
        &mut self,
        env: &mut Env,
        invariants: &[fhir::Expr],
    ) -> QueryResult<Vec<rty::Invariant>> {
        invariants
            .iter()
            .map(|invariant| self.conv_invariant(env, invariant))
            .collect()
    }

    fn conv_invariant(
        &mut self,
        env: &mut Env,
        invariant: &fhir::Expr,
    ) -> QueryResult<rty::Invariant> {
        Ok(rty::Invariant::new(rty::Binder::bind_with_vars(
            self.conv_expr(env, invariant)?,
            env.top_layer().to_bound_vars(self.genv())?,
        )))
    }
}

impl Env {
    fn new(early_params: &[fhir::RefineParam]) -> Self {
        let early_params = early_params
            .iter()
            .map(|param| (param.id, param.name))
            .collect();
        Self { layers: vec![], early_params }
    }

    pub(crate) fn empty() -> Self {
        Self { layers: vec![], early_params: Default::default() }
    }

    fn depth(&self) -> usize {
        self.layers.len()
    }

    fn push_layer(&mut self, layer: Layer) {
        self.layers.push(layer);
    }

    fn pop_layer(&mut self) -> Layer {
        self.layers.pop().expect("bottom of layer stack")
    }

    fn top_layer(&self) -> &Layer {
        self.layers.last().expect("bottom of layer stack")
    }

    fn lookup(&self, var: &fhir::PathExpr) -> LookupResult {
        let (_, id) = var.res.expect_param();
        for (i, layer) in self.layers.iter().rev().enumerate() {
            if let Some((idx, entry)) = layer.get(id) {
                let debruijn = DebruijnIndex::from_usize(i);
                let kind = LookupResultKind::Bound {
                    debruijn,
                    entry,
                    index: idx as u32,
                    kind: layer.kind,
                };
                return LookupResult { var_span: var.span, kind };
            }
        }
        if let Some((idx, _, name)) = self.early_params.get_full(&id) {
            LookupResult {
                var_span: var.span,
                kind: LookupResultKind::EarlyParam { index: idx as u32, name: *name },
            }
        } else {
            span_bug!(var.span, "no entry found for key: `{:?}`", id);
        }
    }

    fn to_early_param_args(&self) -> List<rty::Expr> {
        self.early_params
            .iter()
            .enumerate()
            .map(|(idx, (_, name))| rty::Expr::early_param(idx as u32, *name))
            .collect()
    }
}

impl Layer {
    fn new<R: WfckResultsProvider>(
        results: &R,
        params: &[fhir::RefineParam],
        kind: LayerKind,
    ) -> Self {
        let map = params
            .iter()
            .map(|param| {
                let sort = results.param_sort(param);
                let infer_mode = rty::InferMode::from_param_kind(param.kind);
                let entry = ParamEntry::new(sort, infer_mode, param.name);
                (param.id, entry)
            })
            .collect();
        Self { map, kind }
    }

    fn list<R: WfckResultsProvider>(
        results: &R,
        bound_regions: u32,
        params: &[fhir::RefineParam],
    ) -> Self {
        Self::new(results, params, LayerKind::List { bound_regions })
    }

    fn coalesce<R: WfckResultsProvider>(
        results: &R,
        def_id: DefId,
        params: &[fhir::RefineParam],
    ) -> Self {
        Self::new(results, params, LayerKind::Coalesce(def_id))
    }

    fn get(&self, name: impl Borrow<fhir::ParamId>) -> Option<(usize, &ParamEntry)> {
        let (idx, _, entry) = self.map.get_full(name.borrow())?;
        Some((idx, entry))
    }

    fn into_bound_vars(self, genv: GlobalEnv) -> QueryResult<List<rty::BoundVariableKind>> {
        match self.kind {
            LayerKind::List { .. } => {
                Ok(self
                    .into_iter()
                    .map(|entry| {
                        let kind = rty::BoundReftKind::Named(entry.name);
                        rty::BoundVariableKind::Refine(entry.sort, entry.mode, kind)
                    })
                    .collect())
            }
            LayerKind::Coalesce(def_id) => {
                let sort_def = genv.adt_sort_def_of(def_id)?;
                let args = sort_def.identity_args();
                let ctor = rty::SortCtor::Adt(sort_def);
                Ok(List::singleton(rty::BoundVariableKind::Refine(
                    rty::Sort::App(ctor, args),
                    rty::InferMode::EVar,
                    rty::BoundReftKind::Annon,
                )))
            }
        }
    }

    fn to_bound_vars(&self, genv: GlobalEnv) -> QueryResult<List<rty::BoundVariableKind>> {
        self.clone().into_bound_vars(genv)
    }

    fn into_iter(self) -> impl Iterator<Item = ParamEntry> {
        self.map.into_values()
    }
}

impl ParamEntry {
    fn new(sort: rty::Sort, mode: fhir::InferMode, name: Symbol) -> Self {
        ParamEntry { name, sort, mode }
    }
}

impl LookupResult<'_> {
    fn to_expr(&self) -> rty::Expr {
        let espan = ESpan::new(self.var_span);
        match &self.kind {
            LookupResultKind::Bound { debruijn, entry: ParamEntry { name, .. }, kind, index } => {
                match *kind {
                    LayerKind::List { bound_regions } => {
                        rty::Expr::bvar(
                            *debruijn,
                            BoundVar::from_u32(bound_regions + *index),
                            rty::BoundReftKind::Named(*name),
                        )
                        .at(espan)
                    }
                    LayerKind::Coalesce(def_id) => {
                        let var =
                            rty::Expr::bvar(*debruijn, BoundVar::ZERO, rty::BoundReftKind::Annon)
                                .at(espan);
                        rty::Expr::field_proj(var, rty::FieldProj::Adt { def_id, field: *index })
                            .at(espan)
                    }
                }
            }
            &LookupResultKind::EarlyParam { index, name, .. } => {
                rty::Expr::early_param(index, name).at(espan)
            }
        }
    }

    fn to_path(&self) -> rty::Path {
        self.to_expr().to_path().unwrap_or_else(|| {
            span_bug!(self.var_span, "expected path, found `{:?}`", self.to_expr())
        })
    }
}

pub fn conv_func_decl(genv: GlobalEnv, func: &fhir::SpecFunc) -> QueryResult<rty::SpecFuncDecl> {
    let wfckresults = WfckResults::new(FluxOwnerId::Flux(func.name));
    let mut cx = AfterSortck::new(genv, &wfckresults).into_conv_ctxt();
    let inputs_and_output = func
        .args
        .iter()
        .map(|p| &p.sort)
        .chain(iter::once(&func.sort))
        .map(|sort| cx.conv_sort(sort))
        .try_collect()?;
    let params = iter::repeat(rty::SortParamKind::Sort)
        .take(func.params)
        .collect();
    let sort = rty::PolyFuncSort::new(params, rty::FuncSort { inputs_and_output });
    let kind = if func.body.is_some() { fhir::SpecFuncKind::Def } else { fhir::SpecFuncKind::Uif };
    Ok(rty::SpecFuncDecl { name: func.name, sort, kind })
}

fn conv_un_op(op: fhir::UnOp) -> rty::UnOp {
    match op {
        fhir::UnOp::Not => rty::UnOp::Not,
        fhir::UnOp::Neg => rty::UnOp::Neg,
    }
}

fn def_id_to_param_ty(genv: GlobalEnv, def_id: DefId) -> rty::ParamTy {
    rty::ParamTy { index: genv.def_id_to_param_index(def_id), name: ty_param_name(genv, def_id) }
}

fn def_id_to_param_const(genv: GlobalEnv, def_id: DefId) -> rty::ParamConst {
    rty::ParamConst { index: genv.def_id_to_param_index(def_id), name: ty_param_name(genv, def_id) }
}

fn ty_param_owner(genv: GlobalEnv, def_id: DefId) -> DefId {
    let def_kind = genv.def_kind(def_id);
    match def_kind {
        DefKind::Trait | DefKind::TraitAlias => def_id,
        DefKind::LifetimeParam | DefKind::TyParam | DefKind::ConstParam => {
            genv.tcx().parent(def_id)
        }
        _ => bug!("ty_param_owner: {:?} is a {:?} not a type parameter", def_id, def_kind),
    }
}

fn ty_param_name(genv: GlobalEnv, def_id: DefId) -> Symbol {
    let def_kind = genv.tcx().def_kind(def_id);
    match def_kind {
        DefKind::Trait | DefKind::TraitAlias => kw::SelfUpper,
        DefKind::LifetimeParam | DefKind::TyParam | DefKind::ConstParam => {
            genv.tcx().item_name(def_id)
        }
        _ => bug!("ty_param_name: {:?} is a {:?} not a type parameter", def_id, def_kind),
    }
}

mod errors {
    use flux_errors::E0999;
    use flux_macros::Diagnostic;
    use flux_middle::{fhir, global_env::GlobalEnv};
    use rustc_hir::def_id::DefId;
    use rustc_span::{Span, Symbol, symbol::Ident};

    #[derive(Diagnostic)]
    #[diag(fhir_analysis_assoc_type_not_found, code = E0999)]
    #[note]
    pub(super) struct AssocTypeNotFound {
        #[primary_span]
        #[label]
        span: Span,
    }

    impl AssocTypeNotFound {
        pub(super) fn new(assoc_ident: Ident) -> Self {
            Self { span: assoc_ident.span }
        }
    }

    #[derive(Diagnostic)]
    #[diag(fhir_analysis_ambiguous_assoc_type, code = E0999)]
    pub(super) struct AmbiguousAssocType {
        #[primary_span]
        #[label]
        pub span: Span,
        pub name: Ident,
    }

    #[derive(Diagnostic)]
    #[diag(fhir_analysis_invalid_base_instance, code = E0999)]
    pub(super) struct InvalidBaseInstance {
        #[primary_span]
        span: Span,
    }

    impl InvalidBaseInstance {
        pub(super) fn new(span: Span) -> Self {
            Self { span }
        }
    }

    #[derive(Diagnostic)]
    #[diag(fhir_analysis_generic_argument_count_mismatch, code = E0999)]
    pub(super) struct GenericArgCountMismatch {
        #[primary_span]
        #[label]
        span: Span,
        found: usize,
        expected: usize,
        def_descr: &'static str,
    }

    impl GenericArgCountMismatch {
        pub(super) fn new(
            genv: GlobalEnv,
            def_id: DefId,
            segment: &fhir::PathSegment,
            expected: usize,
        ) -> Self {
            GenericArgCountMismatch {
                span: segment.ident.span,
                found: segment.args.len(),
                expected,
                def_descr: genv.tcx().def_descr(def_id),
            }
        }
    }

    #[derive(Diagnostic)]
    #[diag(fhir_analysis_too_few_generic_args, code = E0999)]
    pub(super) struct TooFewGenericArgs {
        #[primary_span]
        #[label]
        span: Span,
        found: usize,
        min: usize,
        def_descr: &'static str,
    }

    impl TooFewGenericArgs {
        pub(super) fn new(
            genv: GlobalEnv,
            def_id: DefId,
            segment: &fhir::PathSegment,
            min: usize,
        ) -> Self {
            Self {
                span: segment.ident.span,
                found: segment.args.len(),
                min,
                def_descr: genv.tcx().def_descr(def_id),
            }
        }
    }

    #[derive(Diagnostic)]
    #[diag(fhir_analysis_too_many_generic_args, code = E0999)]
    pub(super) struct TooManyGenericArgs {
        #[primary_span]
        #[label]
        span: Span,
        found: usize,
        max: usize,
        def_descr: &'static str,
    }

    impl TooManyGenericArgs {
        pub(super) fn new(
            genv: GlobalEnv,
            def_id: DefId,
            segment: &fhir::PathSegment,
            max: usize,
        ) -> Self {
            Self {
                span: segment.ident.span,
                found: segment.args.len(),
                max,
                def_descr: genv.tcx().def_descr(def_id),
            }
        }
    }

    #[derive(Diagnostic)]
    #[diag(fhir_analysis_refined_unrefinable_type, code = E0999)]
    pub(super) struct RefinedUnrefinableType {
        #[primary_span]
        span: Span,
    }

    impl RefinedUnrefinableType {
        pub(super) fn new(span: Span) -> Self {
            Self { span }
        }
    }

    #[derive(Diagnostic)]
    #[diag(fhir_analysis_generics_on_primitive_sort, code = E0999)]
    pub(super) struct GenericsOnPrimitiveSort {
        #[primary_span]
        #[label]
        span: Span,
        name: &'static str,
        found: usize,
        expected: usize,
    }

    impl GenericsOnPrimitiveSort {
        pub(super) fn new(span: Span, name: &'static str, found: usize, expected: usize) -> Self {
            Self { span, found, expected, name }
        }
    }

    #[derive(Diagnostic)]
    #[diag(fhir_analysis_incorrect_generics_on_sort, code = E0999)]
    pub(super) struct IncorrectGenericsOnSort {
        #[primary_span]
        #[label]
        span: Span,
        found: usize,
        expected: usize,
        def_descr: &'static str,
    }

    impl IncorrectGenericsOnSort {
        pub(super) fn new(
            genv: GlobalEnv,
            def_id: DefId,
            span: Span,
            found: usize,
            expected: usize,
        ) -> Self {
            Self { span, found, expected, def_descr: genv.tcx().def_descr(def_id) }
        }
    }

    #[derive(Diagnostic)]
    #[diag(fhir_analysis_generics_on_sort_ty_param, code = E0999)]
    pub(super) struct GenericsOnSortTyParam {
        #[primary_span]
        #[label]
        span: Span,
        found: usize,
    }

    impl GenericsOnSortTyParam {
        pub(super) fn new(span: Span, found: usize) -> Self {
            Self { span, found }
        }
    }

    #[derive(Diagnostic)]
    #[diag(fhir_analysis_generics_on_self_alias, code = E0999)]
    pub(super) struct GenericsOnSelf {
        #[primary_span]
        #[label]
        span: Span,
        found: usize,
    }

    impl GenericsOnSelf {
        pub(super) fn new(span: Span, found: usize) -> Self {
            Self { span, found }
        }
    }

    #[derive(Diagnostic)]
    #[diag(fhir_analysis_fields_on_reflected_enum_variant, code = E0999)]
    pub(super) struct FieldsOnReflectedEnumVariant {
        #[primary_span]
        #[label]
        span: Span,
    }

    impl FieldsOnReflectedEnumVariant {
        pub(super) fn new(span: Span) -> Self {
            Self { span }
        }
    }

    #[derive(Diagnostic)]
    #[diag(fhir_analysis_generics_on_opaque_sort, code = E0999)]
    pub(super) struct GenericsOnUserDefinedOpaqueSort {
        #[primary_span]
        #[label]
        span: Span,
        found: usize,
    }

    impl GenericsOnUserDefinedOpaqueSort {
        pub(super) fn new(span: Span, found: usize) -> Self {
            Self { span, found }
        }
    }

    #[derive(Diagnostic)]
    #[diag(fhir_analysis_generics_on_prim_ty, code = E0999)]
    pub(super) struct GenericsOnPrimTy {
        #[primary_span]
        pub span: Span,
        pub name: &'static str,
    }

    #[derive(Diagnostic)]
    #[diag(fhir_analysis_generics_on_ty_param, code = E0999)]
    pub(super) struct GenericsOnTyParam {
        #[primary_span]
        pub span: Span,
        pub name: Symbol,
    }

    #[derive(Diagnostic)]
    #[diag(fhir_analysis_generics_on_self_ty, code = E0999)]
    pub(super) struct GenericsOnSelfTy {
        #[primary_span]
        pub span: Span,
    }

    #[derive(Diagnostic)]
    #[diag(fhir_analysis_generics_on_foreign_ty, code = E0999)]
    pub(super) struct GenericsOnForeignTy {
        #[primary_span]
        pub span: Span,
    }

    #[derive(Diagnostic)]
    #[diag(fhir_analysis_invalid_bitvector_constant, code = E0999)]
    pub struct InvalidBitVectorConstant {
        #[primary_span]
        span: Span,
        size: usize,
    }

    impl InvalidBitVectorConstant {
        pub(crate) fn new(span: Span, size: usize) -> Self {
            Self { span, size }
        }
    }

    #[derive(Diagnostic)]
    #[diag(fhir_analysis_invalid_assoc_reft, code = E0999)]
    pub struct InvalidAssocReft {
        #[primary_span]
        span: Span,
        trait_: String,
        name: Symbol,
    }

    impl InvalidAssocReft {
        pub(crate) fn new(span: Span, name: Symbol, trait_: String) -> Self {
            Self { span, trait_, name }
        }
    }

    #[derive(Diagnostic)]
    #[diag(fhir_analysis_refine_arg_mismatch, code = E0999)]
    pub(super) struct RefineArgMismatch {
        #[primary_span]
        #[label]
        pub span: Span,
        pub expected: usize,
        pub found: usize,
        pub kind: &'static str,
    }

    #[derive(Diagnostic)]
    #[diag(fhir_analysis_expected_type, code = E0999)]
    pub(super) struct ExpectedType {
        #[primary_span]
        pub span: Span,
        pub def_descr: &'static str,
        pub name: String,
    }

    #[derive(Diagnostic)]
    #[diag(fhir_analysis_fail_to_match_predicates, code = E0999)]
    pub(super) struct FailToMatchPredicates {
        #[primary_span]
        pub span: Span,
    }
}<|MERGE_RESOLUTION|>--- conflicted
+++ resolved
@@ -114,7 +114,7 @@
 pub trait WfckResultsProvider: Sized {
     fn bin_rel_sort(&self, fhir_id: FhirId) -> rty::Sort;
 
-    fn literal_sort(&self, fhir_id: FhirId) -> Option<rty::Sort>;
+    fn literal_sort(&self, fhir_id: FhirId) -> rty::Sort;
 
     fn coercions_for(&self, fhir_id: FhirId) -> &[rty::Coercion];
 
@@ -180,8 +180,11 @@
             .unwrap_or_else(|| bug!("binary relation without elaborated sort `{fhir_id:?}`"))
     }
 
-    fn literal_sort(&self, fhir_id: FhirId) -> Option<rty::Sort> {
-        self.node_sorts().get(fhir_id).cloned()
+    fn literal_sort(&self, fhir_id: FhirId) -> rty::Sort {
+        self.node_sorts()
+            .get(fhir_id)
+            .cloned()
+            .unwrap_or_else(|| bug!("literal without elaborated sort `{fhir_id:?}`"))
     }
 
     fn coercions_for(&self, fhir_id: FhirId) -> &[rty::Coercion] {
@@ -1972,15 +1975,10 @@
     fn conv_lit(&self, lit: fhir::Lit, fhir_id: FhirId, span: Span) -> QueryResult<rty::Constant> {
         match lit {
             fhir::Lit::Int(n) => {
-                if let Some(rty::Sort::BitVec(rty::BvSize::Fixed(size))) =
+                if let rty::Sort::BitVec(rty::BvSize::Fixed(size)) =
                     self.results().literal_sort(fhir_id)
                 {
-<<<<<<< HEAD
-                    if 0 <= n && n < (1 << size) {
-=======
-                    debug_assert!(size == 32 || size == 64);
-                    if 0 <= n && (n == 0 || n.ilog2() < size) {
->>>>>>> e84b5170
+                    if 0 <= n && (n == 0 || n.ilog2() < size.try_into().unwrap()) {
                         Ok(rty::Constant::BitVec(n.into(), size))
                     } else {
                         Err(self.emit(errors::InvalidBitVectorConstant::new(span, size)))?
