--- conflicted
+++ resolved
@@ -889,26 +889,6 @@
         for bound in bounds {
             match bound {
                 fhir::GenericBound::Trait(poly_trait_ref, fhir::TraitBoundModifier::None) => {
-<<<<<<< HEAD
-                    let trait_id = poly_trait_ref.trait_def_id();
-                    if let Some(closure_kind) = self.tcx().fn_trait_kind_from_def_id(trait_id) {
-                        self.conv_fn_bound(
-                            env,
-                            &bounded_ty,
-                            poly_trait_ref,
-                            closure_kind,
-                            &mut clauses,
-                        )?;
-                    } else {
-                        self.conv_poly_trait_ref(
-                            env,
-                            bounded_ty_span,
-                            &bounded_ty,
-                            poly_trait_ref,
-                            &mut clauses,
-                        )?;
-                    }
-=======
                     self.conv_poly_trait_ref(
                         env,
                         bounded_ty_span,
@@ -916,7 +896,6 @@
                         poly_trait_ref,
                         &mut clauses,
                     )?;
->>>>>>> 93e22bb4
                 }
                 fhir::GenericBound::Outlives(lft) => {
                     let re = self.conv_lifetime(env, *lft);
@@ -1857,7 +1836,7 @@
         if !P::HAS_ELABORATED_INFORMATION {
             return Ok(List::default());
         };
-        let struct_adt = self.genv.adt_sort_def_of(struct_def_id)?;
+        let struct_adt = self.genv().adt_sort_def_of(struct_def_id)?;
         let spread = spread
             .map(|spread| self.conv_expr(env, &spread.expr))
             .transpose()?;
