--- conflicted
+++ resolved
@@ -17,15 +17,10 @@
 };
 use rustc_ast::Mutability;
 use rustc_data_structures::unord::UnordMap;
-<<<<<<< HEAD
 use rustc_errors::Diagnostic;
 use rustc_hir::{self as hir, def_id::LocalDefId};
 use rustc_span::ErrorGuaranteed;
-use rustc_type_ir::{DebruijnIndex, INNERMOST};
-=======
-use rustc_hir::def_id::LocalDefId;
 use rustc_type_ir::{DebruijnIndex, InferConst, INNERMOST};
->>>>>>> 659074fd
 
 pub(crate) fn fn_sig(
     genv: GlobalEnv,
@@ -368,7 +363,7 @@
     locs: UnordMap<rty::Loc, rty::Ty>,
     type_holes: UnordMap<FhirId, rty::Ty>,
     region_holes: UnordMap<rty::RegionVid, rty::Region>,
-
+    const_holes: UnordMap<rty::ConstVid, rty::Const>,
     a_index: DebruijnIndex,
     b_index: DebruijnIndex,
 }
@@ -381,6 +376,7 @@
             locs: UnordMap::default(),
             type_holes: Default::default(),
             region_holes: Default::default(),
+            const_holes: Default::default(),
             a_index: INNERMOST,
             b_index: INNERMOST,
         }
@@ -657,7 +653,16 @@
                     r
                 }
             },
-            ct_op: |c| c,
+            ct_op: |c| {
+                if let rty::ConstKind::Infer(InferConst::Var(cid)) = c.kind {
+                    self.const_holes
+                        .get(&cid)
+                        .cloned()
+                        .unwrap_or_else(|| bug!("unfilled const hole {cid:?}"))
+                } else {
+                    c
+                }
+            },
         })
     }
 
