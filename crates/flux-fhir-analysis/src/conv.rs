//! Conversion from types in [`fhir`] to types in [`rty`]
//!
//! Conversion assumes well-formedness and will panic if type are not well-formed. Among other things,
//! well-formedness implies:
//! 1. Names are bound correctly.
//! 2. Refinement parameters appear in allowed positions. This is particularly important for
//!    refinement predicates, aka abstract refinements, since the syntax in [`rty`] has
//!    syntactic restrictions on predicates.
//! 3. Refinements are well-sorted.
use std::borrow::Borrow;

use flux_common::{bug, iter::IterExt, span_bug};
use flux_middle::{
    fhir::{self, FhirId, SurfaceIdent},
    global_env::GlobalEnv,
    intern::List,
    queries::QueryResult,
    rty::{self, fold::TypeFoldable, refining, ESpan, INNERMOST},
    rustc::{self, lowering},
};
use itertools::Itertools;
use rustc_data_structures::fx::FxIndexMap;
use rustc_hir::{
    def::DefKind,
    def_id::{DefId, LocalDefId},
    PrimTy,
};
use rustc_middle::{
    middle::resolve_bound_vars::ResolvedArg,
    mir::Local,
    ty::{AssocItem, AssocKind, BoundVar, TyCtxt},
};
use rustc_span::symbol::kw;
use rustc_type_ir::DebruijnIndex;

pub struct ConvCtxt<'a, 'tcx> {
    genv: &'a GlobalEnv<'a, 'tcx>,
    wfckresults: &'a fhir::WfckResults,
}

struct Env {
    layers: Vec<Layer>,
    early_bound: FxIndexMap<fhir::Name, fhir::Sort>,
}

#[derive(Debug, Clone)]
struct Layer {
    map: FxIndexMap<fhir::Name, Entry>,
    /// Whether to skip variables bound to Unit in this layer.
    filter_unit: bool,
    /// Whether to collapse the layer into a single variable of tuple sort.
    collapse: bool,
}

#[derive(Debug, Clone)]
enum Entry {
    Sort {
        sort: fhir::Sort,
        infer_mode: rty::InferMode,
        conv: rty::Sort,
        /// The index of the entry in the layer skipping all [`Entry::Unit`] if [`Layer::filter_unit`]
        /// is true
        idx: u32,
    },
    /// We track parameters of unit sort separately because we avoid creating bound variables for them
    /// in function signatures.
    Unit,
}

#[derive(Debug)]
struct LookupResult<'a> {
    name: fhir::Ident,
    kind: LookupResultKind<'a>,
}

#[derive(Debug)]
enum LookupResultKind<'a> {
    LateBoundList { level: u32, entry: &'a Entry, collapse: bool },
    EarlyBound { idx: u32, sort: &'a fhir::Sort },
}

pub(crate) fn expand_type_alias(
    genv: &GlobalEnv,
    alias: &fhir::TyAlias,
    wfckresults: &fhir::WfckResults,
) -> QueryResult<rty::Binder<rty::Ty>> {
    let cx = ConvCtxt::new(genv, wfckresults);

    let mut env = Env::new(&alias.early_bound_params, None);
    env.push_layer(Layer::collapse(&cx, &alias.index_params));

    let ty = cx.conv_ty(&mut env, &alias.ty)?;
    Ok(rty::Binder::new(ty, env.pop_layer().into_bound_vars()))
}

pub(crate) fn conv_generic_predicates(
    genv: &GlobalEnv,
    def_id: LocalDefId,
    predicates: &fhir::GenericPredicates,
    wfckresults: &fhir::WfckResults,
) -> QueryResult<rty::EarlyBinder<rty::GenericPredicates>> {
    let cx = ConvCtxt::new(genv, wfckresults);

    let refparams = genv.map().get_refine_params(genv.tcx, def_id);

    let env = &mut Env::new(refparams.unwrap_or(&[]), Some(wfckresults));

    let mut clauses = vec![];
    for pred in &predicates.predicates {
        let bounded_ty = cx.conv_ty(env, &pred.bounded_ty)?;
        for clause in cx.conv_generic_bounds(env, bounded_ty, &pred.bounds)? {
            clauses.push(clause);
        }
    }
    let parent = genv.tcx.opt_parent(def_id.to_def_id());
    Ok(rty::EarlyBinder(rty::GenericPredicates { parent, predicates: List::from_vec(clauses) }))
}

pub(crate) fn conv_opaque_ty(
    genv: &GlobalEnv,
    def_id: LocalDefId,
    opaque_ty: &fhir::OpaqueTy,
    wfckresults: &fhir::WfckResults,
) -> QueryResult<List<rty::Clause>> {
    let cx = ConvCtxt::new(genv, wfckresults);
    let parent = genv.tcx.local_parent(def_id);
    let refparams = genv.map().get_refine_params(genv.tcx, parent);
    let parent_wfckresults = genv.check_wf(parent)?;

    let env = &mut Env::new(refparams.unwrap_or(&[]), Some(&parent_wfckresults));

    let args = rty::GenericArgs::identity_for_item(genv, def_id)?;
    let self_ty = rty::Ty::opaque(def_id, args, env.to_early_bound_vars());
    Ok(cx
        .conv_generic_bounds(env, self_ty, &opaque_ty.bounds)?
        .into_iter()
        .collect())
}

fn conv_generic_param_kind(kind: &fhir::GenericParamKind) -> rty::GenericParamDefKind {
    match kind {
        fhir::GenericParamKind::Type { default } => {
            rty::GenericParamDefKind::Type { has_default: default.is_some() }
        }
        fhir::GenericParamKind::SplTy => rty::GenericParamDefKind::SplTy,
        fhir::GenericParamKind::BaseTy => rty::GenericParamDefKind::BaseTy,
        fhir::GenericParamKind::Lifetime => rty::GenericParamDefKind::Lifetime,
    }
}

pub(crate) fn conv_generics(
    rust_generics: &rustc::ty::Generics,
    generics: &fhir::Generics,
    is_trait: Option<LocalDefId>,
) -> QueryResult<rty::Generics> {
    let opt_self = is_trait.map(|def_id| {
        let kind = generics
            .self_kind
            .as_ref()
            .map(conv_generic_param_kind)
            .unwrap_or(rty::GenericParamDefKind::Type { has_default: false });
        rty::GenericParamDef { index: 0, name: kw::SelfUpper, def_id: def_id.to_def_id(), kind }
    });
    let params = opt_self
        .into_iter()
        .chain(rust_generics.params.iter().flat_map(|rust_param| {
            // We have to filter out late bound parameters
            let param = generics
                .params
                .iter()
                .find(|param| param.def_id.to_def_id() == rust_param.def_id)?;
<<<<<<< HEAD
=======
            let kind = conv_generic_param_kind(&param.kind);
>>>>>>> 53514319
            let def_id = param.def_id.to_def_id();
            Some(rty::GenericParamDef {
                kind: conv_generic_param_kind(&param.kind),
                def_id,
                index: rust_param.index,
                name: rust_param.name,
            })
        }))
        .collect();

    Ok(rty::Generics {
        params,
        parent: rust_generics.parent(),
        parent_count: rust_generics.parent_count(),
    })
}

pub(crate) fn conv_refinement_generics(
    genv: &GlobalEnv,
    params: &[fhir::RefineParam],
    wfckresults: Option<&fhir::WfckResults>,
) -> List<rty::RefineParam> {
    params
        .iter()
        .map(|param| conv_refine_param(genv, param, wfckresults))
        .collect()
}

fn conv_generic_param_kind(kind: &fhir::GenericParamKind) -> rty::GenericParamDefKind {
    match kind {
        fhir::GenericParamKind::Type { default } => {
            rty::GenericParamDefKind::Type { has_default: default.is_some() }
        }
        fhir::GenericParamKind::SplTy => rty::GenericParamDefKind::SplTy,
        fhir::GenericParamKind::BaseTy => rty::GenericParamDefKind::BaseTy,
        fhir::GenericParamKind::Lifetime => rty::GenericParamDefKind::Lifetime,
    }
}

fn sort_args_for_adt(genv: &GlobalEnv, def_id: impl Into<DefId>) -> List<fhir::Sort> {
    let mut sort_args = vec![];
    for param in &genv.tcx.generics_of(def_id.into()).params {
        if let rustc_middle::ty::GenericParamDefKind::Type { .. } = param.kind {
            sort_args.push(fhir::Sort::Param(param.def_id));
        }
    }
    List::from_vec(sort_args)
}

pub(crate) fn adt_def_for_struct(
    genv: &GlobalEnv,
    invariants: Vec<rty::Invariant>,
    struct_def: &fhir::StructDef,
) -> rty::AdtDef {
    let def_id = struct_def.owner_id;
    let sort_args = sort_args_for_adt(genv, def_id);
    let sort = rty::Sort::tuple(conv_sorts(genv, &genv.index_sorts_of(def_id, &sort_args)));
    let adt_def = lowering::lower_adt_def(&genv.tcx.adt_def(struct_def.owner_id));
    rty::AdtDef::new(adt_def, sort, invariants, struct_def.is_opaque())
}

pub(crate) fn adt_def_for_enum(
    genv: &GlobalEnv,
    invariants: Vec<rty::Invariant>,
    enum_def: &fhir::EnumDef,
) -> rty::AdtDef {
    let def_id = enum_def.owner_id;
    let sort_args = sort_args_for_adt(genv, def_id);
    let sort = rty::Sort::tuple(conv_sorts(genv, &genv.index_sorts_of(def_id, &sort_args)));
    let adt_def = if let Some(extern_id) = enum_def.extern_id {
        lowering::lower_adt_def(&genv.tcx.adt_def(extern_id))
    } else {
        lowering::lower_adt_def(&genv.tcx.adt_def(enum_def.owner_id))
    };
    rty::AdtDef::new(adt_def, sort, invariants, false)
}

pub(crate) fn conv_invariants(
    genv: &GlobalEnv,
    params: &[fhir::RefineParam],
    invariants: &[fhir::Expr],
    wfckresults: &fhir::WfckResults,
) -> Vec<rty::Invariant> {
    let cx = ConvCtxt::new(genv, wfckresults);
    let mut env = Env::new(&[], Some(wfckresults));
    env.push_layer(Layer::collapse(&cx, params));
    cx.conv_invariants(&env, invariants)
}

pub(crate) fn conv_defn(
    genv: &GlobalEnv,
    defn: &fhir::Defn,
    wfckresults: &fhir::WfckResults,
) -> rty::Defn {
    let cx = ConvCtxt::new(genv, wfckresults);
    let mut env = Env::new(&[], Some(wfckresults));
    env.push_layer(Layer::list(&cx, 0, &defn.args, false));
    let expr = cx.conv_expr(&env, &defn.expr);
    let expr = rty::Binder::new(expr, env.pop_layer().into_bound_vars());
    rty::Defn { name: defn.name, expr }
}

pub(crate) fn conv_qualifier(
    genv: &GlobalEnv,
    qualifier: &fhir::Qualifier,
    wfckresults: &fhir::WfckResults,
) -> rty::Qualifier {
    let cx = ConvCtxt::new(genv, wfckresults);
    let mut env = Env::new(&[], Some(wfckresults));
    env.push_layer(Layer::list(&cx, 0, &qualifier.args, false));
    let body = cx.conv_expr(&env, &qualifier.expr);
    let body = rty::Binder::new(body, env.pop_layer().into_bound_vars());
    rty::Qualifier { name: qualifier.name, body, global: qualifier.global }
}

pub(crate) fn conv_fn_sig(
    genv: &GlobalEnv,
    def_id: LocalDefId,
    fn_sig: &fhir::FnSig,
    wfckresults: &fhir::WfckResults,
) -> QueryResult<rty::EarlyBinder<rty::PolyFnSig>> {
    let cx = ConvCtxt::new(genv, wfckresults);

    let late_bound_regions = refining::refine_bound_variables(&genv.lower_late_bound_vars(def_id)?);

    let mut env = Env::new(&fn_sig.params, Some(wfckresults));
    env.push_layer(Layer::list(&cx, late_bound_regions.len() as u32, &[], true));

    let mut requires = vec![];
    for constr in &fn_sig.requires {
        requires.push(cx.conv_constr(&mut env, constr)?);
    }

    let mut args = vec![];
    for ty in &fn_sig.args {
        args.push(cx.conv_ty(&mut env, ty)?);
    }

    let output = cx.conv_fn_output(&mut env, &fn_sig.output)?;

    let vars = late_bound_regions
        .iter()
        .chain(env.pop_layer().into_bound_vars().iter())
        .cloned()
        .collect();

    let res = rty::PolyFnSig::new(rty::FnSig::new(requires, args, output), vars);
    Ok(rty::EarlyBinder(res))
}

pub(crate) fn conv_ty(
    genv: &GlobalEnv,
    ty: &fhir::Ty,
    wfckresults: &fhir::WfckResults,
) -> QueryResult<rty::Binder<rty::Ty>> {
    let mut env = Env::new(&[], Some(wfckresults));
    let ty = ConvCtxt::new(genv, wfckresults).conv_ty(&mut env, ty)?;
    Ok(rty::Binder::new(ty, List::empty()))
}

impl<'a, 'tcx> ConvCtxt<'a, 'tcx> {
    fn new(genv: &'a GlobalEnv<'a, 'tcx>, wfckresults: &'a fhir::WfckResults) -> Self {
        Self { genv, wfckresults }
    }

    fn conv_generic_bounds(
        &self,
        env: &mut Env,
        bounded_ty: rty::Ty,
        bounds: &fhir::GenericBounds,
    ) -> QueryResult<Vec<rty::Clause>> {
        let mut clauses = vec![];
        for bound in bounds {
            self.conv_generic_bound(env, &bounded_ty, bound, &mut clauses)?;
        }
        Ok(clauses)
    }

    fn conv_generic_bound(
        &self,
        env: &mut Env,
        bounded_ty: &rty::Ty,
        bound: &fhir::GenericBound,
        clauses: &mut Vec<rty::Clause>,
    ) -> QueryResult<()> {
        match bound {
            fhir::GenericBound::Trait(trait_ref, fhir::TraitBoundModifier::None) => {
                let trait_id = trait_ref.trait_def_id();
                if let Some(closure_kind) = self.genv.tcx.fn_trait_kind_from_def_id(trait_id) {
                    self.conv_fn_bound(env, bounded_ty, trait_ref, closure_kind, clauses)
                } else {
                    let path = &trait_ref.trait_ref;
                    let params = &trait_ref.bound_generic_params;
                    self.conv_trait_bound(env, bounded_ty, trait_id, &path.args, params, clauses)?;
                    self.conv_type_bindings(env, bounded_ty, trait_id, &path.bindings, clauses)
                }
            }
            // Maybe bounds are only supported for `?Sized`. The effect of the maybe bound is to
            // relax the default which is `Sized` to not have the `Sized` bound, so we just skip
            // it here.
            fhir::GenericBound::Trait(_, fhir::TraitBoundModifier::Maybe) => Ok(()),
            fhir::GenericBound::LangItemTrait(lang_item, _, bindings) => {
                let trait_def_id = self.genv.tcx.require_lang_item(*lang_item, None);
                self.conv_type_bindings(env, bounded_ty, trait_def_id, bindings, clauses)
            }
        }
    }

    fn conv_trait_bound(
        &self,
        env: &mut Env,
        bounded_ty: &rty::Ty,
        trait_id: DefId,
        args: &[fhir::GenericArg],
        params: &[fhir::GenericParam],
        clauses: &mut Vec<rty::Clause>,
    ) -> QueryResult<()> {
        let mut into = vec![rty::GenericArg::Ty(bounded_ty.clone())];
        self.conv_generic_args_into(env, args, &mut into)?;
        self.fill_generic_args_defaults(trait_id, &mut into)?;
        let trait_ref = rty::TraitRef { def_id: trait_id, args: into.into() };
        let pred = rty::TraitPredicate { trait_ref };
        let vars = params
            .iter()
            .map(|param| self.conv_trait_bound_generic_param(param))
            .try_collect_vec()?;
        clauses.push(rty::Clause::new(List::from_vec(vars), rty::ClauseKind::Trait(pred)));
        Ok(())
    }

    fn conv_trait_bound_generic_param(
        &self,
        param: &fhir::GenericParam,
    ) -> QueryResult<rty::BoundVariableKind> {
        match &param.kind {
            fhir::GenericParamKind::Lifetime => {
                let def_id = param.def_id;
                let name = self
                    .genv
                    .tcx
                    .hir()
                    .name(self.genv.tcx.hir().local_def_id_to_hir_id(def_id));
                let kind = rty::BoundRegionKind::BrNamed(def_id.to_def_id(), name);
                Ok(rty::BoundVariableKind::Region(kind))
            }
            fhir::GenericParamKind::Type { default: _ }
            | fhir::GenericParamKind::BaseTy
            | fhir::GenericParamKind::SplTy => bug!("unexpected!"),
        }
    }

    fn conv_fn_bound(
        &self,
        env: &mut Env,
        self_ty: &rty::Ty,
        trait_ref: &fhir::PolyTraitRef,
        kind: rty::ClosureKind,
        clauses: &mut Vec<rty::Clause>,
    ) -> QueryResult<()> {
        let path = &trait_ref.trait_ref;
        let layer = Layer::list(self, trait_ref.bound_generic_params.len() as u32, &[], true);
        env.push_layer(layer);

        let pred = rty::FnTraitPredicate {
            self_ty: self_ty.clone(),
            tupled_args: self.conv_ty(env, path.args[0].expect_type())?,
            output: self.conv_ty(env, &path.bindings[0].term)?,
            kind,
        };
        // FIXME(nilehmann) We should use `tcx.late_bound_vars` here instead of trusting our lowering
        let vars = trait_ref
            .bound_generic_params
            .iter()
            .map(|param| self.conv_trait_bound_generic_param(param))
            .try_collect_vec()?;
        clauses.push(rty::Clause::new(vars, rty::ClauseKind::FnTrait(pred)));
        Ok(())
    }

    fn conv_type_bindings(
        &self,
        env: &mut Env,
        bounded_ty: &rty::Ty,
        trait_def_id: DefId,
        bindings: &[fhir::TypeBinding],
        clauses: &mut Vec<rty::Clause>,
    ) -> QueryResult<()> {
        for binding in bindings {
            let assoc_item = self
                .trait_defines_associated_item_named(trait_def_id, AssocKind::Type, binding.ident)
                .ok_or_else(|| {
                    self.genv
                        .sess
                        .emit_err(errors::AssocTypeNotFound::new(binding.ident))
                })?;
            let args = List::singleton(rty::GenericArg::Ty(bounded_ty.clone()));
            let refine_args = List::empty();
            let alias_ty = rty::AliasTy { def_id: assoc_item.def_id, args, refine_args };
            let kind = rty::ClauseKind::Projection(rty::ProjectionPredicate {
                projection_ty: alias_ty,
                term: self.conv_ty(env, &binding.term)?,
            });
            clauses.push(rty::Clause::new(List::empty(), kind));
        }
        Ok(())
    }

    fn trait_defines_associated_item_named(
        &self,
        trait_def_id: DefId,
        assoc_kind: AssocKind,
        assoc_name: SurfaceIdent,
    ) -> Option<&AssocItem> {
        self.genv
            .tcx
            .associated_items(trait_def_id)
            .find_by_name_and_kind(self.genv.tcx, assoc_name, assoc_kind, trait_def_id)
    }

    fn conv_fn_output(
        &self,
        env: &mut Env,
        output: &fhir::FnOutput,
    ) -> QueryResult<rty::Binder<rty::FnOutput>> {
        env.push_layer(Layer::list(self, 0, &output.params, true));

        let ret = self.conv_ty(env, &output.ret)?;
        let ensures: List<rty::Constraint> = output
            .ensures
            .iter()
            .map(|constr| self.conv_constr(env, constr))
            .try_collect()?;
        let output = rty::FnOutput::new(ret, ensures);

        let vars = env.pop_layer().into_bound_vars();

        Ok(rty::Binder::new(output, vars))
    }

    pub(crate) fn conv_enum_def_variants(
        genv: &GlobalEnv,
        enum_def: &fhir::EnumDef,
        wfckresults: &fhir::WfckResults,
    ) -> QueryResult<Vec<rty::PolyVariant>> {
        enum_def
            .variants
            .iter()
            .map(|variant_def| {
                ConvCtxt::conv_enum_variant(
                    genv,
                    enum_def.owner_id.to_def_id(),
                    variant_def,
                    wfckresults,
                )
            })
            .try_collect()
    }

    fn conv_enum_variant(
        genv: &GlobalEnv,
        adt_def_id: DefId,
        variant: &fhir::VariantDef,
        wfckresults: &fhir::WfckResults,
    ) -> QueryResult<rty::PolyVariant> {
        let cx = ConvCtxt::new(genv, wfckresults);

        let mut env = Env::new(&[], Some(wfckresults));
        env.push_layer(Layer::list(&cx, 0, &variant.params, true));

        let adt_def = genv.adt_def(adt_def_id)?;
        let fields = variant
            .fields
            .iter()
            .map(|field| cx.conv_ty(&mut env, &field.ty))
            .try_collect()?;
        let idxs = cx.conv_refine_arg(&mut env, &variant.ret.idx);
        let variant = rty::VariantSig::new(
            adt_def,
            rty::GenericArgs::identity_for_item(genv, adt_def_id)?,
            fields,
            idxs,
        );

        Ok(rty::Binder::new(variant, env.pop_layer().into_bound_vars()))
    }

    pub(crate) fn conv_struct_def_variant(
        genv: &GlobalEnv,
        struct_def: &fhir::StructDef,
        wfckresults: &fhir::WfckResults,
    ) -> QueryResult<rty::Opaqueness<rty::PolyVariant>> {
        let cx = ConvCtxt::new(genv, wfckresults);
        let mut env = Env::new(&[], Some(wfckresults));
        env.push_layer(Layer::list(&cx, 0, &struct_def.params, false));

        let def_id = struct_def.owner_id.def_id;
        if let fhir::StructKind::Transparent { fields } = &struct_def.kind {
            let adt_def = genv.adt_def(def_id)?;

            let fields = fields
                .iter()
                .map(|field_def| cx.conv_ty(&mut env, &field_def.ty))
                .try_collect()?;

            let vars = env.pop_layer().into_bound_vars();
            let idx = rty::Expr::tuple(
                (0..vars.len())
                    .map(|idx| rty::Expr::late_bvar(INNERMOST, idx as u32))
                    .collect_vec(),
            );
            let variant = rty::VariantSig::new(
                adt_def,
                rty::GenericArgs::identity_for_item(genv, def_id)?,
                fields,
                idx,
            );
            Ok(rty::Opaqueness::Transparent(rty::Binder::new(variant, vars)))
        } else {
            Ok(rty::Opaqueness::Opaque)
        }
    }

    fn conv_constr(
        &self,
        env: &mut Env,
        constr: &fhir::Constraint,
    ) -> QueryResult<rty::Constraint> {
        match constr {
            fhir::Constraint::Type(loc, ty, idx) => {
                Ok(rty::Constraint::Type(
                    env.lookup(*loc).to_path(),
                    self.conv_ty(env, ty)?,
                    Local::from_usize(*idx),
                ))
            }
            fhir::Constraint::Pred(pred) => Ok(rty::Constraint::Pred(self.conv_expr(env, pred))),
        }
    }

    fn conv_ty(&self, env: &mut Env, ty: &fhir::Ty) -> QueryResult<rty::Ty> {
        match &ty.kind {
            fhir::TyKind::BaseTy(bty) => self.conv_base_ty(env, bty),
            fhir::TyKind::Indexed(bty, idx) => {
                let idx = self.conv_refine_arg(env, idx);
                self.conv_indexed_type(env, bty, idx)
            }
            fhir::TyKind::Exists(params, ty) => {
                let layer = Layer::list(self, 0, params, false);
                env.push_layer(layer);
                let ty = self.conv_ty(env, ty)?;
                let sorts = env.pop_layer().into_bound_vars();
                if sorts.is_empty() {
                    Ok(ty.shift_out_escaping(1))
                } else {
                    Ok(rty::Ty::exists(rty::Binder::new(ty, sorts)))
                }
            }
            fhir::TyKind::Ptr(lft, loc) => {
                let region = self.conv_lifetime(env, *lft);
                Ok(rty::Ty::ptr(rty::PtrKind::Mut(region), env.lookup(*loc).to_path()))
            }
            fhir::TyKind::Ref(lft, fhir::MutTy { ty, mutbl }) => {
                let region = self.conv_lifetime(env, *lft);
                Ok(rty::Ty::mk_ref(region, self.conv_ty(env, ty)?, *mutbl))
            }
            fhir::TyKind::Tuple(tys) => {
                let tys: List<rty::Ty> =
                    tys.iter().map(|ty| self.conv_ty(env, ty)).try_collect()?;
                Ok(rty::Ty::tuple(tys))
            }
            fhir::TyKind::Array(ty, len) => {
                Ok(rty::Ty::array(
                    self.conv_ty(env, ty)?,
                    rty::Const::from_array_len(self.genv.tcx, len.val),
                ))
            }
            fhir::TyKind::Never => Ok(rty::Ty::never()),
            fhir::TyKind::Constr(pred, ty) => {
                let pred = self.conv_expr(env, pred);
                Ok(rty::Ty::constr(pred, self.conv_ty(env, ty)?))
            }
            fhir::TyKind::RawPtr(ty, mutability) => {
                Ok(rty::Ty::indexed(
                    rty::BaseTy::RawPtr(self.conv_ty(env, ty)?, *mutability),
                    rty::Expr::unit(),
                ))
            }
            fhir::TyKind::Hole(fhir_id) => {
                let ty = self
                    .wfckresults
                    .type_holes()
                    .get(*fhir_id)
                    .unwrap_or_else(|| span_bug!(ty.span, "unfilled type hole"));
                self.conv_ty(env, ty)
            }
            fhir::TyKind::OpaqueDef(item_id, args0, refine_args, _in_trait) => {
                let def_id = item_id.owner_id.to_def_id();
                let args = self.conv_generic_args(env, def_id, args0)?;
                let refine_args = refine_args
                    .iter()
                    .map(|arg| self.conv_refine_arg(env, arg))
                    .collect_vec();
                let alias_ty = rty::AliasTy::new(def_id, args, refine_args);
                Ok(rty::Ty::alias(rty::AliasKind::Opaque, alias_ty))
            }
        }
    }

    fn conv_base_ty(&self, env: &mut Env, bty: &fhir::BaseTy) -> QueryResult<rty::Ty> {
        let sort = self.genv.sort_of_bty(bty);

        if let fhir::BaseTyKind::Path(fhir::QPath::Resolved(self_ty, path)) = &bty.kind {
            if let fhir::Res::Def(DefKind::AssocTy, def_id) = path.res {
                assert!(path.args.is_empty(), "generic associated types are not supported");
                let self_ty = self.conv_ty(env, self_ty.as_deref().unwrap())?;
                let args = List::singleton(rty::GenericArg::Ty(self_ty));
                let refine_args = List::empty();
                let alias_ty = rty::AliasTy { args, refine_args, def_id };
                return Ok(rty::Ty::alias(rty::AliasKind::Projection, alias_ty));
            }
            // If it is a type parameter with no sort, it means it is of kind `Type`
            if let fhir::Res::SelfTyParam { .. } = path.res
                && sort.is_none()
            {
                return Ok(rty::Ty::param(self_param_ty()));
            }
            if let fhir::Res::Def(DefKind::TyParam, def_id) = path.res
                && sort.is_none()
            {
                let param_ty = def_id_to_param_ty(self.genv.tcx, def_id.expect_local());
                return Ok(rty::Ty::param(param_ty));
            }
        }
        let sort = conv_sort(self.genv, &sort.unwrap());
        if sort.is_unit() {
            let idx = rty::Expr::unit();
            self.conv_indexed_type(env, bty, idx)
        } else {
            env.push_layer(Layer::empty());
            let idx = rty::Expr::nu();
            let ty = self.conv_indexed_type(env, bty, idx)?;
            env.pop_layer();
            Ok(rty::Ty::exists(rty::Binder::with_sort(ty, sort)))
        }
    }

    fn conv_lifetime(&self, env: &Env, lft: fhir::Lifetime) -> rty::Region {
        let res = match lft {
            fhir::Lifetime::Hole(fhir_id) => {
                *self
                    .wfckresults
                    .lifetime_holes()
                    .get(fhir_id)
                    .unwrap_or_else(|| bug!("unresolved lifetime hole"))
            }
            fhir::Lifetime::Resolved(res) => res,
        };
        let tcx = self.genv.tcx;
        let lifetime_name = |def_id| tcx.hir().name(tcx.hir().local_def_id_to_hir_id(def_id));
        match res {
            ResolvedArg::StaticLifetime => rty::ReStatic,
            ResolvedArg::EarlyBound(def_id) => {
                let index = def_id_to_param_index(self.genv.tcx, def_id.expect_local());
                let name = lifetime_name(def_id.expect_local());
                rty::ReEarlyBound(rty::EarlyBoundRegion { def_id, index, name })
            }
            ResolvedArg::LateBound(_, index, def_id) => {
                let depth = env.depth().checked_sub(1).unwrap();
                let name = lifetime_name(def_id.expect_local());
                let kind = rty::BoundRegionKind::BrNamed(def_id, name);
                let var = BoundVar::from_u32(index);
                let bound_region = rty::BoundRegion { var, kind };
                rty::ReLateBound(rustc::ty::DebruijnIndex::from_usize(depth), bound_region)
            }
            ResolvedArg::Free(scope, id) => {
                let name = lifetime_name(id.expect_local());
                let bound_region = rty::BoundRegionKind::BrNamed(id, name);
                rty::ReFree(rty::FreeRegion { scope, bound_region })
            }
            ResolvedArg::Error(_) => bug!("lifetime resolved to an error"),
        }
    }

    fn conv_refine_arg(&self, env: &mut Env, arg: &fhir::RefineArg) -> rty::Expr {
        match &arg.kind {
            fhir::RefineArgKind::Expr(expr) => self.conv_expr(env, expr),
            fhir::RefineArgKind::Abs(params, body) => {
                let layer = Layer::list(self, 0, params, false);

                env.push_layer(layer);
                let pred = self.conv_expr(env, body);
                let vars = env.pop_layer().into_bound_vars();
                let body = rty::Binder::new(pred, vars);
                self.add_coercions(rty::Expr::abs(body), arg.fhir_id)
            }
            fhir::RefineArgKind::Record(flds) => {
                let exprs: List<_> = flds
                    .iter()
                    .map(|arg| self.conv_refine_arg(env, arg))
                    .collect();
                rty::Expr::tuple(exprs)
            }
        }
    }

    fn conv_indexed_type(
        &self,
        env: &mut Env,
        bty: &fhir::BaseTy,
        idx: rty::Expr,
    ) -> QueryResult<rty::Ty> {
        match &bty.kind {
            fhir::BaseTyKind::Path(fhir::QPath::Resolved(_, path)) => {
                self.conv_indexed_path(env, path, idx)
            }
            fhir::BaseTyKind::Slice(ty) => {
                let slice = rty::BaseTy::slice(self.conv_ty(env, ty)?);
                Ok(rty::Ty::indexed(slice, idx))
            }
        }
    }

    fn conv_indexed_path(
        &self,
        env: &mut Env,
        path: &fhir::Path,
        idx: rty::Expr,
    ) -> QueryResult<rty::Ty> {
        let bty = match &path.res {
            fhir::Res::PrimTy(PrimTy::Bool) => rty::BaseTy::Bool,
            fhir::Res::PrimTy(PrimTy::Str) => rty::BaseTy::Str,
            fhir::Res::PrimTy(PrimTy::Char) => rty::BaseTy::Char,
            fhir::Res::PrimTy(PrimTy::Int(int_ty)) => {
                rty::BaseTy::Int(rustc_middle::ty::int_ty(*int_ty))
            }
            fhir::Res::PrimTy(PrimTy::Uint(uint_ty)) => {
                rty::BaseTy::Uint(rustc_middle::ty::uint_ty(*uint_ty))
            }
            fhir::Res::PrimTy(PrimTy::Float(float_ty)) => {
                rty::BaseTy::Float(rustc_middle::ty::float_ty(*float_ty))
            }
            fhir::Res::Def(DefKind::Struct | DefKind::Enum, did) => {
                let adt_def = self.genv.adt_def(*did)?;
                let args = self.conv_generic_args(env, *did, &path.args)?;
                rty::BaseTy::adt(adt_def, args)
            }
            fhir::Res::Def(DefKind::TyParam, def_id) => {
                rty::BaseTy::Param(def_id_to_param_ty(self.genv.tcx, def_id.expect_local()))
            }
            fhir::Res::SelfTyParam { .. } => rty::BaseTy::Param(self_param_ty()),
            fhir::Res::SelfTyAlias { alias_to, .. } => {
                return Ok(self
                    .genv
                    .type_of(*alias_to)?
                    .instantiate_identity(&[])
                    .replace_bound_expr(&idx));
            }
            fhir::Res::Def(DefKind::TyAlias { .. }, def_id) => {
                let generics = self.conv_generic_args(env, *def_id, &path.args)?;
                let refine = path
                    .refine
                    .iter()
                    .map(|arg| self.conv_refine_arg(env, arg))
                    .collect_vec();
                return Ok(self
                    .genv
                    .type_of(*def_id)?
                    .instantiate(&generics, &refine)
                    .replace_bound_expr(&idx));
            }
            fhir::Res::Def(..) => {
                span_bug!(path.span, "unexpected resolution in conv_indexed_path: {:?}", path.res)
            }
        };
        Ok(rty::Ty::indexed(bty, idx))
    }

    fn conv_generic_args(
        &self,
        env: &mut Env,
        def_id: DefId,
        args: &[fhir::GenericArg],
    ) -> QueryResult<Vec<rty::GenericArg>> {
        let mut into = vec![];
        self.conv_generic_args_into(env, args, &mut into)?;
        self.fill_generic_args_defaults(def_id, &mut into)?;
        Ok(into)
    }

    fn conv_generic_args_into(
        &self,
        env: &mut Env,
        args: &[fhir::GenericArg],
        into: &mut Vec<rty::GenericArg>,
    ) -> QueryResult<()> {
        for arg in args {
            match arg {
                fhir::GenericArg::Lifetime(lft) => {
                    into.push(rty::GenericArg::Lifetime(self.conv_lifetime(env, *lft)));
                }
                fhir::GenericArg::Type(ty) => {
                    into.push(rty::GenericArg::Ty(self.conv_ty(env, ty)?));
                }
            }
        }
        Ok(())
    }

    fn fill_generic_args_defaults(
        &self,
        def_id: DefId,
        into: &mut Vec<rty::GenericArg>,
    ) -> QueryResult<()> {
        let generics = self.genv.generics_of(def_id)?;
        for param in generics.params.iter().skip(into.len()) {
            if let rty::GenericParamDefKind::Type { has_default } = param.kind {
                debug_assert!(has_default);
                let ty = self
                    .genv
                    .type_of(param.def_id)?
                    .instantiate(into, &[])
                    .into_ty();
                into.push(rty::GenericArg::Ty(ty));
            } else {
                bug!("unexpected generic param: {param:?}");
            }
        }

        Ok(())
    }

    fn resolve_param_sort(&self, param: &fhir::RefineParam) -> fhir::Sort {
        resolve_param_sort(param, Some(self.wfckresults)).clone()
    }
}

impl Env {
    fn new(early_bound: &[fhir::RefineParam], wfckresults: Option<&fhir::WfckResults>) -> Self {
        let early_bound = early_bound
            .iter()
            .map(|param| (param.name(), resolve_param_sort(param, wfckresults).clone()))
            .collect();
        Self { layers: vec![], early_bound }
    }

    fn depth(&self) -> usize {
        self.layers.len()
    }

    fn push_layer(&mut self, layer: Layer) {
        self.layers.push(layer);
    }

    fn pop_layer(&mut self) -> Layer {
        self.layers.pop().expect("bottom of layer stack")
    }

    fn top_layer(&self) -> &Layer {
        self.layers.last().expect("bottom of layer stack")
    }

    fn lookup(&self, name: fhir::Ident) -> LookupResult {
        for (level, layer) in self.layers.iter().rev().enumerate() {
            if let Some(kind) = layer.get(name.name, level as u32) {
                return LookupResult { name, kind };
            }
        }
        if let Some((idx, _, sort)) = self.early_bound.get_full(&name.name) {
            LookupResult { name, kind: LookupResultKind::EarlyBound { idx: idx as u32, sort } }
        } else {
            span_bug!(name.span(), "no entry found for key: `{:?}`", name);
        }
    }

    fn to_early_bound_vars(&self) -> List<rty::Expr> {
        (0..self.early_bound.len())
            .map(|idx| rty::Expr::early_bvar(idx as u32))
            .collect()
    }
}

impl ConvCtxt<'_, '_> {
    fn conv_expr(&self, env: &Env, expr: &fhir::Expr) -> rty::Expr {
        let fhir_id = expr.fhir_id;
        let espan = Some(ESpan::new(expr.span));
        let expr = match &expr.kind {
            fhir::ExprKind::Const(did, _) => rty::Expr::const_def_id(*did, espan),
            fhir::ExprKind::Var(var, _) => env.lookup(*var).to_expr(),
            fhir::ExprKind::Literal(lit) => rty::Expr::constant_at(conv_lit(*lit), espan),
            fhir::ExprKind::BinaryOp(op, box [e1, e2]) => {
                rty::Expr::binary_op(*op, self.conv_expr(env, e1), self.conv_expr(env, e2), espan)
            }
            fhir::ExprKind::UnaryOp(op, e) => {
                rty::Expr::unary_op(*op, self.conv_expr(env, e), espan)
            }
            fhir::ExprKind::App(func, args) => {
                rty::Expr::app(self.conv_func(env, func), self.conv_exprs(env, args), espan)
            }
            fhir::ExprKind::IfThenElse(box [p, e1, e2]) => {
                rty::Expr::ite(
                    self.conv_expr(env, p),
                    self.conv_expr(env, e1),
                    self.conv_expr(env, e2),
                    espan,
                )
            }
            fhir::ExprKind::Dot(var, fld) => env.lookup(*var).get_field(self.genv, *fld),
        };
        self.add_coercions(expr, fhir_id)
    }

    fn conv_func(&self, env: &Env, func: &fhir::Func) -> rty::Expr {
        let expr = match func {
            fhir::Func::Var(ident, _) => env.lookup(*ident).to_expr(),
            fhir::Func::Global(sym, kind, ..) => rty::Expr::global_func(*sym, *kind),
        };
        self.add_coercions(expr, func.fhir_id())
    }

    fn conv_exprs(&self, env: &Env, exprs: &[fhir::Expr]) -> List<rty::Expr> {
        List::from_iter(exprs.iter().map(|e| self.conv_expr(env, e)))
    }

    fn conv_invariants(&self, env: &Env, invariants: &[fhir::Expr]) -> Vec<rty::Invariant> {
        invariants
            .iter()
            .map(|invariant| self.conv_invariant(env, invariant))
            .collect()
    }

    fn conv_invariant(&self, env: &Env, invariant: &fhir::Expr) -> rty::Invariant {
        rty::Invariant {
            pred: rty::Binder::new(self.conv_expr(env, invariant), env.top_layer().to_bound_vars()),
        }
    }

    fn add_coercions(&self, mut expr: rty::Expr, fhir_id: FhirId) -> rty::Expr {
        let span = expr.span();
        if let Some(coercions) = self.wfckresults.coercions().get(fhir_id) {
            for coercion in coercions {
                expr = match coercion {
                    fhir::Coercion::Inject => rty::Expr::tuple(vec![expr]),
                    fhir::Coercion::Project => rty::Expr::tuple_proj(expr, 0, span),
                };
            }
        }
        expr
    }
}

impl Layer {
    fn new(
        cx: &ConvCtxt,
        late_bound_regions: u32,
        params: &[fhir::RefineParam],
        filter_unit: bool,
        collapse: bool,
    ) -> Self {
        let mut idx = late_bound_regions;
        let map = params
            .iter()
            .map(|param| {
                let sort = cx.resolve_param_sort(param);
                let entry = Entry::new(cx.genv, idx, sort, param.infer_mode());
                if !filter_unit || !matches!(entry, Entry::Unit) {
                    idx += 1;
                }
                (param.name(), entry)
            })
            .collect();
        Self { map, filter_unit, collapse }
    }

    fn list(
        cx: &ConvCtxt,
        late_bound_regions: u32,
        params: &[fhir::RefineParam],
        filter_unit: bool,
    ) -> Self {
        Self::new(cx, late_bound_regions, params, filter_unit, false)
    }

    fn collapse(cx: &ConvCtxt, params: &[fhir::RefineParam]) -> Self {
        Self::new(cx, 0, params, false, true)
    }

    fn empty() -> Self {
        Self { map: FxIndexMap::default(), filter_unit: false, collapse: false }
    }

    fn get(&self, name: impl Borrow<fhir::Name>, level: u32) -> Option<LookupResultKind> {
        Some(LookupResultKind::LateBoundList {
            level,
            entry: self.map.get(name.borrow())?,
            collapse: self.collapse,
        })
    }

    fn into_bound_vars(self) -> List<rty::BoundVariableKind> {
        if self.collapse {
            let sorts = self.into_iter().map(|(s, _)| s).collect();
            let tuple = rty::Sort::Tuple(sorts);
            let infer_mode = tuple.default_infer_mode();
            List::singleton(rty::BoundVariableKind::Refine(tuple, infer_mode))
        } else {
            self.into_iter()
                .map(|(sort, mode)| rty::BoundVariableKind::Refine(sort, mode))
                .collect()
        }
    }

    fn to_bound_vars(&self) -> List<rty::BoundVariableKind> {
        self.clone().into_bound_vars()
    }

    fn into_iter(self) -> impl Iterator<Item = (rty::Sort, rty::InferMode)> {
        self.map.into_values().filter_map(move |entry| {
            match entry {
                Entry::Sort { infer_mode, conv, .. } => Some((conv, infer_mode)),
                Entry::Unit => {
                    if self.filter_unit {
                        None
                    } else {
                        let unit = rty::Sort::unit();
                        let infer_mode = unit.default_infer_mode();
                        Some((unit, infer_mode))
                    }
                }
            }
        })
    }
}

impl Entry {
    fn new(genv: &GlobalEnv, idx: u32, sort: fhir::Sort, infer_mode: fhir::InferMode) -> Self {
        let conv = conv_sort(genv, &sort);
        if conv.is_unit() {
            Entry::Unit
        } else {
            Entry::Sort { sort, infer_mode, conv, idx }
        }
    }
}

impl LookupResult<'_> {
    fn to_expr(&self) -> rty::Expr {
        match &self.kind {
            LookupResultKind::LateBoundList { level, entry: Entry::Sort { idx, .. }, collapse } => {
                if *collapse {
                    rty::Expr::tuple_proj(rty::Expr::nu(), *idx, None)
                } else {
                    rty::Expr::late_bvar(DebruijnIndex::from_u32(*level), *idx)
                }
            }
            LookupResultKind::LateBoundList { entry: Entry::Unit, .. } => rty::Expr::unit(),
            LookupResultKind::EarlyBound { idx, .. } => rty::Expr::early_bvar(*idx),
        }
    }

    fn is_record(&self) -> Option<DefId> {
        match &self.kind {
            LookupResultKind::LateBoundList {
                entry: Entry::Sort { sort: fhir::Sort::Record(def_id, _), .. },
                ..
            } => Some(*def_id),
            LookupResultKind::EarlyBound { sort: fhir::Sort::Record(def_id, _), .. } => {
                Some(*def_id)
            }
            _ => None,
        }
    }

    fn to_path(&self) -> rty::Path {
        self.to_expr().to_path().unwrap_or_else(|| {
            span_bug!(self.name.span(), "expected path, found `{:?}`", self.to_expr())
        })
    }

    fn get_field(&self, genv: &GlobalEnv, fld: SurfaceIdent) -> rty::Expr {
        if let Some(def_id) = self.is_record() {
            let i = genv
                .field_index(def_id, fld.name)
                .unwrap_or_else(|| span_bug!(fld.span, "field `{fld:?}` not found in {def_id:?}"));
            rty::Expr::tuple_proj(self.to_expr(), i as u32, None)
        } else {
            span_bug!(fld.span, "expected record sort")
        }
    }
}

pub fn conv_func_decl(genv: &GlobalEnv, uif: &fhir::FuncDecl) -> rty::FuncDecl {
    rty::FuncDecl { name: uif.name, sort: conv_func_sort(genv, &uif.sort), kind: uif.kind }
}

fn conv_sorts<'a>(
    genv: &GlobalEnv,
    sorts: impl IntoIterator<Item = &'a fhir::Sort>,
) -> Vec<rty::Sort> {
    sorts
        .into_iter()
        .map(|sort| conv_sort(genv, sort))
        .collect()
}

fn conv_refine_param(
    genv: &GlobalEnv,
    param: &fhir::RefineParam,
    wfckresults: Option<&fhir::WfckResults>,
) -> rty::RefineParam {
    let sort = conv_sort(genv, resolve_param_sort(param, wfckresults));
    let mode = param.infer_mode();
    rty::RefineParam { sort, mode }
}

fn resolve_param_sort<'a>(
    param: &'a fhir::RefineParam,
    wfckresults: Option<&'a fhir::WfckResults>,
) -> &'a fhir::Sort {
    if fhir::Sort::Wildcard == param.sort
        && let Some(wfckresults) = wfckresults
    {
        wfckresults
            .node_sorts()
            .get(param.fhir_id)
            .unwrap_or_else(|| bug!("unresolved sort for param: `{param:?}`"))
    } else {
        &param.sort
    }
}

fn conv_sort(genv: &GlobalEnv, sort: &fhir::Sort) -> rty::Sort {
    match sort {
        fhir::Sort::Int => rty::Sort::Int,
        fhir::Sort::Real => rty::Sort::Real,
        fhir::Sort::Bool => rty::Sort::Bool,
        fhir::Sort::BitVec(w) => rty::Sort::BitVec(*w),
        fhir::Sort::Loc => rty::Sort::Loc,
        fhir::Sort::Unit => rty::Sort::unit(),
        fhir::Sort::Func(fsort) => rty::Sort::Func(conv_func_sort(genv, fsort)),
        fhir::Sort::Record(def_id, sort_args) => {
            rty::Sort::tuple(conv_sorts(genv, &genv.index_sorts_of(*def_id, sort_args)))
        }
        fhir::Sort::App(ctor, args) => {
            let ctor = conv_sort_ctor(ctor);
            let args = args.iter().map(|t| conv_sort(genv, t)).collect_vec();
            rty::Sort::app(ctor, args)
        }
        fhir::Sort::Param(def_id) => {
            rty::Sort::Param(def_id_to_param_ty(genv.tcx, def_id.expect_local()))
        }
        fhir::Sort::SelfParam(_def_id) => rty::Sort::Param(self_param_ty()),
        fhir::Sort::Var(n) => rty::Sort::Var(rty::SortVar::from(*n)),
        fhir::Sort::Error | fhir::Sort::Wildcard | fhir::Sort::Infer(_) => {
            bug!("unexpected sort `{sort:?}`")
        }
    }
}

fn conv_sort_ctor(ctor: &fhir::SortCtor) -> rty::SortCtor {
    match ctor {
        fhir::SortCtor::Set => rty::SortCtor::Set,
        fhir::SortCtor::Map => rty::SortCtor::Map,
        fhir::SortCtor::User { name } => rty::SortCtor::User { name: *name },
    }
}

fn conv_func_sort(genv: &GlobalEnv, sort: &fhir::PolyFuncSort) -> rty::PolyFuncSort {
    let fsort = sort.skip_binders();
    let fsort =
        rty::FuncSort::new(conv_sorts(genv, fsort.inputs()), conv_sort(genv, fsort.output()));
    rty::PolyFuncSort::new(sort.params, fsort)
}

fn conv_lit(lit: fhir::Lit) -> rty::Constant {
    match lit {
        fhir::Lit::Int(n) => rty::Constant::from(n),
        fhir::Lit::Real(r) => rty::Constant::Real(r),
        fhir::Lit::Bool(b) => rty::Constant::from(b),
    }
}

fn def_id_to_param_ty(tcx: TyCtxt, def_id: LocalDefId) -> rty::ParamTy {
    rty::ParamTy {
        index: def_id_to_param_index(tcx, def_id),
        name: tcx.hir().ty_param_name(def_id),
    }
}

fn self_param_ty() -> rty::ParamTy {
    rty::ParamTy { index: 0, name: kw::SelfUpper }
}

fn def_id_to_param_index(tcx: TyCtxt, def_id: LocalDefId) -> u32 {
    let item_def_id = tcx.hir().ty_param_owner(def_id);
    let generics = tcx.generics_of(item_def_id);
    generics.param_def_id_to_index[&def_id.to_def_id()]
}

mod errors {
    use flux_macros::Diagnostic;
    use flux_middle::fhir::SurfaceIdent;
    use rustc_span::Span;

    #[derive(Diagnostic)]
    #[diag(fhir_analysis_assoc_type_not_found, code = "FLUX")]
    #[note]
    pub(super) struct AssocTypeNotFound {
        #[primary_span]
        #[label]
        span: Span,
    }

    impl AssocTypeNotFound {
        pub(super) fn new(ident: SurfaceIdent) -> Self {
            Self { span: ident.span }
        }
    }
}<|MERGE_RESOLUTION|>--- conflicted
+++ resolved
@@ -137,17 +137,6 @@
         .collect())
 }
 
-fn conv_generic_param_kind(kind: &fhir::GenericParamKind) -> rty::GenericParamDefKind {
-    match kind {
-        fhir::GenericParamKind::Type { default } => {
-            rty::GenericParamDefKind::Type { has_default: default.is_some() }
-        }
-        fhir::GenericParamKind::SplTy => rty::GenericParamDefKind::SplTy,
-        fhir::GenericParamKind::BaseTy => rty::GenericParamDefKind::BaseTy,
-        fhir::GenericParamKind::Lifetime => rty::GenericParamDefKind::Lifetime,
-    }
-}
-
 pub(crate) fn conv_generics(
     rust_generics: &rustc::ty::Generics,
     generics: &fhir::Generics,
@@ -157,8 +146,7 @@
         let kind = generics
             .self_kind
             .as_ref()
-            .map(conv_generic_param_kind)
-            .unwrap_or(rty::GenericParamDefKind::Type { has_default: false });
+            .map_or(rty::GenericParamDefKind::Type { has_default: false }, conv_generic_param_kind);
         rty::GenericParamDef { index: 0, name: kw::SelfUpper, def_id: def_id.to_def_id(), kind }
     });
     let params = opt_self
@@ -169,10 +157,6 @@
                 .params
                 .iter()
                 .find(|param| param.def_id.to_def_id() == rust_param.def_id)?;
-<<<<<<< HEAD
-=======
-            let kind = conv_generic_param_kind(&param.kind);
->>>>>>> 53514319
             let def_id = param.def_id.to_def_id();
             Some(rty::GenericParamDef {
                 kind: conv_generic_param_kind(&param.kind),
