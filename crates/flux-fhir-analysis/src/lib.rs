--- conflicted
+++ resolved
@@ -162,32 +162,10 @@
         | DefKind::Trait
         | DefKind::Fn => {
             let is_trait = (def_kind == DefKind::Trait).then_some(local_id);
-            let wfckresults = if matches!(def_kind, DefKind::Fn | DefKind::AssocFn) {
-                Some(genv.check_wf(local_id)?)
-            } else {
-                None
-            };
             let generics = genv
                 .map()
                 .get_generics(local_id)
                 .unwrap_or_else(|| bug!("no generics for {:?}", def_id));
-<<<<<<< HEAD
-            let refine_params = genv
-                .map()
-                .get_refine_params(genv.tcx, local_id)
-                .unwrap_or(&[]);
-            conv::conv_generics(
-                genv,
-                &rustc_generics,
-                generics,
-                refine_params,
-                is_trait,
-                wfckresults.as_deref(),
-            )
-        }
-        DefKind::Closure | DefKind::Coroutine => {
-            conv::mk_generics(genv, &rustc_generics, List::empty(), List::empty())
-=======
             conv::conv_generics(&rustc_generics, generics, is_trait)
         }
         DefKind::Closure | DefKind::Coroutine => {
@@ -196,7 +174,6 @@
                 parent: rustc_generics.parent(),
                 parent_count: rustc_generics.parent_count(),
             })
->>>>>>> 7ec2e422
         }
         kind => bug!("generics_of called on `{def_id:?}` with kind `{kind:?}`"),
     }
@@ -212,7 +189,8 @@
     match genv.tcx.def_kind(local_id) {
         DefKind::Fn | DefKind::AssocFn => {
             let fn_sig = genv.map().get_fn_sig(local_id);
-            let params = conv::conv_refinement_generics(genv, &fn_sig.params);
+            let wfckresults = genv.check_wf(local_id)?;
+            let params = conv::conv_refinement_generics(genv, &fn_sig.params, Some(&wfckresults));
             Ok(rty::RefinementGenerics { parent, parent_count, params })
         }
         _ => Ok(rty::RefinementGenerics { parent, parent_count, params: List::empty() }),
