--- conflicted
+++ resolved
@@ -161,31 +161,7 @@
 }
 
 ///```text
-<<<<<<< HEAD
 /// ⟨enum⟩ := enum Ident ⟨refine_info⟩ { ⟨variant⟩* }
-=======
-/// ⟨refine_info⟩ ::= [(Ident : ⟨sort⟩)*]?
-///                   invariant(<expr>)?
-/// ```
-fn parse_detached_refine_info(
-    cx: &mut ParseCtxt,
-) -> ParseResult<(Option<Vec<RefineParam>>, Vec<Expr>)> {
-    let refined_by = if cx.peek(token::OpenBracket) {
-        Some(brackets(cx, Comma, |cx| parse_refine_param(cx, RequireSort::Yes))?)
-    } else {
-        None
-    };
-    let invariants = if cx.advance_if(kw::Invariant) {
-        vec![delimited(cx, Parenthesis, |cx| parse_expr(cx, true))?]
-    } else {
-        vec![]
-    };
-    Ok((refined_by, invariants))
-}
-
-///```text
-/// ⟨enum⟩ := enum ⟨ident⟩ ⟨refine_info⟩ { ⟨variant⟩* }
->>>>>>> f82b47fd
 /// ```
 fn parse_detached_enum(cx: &mut ParseCtxt, mut attrs: Attrs) -> ParseResult<Item> {
     cx.expect(kw::Enum)?;
