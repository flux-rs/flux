--- conflicted
+++ resolved
@@ -1,19 +1,11 @@
 use rustc_span::symbol::Ident;
 
 use super::{
-<<<<<<< HEAD
     AliasReft, ArrayLen, Async, BaseSort, BaseTy, BaseTyKind, ConstructorArgs, Ensures, EnumDef,
     Expr, ExprKind, ExprPath, ExprPathSegment, FieldExpr, FnInput, FnOutput, FnRetTy, FnSig,
     GenericArg, GenericArgKind, GenericParam, Generics, Impl, ImplAssocReft, Indices, Lit, Path,
     PathSegment, Qualifier, RefineArg, RefineParam, Sort, SortPath, SpecFunc, StructDef, Trait,
     TraitAssocReft, TraitRef, Ty, TyAlias, TyKind, VariantDef, VariantRet, WhereBoundPredicate,
-=======
-    AliasReft, Async, BaseSort, BaseTy, BaseTyKind, ConstArg, Ensures, EnumDef, Expr, ExprKind,
-    ExprPath, ExprPathSegment, FnInput, FnOutput, FnRetTy, FnSig, GenericArg, GenericArgKind,
-    GenericParam, Generics, Impl, ImplAssocReft, Indices, Lit, Path, PathSegment, Qualifier,
-    RefineArg, RefineParam, Sort, SortPath, SpecFunc, StructDef, Trait, TraitAssocReft, TraitRef,
-    Ty, TyAlias, TyKind, VariantDef, VariantRet, WhereBoundPredicate,
->>>>>>> 7a583efe
 };
 
 #[macro_export]
