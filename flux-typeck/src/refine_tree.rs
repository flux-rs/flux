--- conflicted
+++ resolved
@@ -368,15 +368,6 @@
 
 impl Node {
     fn replace_evars(&mut self, evars: &EVarSol) {
-<<<<<<< HEAD
-        for child in &self.children {
-            child.borrow_mut().replace_evars(evars)
-        }
-        match &mut self.kind {
-            NodeKind::Guard(pred) => *pred = pred.replace_evars(evars),
-            NodeKind::Head(pred, _) => *pred = pred.replace_evars(evars),
-            NodeKind::Conj | NodeKind::ForAll(_, _) => {}
-=======
         self.children.drain_filter(|child| {
             let mut node = child.borrow_mut();
             node.replace_evars(evars);
@@ -402,7 +393,6 @@
                 }
             }
             NodeKind::Conj | NodeKind::ForAll(_, _) | NodeKind::True => {}
->>>>>>> b66f128e
         }
     }
 
@@ -624,21 +614,16 @@
                     fmt_children(&children, cx, f)
                 }
                 NodeKind::Head(pred, tag) => {
-<<<<<<< HEAD
                     let pred = if cx.simplify_exprs { pred.simplify() } else { pred.clone() };
-                    if pred.is_atom() {
-                        w!("{:?}", pred)?;
-                    } else {
-                        w!("({:?})", pred)?;
-=======
                     w!("{:?}", parens!(pred, !pred.is_atom()))?;
                     if cx.tags {
                         w!(" ~ {:?}", tag)?;
->>>>>>> b66f128e
                     }
                     Ok(())
                 }
                 NodeKind::Impl(pred1, pred2, tag) => {
+                    let pred1 = if cx.simplify_exprs { pred1.simplify() } else { pred1.clone() };
+                    let pred2 = if cx.simplify_exprs { pred2.simplify() } else { pred2.clone() };
                     w!("{:?} => ", parens!(pred1, !pred1.is_atom()))?;
                     w!("{:?}", parens!(pred2, !pred2.is_atom()))?;
                     if cx.tags {
