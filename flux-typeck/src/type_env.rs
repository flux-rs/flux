pub mod paths_tree;

use std::iter;

use flux_common::index::IndexGen;
use flux_middle::{
    fhir::WeakKind,
    global_env::{GlobalEnv, OpaqueStructErr},
    intern::List,
    rty::{
        box_args, evars::EVarSol, fold::TypeFoldable, subst::FVarSubst, BaseTy, Binders, Expr,
        GenericArg, Path, RefKind, RefineArg, RefineArgs, Ty, TyKind,
    },
    rustc::mir::{Local, Place, PlaceElem},
};
use itertools::Itertools;
use rustc_hash::FxHashSet;
use rustc_middle::ty::TyCtxt;

use self::paths_tree::{Binding, FoldResult, LocKind, PathsTree};
use super::rty::{Loc, Name, Pred, Sort};
use crate::{
    constraint_gen::ConstrGen,
    fixpoint::{KVarEncoding, KVarStore},
    param_infer,
    refine_tree::{RefineCtxt, Scope},
    rty::VariantIdx,
};

pub trait PathMap {
    fn get(&self, path: &Path) -> Ty;
    fn update(&mut self, path: &Path, ty: Ty);
}

#[derive(Clone, Default)]
pub struct TypeEnv {
    bindings: PathsTree,
}

pub struct TypeEnvInfer {
    scope: Scope,
    bindings: PathsTree,
}

pub struct BasicBlockEnv {
    params: Vec<(Name, Sort)>,
    constrs: Vec<Pred>,
    scope: Scope,
    bindings: PathsTree,
}

impl TypeEnv {
    pub fn new() -> TypeEnv {
        TypeEnv { bindings: PathsTree::default() }
    }

    pub fn alloc_universal_loc(&mut self, loc: Loc, ty: Ty) {
        self.bindings.insert(loc, ty, LocKind::Universal);
    }

    pub fn alloc_with_ty(&mut self, local: Local, ty: Ty) {
        self.bindings.insert(local.into(), ty, LocKind::Local);
    }

    pub fn alloc(&mut self, local: Local) {
        self.bindings
            .insert(local.into(), Ty::uninit(), LocKind::Local);
    }

    pub fn into_infer(
        self,
        rcx: &mut RefineCtxt,
        gen: &mut ConstrGen,
        scope: Scope,
    ) -> TypeEnvInfer {
        TypeEnvInfer::new(rcx, gen, scope, self)
    }

    pub fn lookup_place(
        &mut self,
        rcx: &mut RefineCtxt,
        gen: &mut ConstrGen,
        place: &Place,
    ) -> Result<Ty, OpaqueStructErr> {
        Ok(self
            .bindings
            .lookup(gen.genv, rcx, place)?
            .fold(rcx, gen, true)
            .ty())
    }

    pub fn lookup_path(
        &mut self,
        rcx: &mut RefineCtxt,
        gen: &mut ConstrGen,
        path: &Path,
    ) -> Result<Ty, OpaqueStructErr> {
        Ok(self
            .bindings
            .lookup(gen.genv, rcx, path)?
            .fold(rcx, gen, false)
            .ty())
    }

    pub fn update_path(&mut self, path: &Path, new_ty: Ty) {
        self.bindings.update(path, new_ty);
    }

    pub fn borrow(
        &mut self,
        rcx: &mut RefineCtxt,
        gen: &mut ConstrGen,
        rk: RefKind,
        place: &Place,
    ) -> Result<Ty, OpaqueStructErr> {
        let ty = match self
            .bindings
            .lookup(gen.genv, rcx, place)?
            .fold(rcx, gen, true)
        {
            FoldResult::Strg(path, _) => Ty::ptr(rk, path),
            FoldResult::Weak(result_rk, ty) => {
                debug_assert!(WeakKind::from(rk) <= result_rk);
                Ty::mk_ref(rk, ty)
            }
        };
        Ok(ty)
    }

    pub fn write_place(
        &mut self,
        rcx: &mut RefineCtxt,
        gen: &mut ConstrGen,
        place: &Place,
        new_ty: Ty,
    ) -> Result<(), OpaqueStructErr> {
        match self
            .bindings
            .lookup(gen.genv, rcx, place)?
            .fold(rcx, gen, true)
        {
            FoldResult::Strg(path, _) => {
                self.bindings.update(&path, new_ty);
            }
            FoldResult::Weak(WeakKind::Mut, ty) => {
                gen.subtyping(rcx, &new_ty, &ty);
            }
            FoldResult::Weak(WeakKind::Arr, _) | FoldResult::Weak(WeakKind::Shr, _) => {
                panic!("cannot assign to `{place:?}`, which is behind a `&` reference")
            }
        }
        Ok(())
    }

    pub fn move_place(
        &mut self,
        rcx: &mut RefineCtxt,
        gen: &mut ConstrGen,
        place: &Place,
    ) -> Result<Ty, OpaqueStructErr> {
        match self
            .bindings
            .lookup(gen.genv, rcx, place)?
            .fold(rcx, gen, true)
        {
            FoldResult::Strg(path, ty) => {
                self.bindings.update(&path, Ty::uninit());
                Ok(ty)
            }
            FoldResult::Weak(WeakKind::Mut, _) => {
                panic!("cannot move out of `{place:?}`, which is behind a `&mut` reference")
            }
            FoldResult::Weak(WeakKind::Arr, _) | FoldResult::Weak(WeakKind::Shr, _) => {
                panic!("cannot move out of `{place:?}`, which is behind a `&` reference")
            }
        }
    }

    pub fn unpack(&mut self, rcx: &mut RefineCtxt) {
        self.bindings.fmap_mut(|binding| {
            match binding {
                Binding::Owned(ty) => Binding::Owned(rcx.unpack(ty)),
                Binding::Blocked(ty) => Binding::Blocked(ty.clone()),
            }
        });
    }

    pub fn block(&mut self, path: &Path) {
        self.bindings.block(path);
    }

    fn infer_subst_for_bb_env(&self, bb_env: &BasicBlockEnv) -> FVarSubst {
        let params = bb_env.params.iter().map(|(name, _)| *name).collect();
        let mut subst = FVarSubst::empty();
        self.bindings.iter(|path, binding1| {
            let binding2 = bb_env.bindings.get(&path);
            if bb_env.bindings.contains_loc(path.loc)
              && let Binding::Owned(ty1) = binding1
              && let Binding::Owned(ty2) = binding2 {
                self.infer_subst_for_bb_env_ty(bb_env, &params, ty1, &ty2, &mut subst);
            }
        });

        param_infer::check_inference(
            &subst,
            bb_env
                .params
                .iter()
                .filter(|(_, sort)| !sort.is_loc())
                .map(|(name, _)| *name),
        )
        .unwrap();
        subst
    }

    fn infer_subst_for_bb_env_ty(
        &self,
        bb_env: &BasicBlockEnv,
        params: &FxHashSet<Name>,
        ty1: &Ty,
        ty2: &Ty,
        subst: &mut FVarSubst,
    ) {
        match (ty1.kind(), ty2.kind()) {
            (TyKind::Indexed(bty1, idxs1), TyKind::Indexed(bty2, idxs2)) => {
                self.infer_subst_for_bb_env_bty(bb_env, params, bty1, bty2, subst);
                for (idx1, idx2) in iter::zip(idxs1.args(), idxs2.args()) {
                    subst.infer_from_refine_args(params, idx1, idx2);
                }
            }
            (TyKind::Ptr(rk1, path1), TyKind::Ptr(rk2, path2)) => {
                debug_assert_eq!(rk1, rk2);
                debug_assert_eq!(path1, path2);
            }
            (TyKind::Ref(rk1, ty1), TyKind::Ref(rk2, ty2)) => {
                debug_assert_eq!(rk1, rk2);
                self.infer_subst_for_bb_env_ty(bb_env, params, ty1, ty2, subst);
            }
            (TyKind::Ptr(rk1, path), TyKind::Ref(rk2, ty2)) => {
                debug_assert_eq!(rk1, rk2);
                if let Binding::Owned(ty1) = self.bindings.get(path) {
                    self.infer_subst_for_bb_env_ty(bb_env, params, &ty1, ty2, subst);
                }
            }
            _ => {}
        }
    }

    fn infer_subst_for_bb_env_generic_arg(
        &self,
        bb_env: &BasicBlockEnv,
        params: &FxHashSet<Name>,
        arg1: &GenericArg,
        arg2: &GenericArg,
        subst: &mut FVarSubst,
    ) {
        if let (GenericArg::Ty(ty1), GenericArg::Ty(ty2)) = (arg1, arg2) {
            self.infer_subst_for_bb_env_ty(bb_env, params, ty1, ty2, subst);
        }
    }

    fn infer_subst_for_bb_env_bty(
        &self,
        bb_env: &BasicBlockEnv,
        params: &FxHashSet<Name>,
        bty1: &BaseTy,
        bty2: &BaseTy,
        subst: &mut FVarSubst,
    ) {
        if bty1.is_box()  &&
           let BaseTy::Adt(_, substs1) = bty1 &&
           let BaseTy::Adt(_, substs2) = bty2 {
            for (arg1, arg2) in iter::zip(substs1, substs2) {
                self.infer_subst_for_bb_env_generic_arg(bb_env, params, arg1, arg2, subst);
            }
        }
    }

    pub fn check_goto(
        mut self,
        rcx: &mut RefineCtxt,
        gen: &mut ConstrGen,
        bb_env: &BasicBlockEnv,
    ) -> Result<(), OpaqueStructErr> {
        self.bindings.close_boxes(rcx, gen, &bb_env.scope);

        // Look up paths to make sure they are properly folded/unfolded
        for path in bb_env.bindings.paths() {
            self.bindings
                .lookup(gen.genv, rcx, &path)?
                .fold(rcx, gen, false);
        }

        // Infer subst
        let subst = self.infer_subst_for_bb_env(bb_env);

        // Check constraints
        for constr in &bb_env.constrs {
            gen.check_pred(rcx, subst.apply(constr));
        }

        let bb_env = bb_env
            .bindings
            .fmap(|binding| subst.apply(binding))
            .flatten();

        // Convert pointers to borrows
        for (path, binding2) in &bb_env {
            let binding1 = self.bindings.get(path);
            if let (Binding::Owned(ty1), Binding::Owned(ty2)) = (binding1, binding2) {
                match (ty1.kind(), ty2.kind()) {
                    (TyKind::Ptr(RefKind::Mut, ptr_path), TyKind::Ref(RefKind::Mut, bound)) => {
                        let ty = self.bindings.get(ptr_path).expect_owned();
                        gen.subtyping(rcx, &ty, bound);

                        self.bindings
                            .update_binding(ptr_path, Binding::Blocked(bound.clone()));
                        self.bindings
                            .update(path, Ty::mk_ref(RefKind::Mut, bound.clone()));
                    }
                    (TyKind::Ptr(RefKind::Shr, ptr_path), TyKind::Ref(RefKind::Shr, _)) => {
                        let ty = self.bindings.get(ptr_path).expect_owned();
                        self.bindings.block(ptr_path);
                        self.bindings.update(path, Ty::mk_ref(RefKind::Shr, ty));
                    }
                    _ => (),
                }
            }
        }

        // Check subtyping
        for (path, binding2) in bb_env {
            let binding1 = self.bindings.get(&path);
            let ty1 = binding1.ty();
            let ty2 = binding2.ty();
            gen.subtyping(rcx, ty1, ty2);
        }
        Ok(())
    }

    pub fn downcast(
        &mut self,
        genv: &GlobalEnv,
        rcx: &mut RefineCtxt,
        place: &Place,
        variant_idx: VariantIdx,
    ) -> Result<(), OpaqueStructErr> {
        let mut down_place = place.clone();
        down_place.projection.push(PlaceElem::Downcast(variant_idx));
        self.bindings.lookup(genv, rcx, &down_place)?;
        Ok(())
    }

    pub fn replace_evars(&mut self, evars: &EVarSol) {
        self.bindings
            .fmap_mut(|binding| binding.replace_evars(evars));
    }
}

impl PathMap for TypeEnv {
    fn get(&self, path: &Path) -> Ty {
        self.bindings.get(path).expect_owned()
    }

    fn update(&mut self, path: &Path, ty: Ty) {
        self.bindings.update(path, ty);
    }
}

impl<S> PathMap for std::collections::HashMap<Path, Ty, S>
where
    S: std::hash::BuildHasher,
{
    fn get(&self, path: &Path) -> Ty {
        self.get(path).unwrap().clone()
    }

    fn update(&mut self, path: &Path, ty: Ty) {
        self.insert(path.clone(), ty);
    }
}

impl TypeEnvInfer {
    pub fn enter(&self) -> TypeEnv {
        TypeEnv { bindings: self.bindings.clone() }
    }

    fn new(
        rcx: &mut RefineCtxt,
        gen: &mut ConstrGen,
        scope: Scope,
        mut env: TypeEnv,
    ) -> TypeEnvInfer {
        env.bindings.close_boxes(rcx, gen, &scope);
        let mut bindings = env.bindings;
        bindings.fmap_mut(|binding| {
            match binding {
                Binding::Owned(ty) => Binding::Owned(TypeEnvInfer::pack_ty(&scope, ty)),
                Binding::Blocked(ty) => Binding::Blocked(TypeEnvInfer::pack_ty(&scope, ty)),
            }
        });
        TypeEnvInfer { scope, bindings }
    }

    fn pack_ty(scope: &Scope, ty: &Ty) -> Ty {
        match ty.kind() {
            TyKind::Indexed(bty, idxs) => {
                let bty = TypeEnvInfer::pack_bty(scope, bty);
                if scope.has_free_vars(idxs) {
                    let pred = Binders::new(Pred::Hole, bty.sorts());
                    Ty::exists(bty, pred)
                } else {
                    Ty::indexed(bty, idxs.clone())
                }
            }
            TyKind::Tuple(tys) => {
                let tys = tys
                    .iter()
                    .map(|ty| TypeEnvInfer::pack_ty(scope, ty))
                    .collect_vec();
                Ty::tuple(tys)
            }
            // TODO(nilehmann) [`TyKind::Exists`] could also in theory contains free variables.
            TyKind::Exists(_, _)
            | TyKind::Never
            | TyKind::Discr(..)
            | TyKind::Ptr(..)
            | TyKind::Uninit
            | TyKind::Ref(..)
            | TyKind::Param(_)
            | TyKind::Constr(_, _)
            | TyKind::BoxPtr(_, _) => ty.clone(),
        }
    }

    fn pack_bty(scope: &Scope, bty: &BaseTy) -> BaseTy {
        match bty {
            BaseTy::Adt(adt_def, substs) => {
                let substs = List::from_vec(
                    substs
                        .iter()
                        .map(|arg| Self::pack_generic_arg(scope, arg))
                        .collect(),
                );
                BaseTy::adt(adt_def.clone(), substs)
            }
            BaseTy::Array(ty, c) => BaseTy::Array(Self::pack_ty(scope, ty), c.clone()),
            BaseTy::Slice(ty) => BaseTy::Slice(Self::pack_ty(scope, ty)),
            BaseTy::Int(_)
            | BaseTy::Uint(_)
            | BaseTy::Bool
            | BaseTy::Float(_)
            | BaseTy::Str
            | BaseTy::Char => bty.clone(),
        }
    }

    fn pack_generic_arg(scope: &Scope, arg: &GenericArg) -> GenericArg {
        match arg {
            GenericArg::Ty(ty) => GenericArg::Ty(Self::pack_ty(scope, ty)),
            GenericArg::Lifetime => GenericArg::Lifetime,
        }
    }

    /// join(self, genv, other) consumes the bindings in other, to "update"
    /// `self` in place, and returns `true` if there was an actual change
    /// or `false` indicating no change (i.e., a fixpoint was reached).
    pub fn join(&mut self, rcx: &mut RefineCtxt, gen: &mut ConstrGen, mut other: TypeEnv) -> bool {
        other.bindings.close_boxes(rcx, gen, &self.scope);

        // Unfold
        self.bindings.join_with(rcx, gen, &mut other.bindings);

        let paths = self.bindings.paths();

        // Convert pointers to borrows
        for path in &paths {
            let binding1 = self.bindings.get(path);
            let binding2 = other.bindings.get(path);
            if let (Binding::Owned(ty1), Binding::Owned(ty2)) = (binding1, binding2) {
                match (ty1.kind(), ty2.kind()) {
                    (TyKind::Ptr(RefKind::Shr, path1), TyKind::Ptr(RefKind::Shr, path2))
                        if path1 != path2 =>
                    {
                        let ty1 = self.bindings.get(path1).expect_owned();
                        let ty2 = other.bindings.get(path2).expect_owned();

                        self.bindings.block(path1);
                        other.bindings.block(path2);

                        self.bindings.update(path, Ty::mk_ref(RefKind::Shr, ty1));
                        other.bindings.update(path, Ty::mk_ref(RefKind::Shr, ty2));
                    }
                    (TyKind::Ptr(RefKind::Shr, ptr_path), TyKind::Ref(RefKind::Shr, _)) => {
                        let ty = self.bindings.get(ptr_path).expect_owned();
                        self.bindings.block(ptr_path);
                        self.bindings.update(path, Ty::mk_ref(RefKind::Shr, ty));
                    }
                    (TyKind::Ref(RefKind::Shr, _), TyKind::Ptr(RefKind::Shr, ptr_path)) => {
                        let ty = other.bindings.get(ptr_path).expect_owned();
                        other.bindings.block(ptr_path);
                        other.bindings.update(path, Ty::mk_ref(RefKind::Shr, ty));
                    }
                    (TyKind::Ptr(RefKind::Mut, path1), TyKind::Ptr(RefKind::Mut, path2))
                        if path1 != path2 =>
                    {
                        let ty1 = self.bindings.get(path1).expect_owned().with_holes();
                        let ty2 = other.bindings.get(path2).expect_owned().with_holes();

                        self.bindings
                            .update(path, Ty::mk_ref(RefKind::Mut, ty1.clone()));
                        other
                            .bindings
                            .update(path, Ty::mk_ref(RefKind::Mut, ty2.clone()));

                        self.bindings.update_binding(path1, Binding::Blocked(ty1));
                        other.bindings.update_binding(path2, Binding::Blocked(ty2));
                    }
                    (TyKind::Ptr(RefKind::Mut, ptr_path), TyKind::Ref(RefKind::Mut, bound)) => {
                        let bound = bound.with_holes();
                        self.bindings
                            .update_binding(ptr_path, Binding::Blocked(bound.clone()));
                        self.bindings.update(path, Ty::mk_ref(RefKind::Mut, bound));
                    }
                    (TyKind::Ref(RefKind::Mut, bound), TyKind::Ptr(RefKind::Mut, ptr_path)) => {
                        let bound = bound.with_holes();
                        other
                            .bindings
                            .update_binding(ptr_path, Binding::Blocked(bound.clone()));
                        other.bindings.update(path, Ty::mk_ref(RefKind::Mut, bound));
                    }
                    _ => {}
                }
            }
        }

        // Join types
        let mut modified = false;
        for path in &paths {
            let binding1 = self.bindings.get(path);
            let binding2 = other.bindings.get(path);
            let binding = match (&binding1, &binding2) {
                (Binding::Owned(ty1), Binding::Owned(ty2)) => {
                    Binding::Owned(self.join_ty(ty1, ty2))
                }
                (Binding::Owned(ty1), Binding::Blocked(ty2))
                | (Binding::Blocked(ty1), Binding::Owned(ty2))
                | (Binding::Blocked(ty1), Binding::Blocked(ty2)) => {
                    Binding::Blocked(self.join_ty(ty1, ty2))
                }
            };
            modified |= binding1 != binding;
            self.bindings.update_binding(path, binding);
        }

        modified
    }

    fn join_ty(&self, ty1: &Ty, ty2: &Ty) -> Ty {
        match (ty1.kind(), ty2.kind()) {
            (TyKind::Uninit, _) | (_, TyKind::Uninit) => Ty::uninit(),
            (TyKind::Ptr(rk1, path1), TyKind::Ptr(rk2, path2)) => {
                debug_assert_eq!(rk1, rk2);
                debug_assert_eq!(path1, path2);
                Ty::ptr(*rk1, path1.clone())
            }
            (TyKind::BoxPtr(loc1, alloc1), TyKind::BoxPtr(loc2, alloc2)) => {
                debug_assert_eq!(loc1, loc2);
                debug_assert_eq!(alloc1, alloc2);
                Ty::box_ptr(*loc1, alloc1.clone())
            }
            (TyKind::Indexed(bty1, idxs1), TyKind::Indexed(bty2, idxs2)) => {
                let bty = self.join_bty(bty1, bty2);
                if self.scope.has_free_vars(idxs2) || idxs1.args() != idxs2.args() {
                    let pred = Binders::new(Pred::Hole, bty.sorts());
                    Ty::exists(bty, pred)
                } else {
                    Ty::indexed(bty, idxs1.clone())
                }
            }
            (TyKind::Exists(bty1, _), TyKind::Indexed(bty2, ..))
            | (TyKind::Exists(bty1, _), TyKind::Exists(bty2, ..))
            | (TyKind::Indexed(bty1, _), TyKind::Exists(bty2, ..)) => {
                let bty = self.join_bty(bty1, bty2);
                let pred = Binders::new(Pred::Hole, bty.sorts());
                Ty::exists(bty, pred)
            }
            (TyKind::Ref(rk1, ty1), TyKind::Ref(rk2, ty2)) => {
                debug_assert_eq!(rk1, rk2);
                Ty::mk_ref(*rk1, self.join_ty(ty1, ty2))
            }
            (TyKind::Param(param_ty1), TyKind::Param(param_ty2)) => {
                debug_assert_eq!(param_ty1, param_ty2);
                Ty::param(*param_ty1)
            }
            (TyKind::Tuple(tys1), TyKind::Tuple(tys2)) => {
                assert!(
                    tys1.is_empty() && tys2.is_empty(),
                    "join of non-empty tuples is not supported yet"
                );
                Ty::tuple(vec![])
            }
            _ => unreachable!("`{ty1:?}` -- `{ty2:?}`"),
        }
    }

    fn join_bty(&self, bty1: &BaseTy, bty2: &BaseTy) -> BaseTy {
        if let (BaseTy::Adt(def1, substs1), BaseTy::Adt(def2, substs2)) = (bty1, bty2) {
            debug_assert_eq!(def1.def_id(), def2.def_id());
            let substs = iter::zip(substs1, substs2)
                .map(|(arg1, arg2)| self.join_generic_arg(arg1, arg2))
                .collect();
            BaseTy::adt(def1.clone(), List::from_vec(substs))
        } else {
            debug_assert_eq!(bty1, bty2);
            bty1.clone()
        }
    }

    fn join_generic_arg(&self, arg1: &GenericArg, arg2: &GenericArg) -> GenericArg {
        match (arg1, arg2) {
            (GenericArg::Ty(ty1), GenericArg::Ty(ty2)) => GenericArg::Ty(self.join_ty(ty1, ty2)),
            (GenericArg::Lifetime, GenericArg::Lifetime) => GenericArg::Lifetime,
            _ => panic!("incompatible generic args: `{arg1:?}` `{arg2:?}`"),
        }
    }

    pub fn into_bb_env(self, kvar_store: &mut KVarStore) -> BasicBlockEnv {
        let mut bindings = self.bindings;

        let mut names = vec![];
        let mut sorts = vec![];
        let mut preds = vec![];
        let name_gen = self.scope.name_gen();
        bindings.fmap_mut(|binding| {
            match binding {
                Binding::Owned(ty) => {
                    Binding::Owned(generalize(&name_gen, ty, &mut names, &mut sorts, &mut preds))
                }
                Binding::Blocked(ty) => Binding::Blocked(ty.clone()),
            }
        });

        // Replace all holes with a single fresh kvar on all parameters
        let mut constrs = preds
            .into_iter()
            .filter(|pred| !matches!(pred, Pred::Hole))
            .collect_vec();
        let exprs = names
            .iter()
            .map(|name| RefineArg::Expr(Expr::fvar(*name)))
            .collect_vec();
<<<<<<< HEAD
        let kvar = kvar_gen
            .fresh(&sorts, self.scope.iter())
            .replace_bvars(&exprs);
=======
        let kvar = kvar_store
            .fresh(&sorts, self.scope.iter(), KVarEncoding::Conj)
            .replace_bound_vars(&exprs);
>>>>>>> b1c10060
        constrs.push(kvar);

        let params = iter::zip(names, sorts).collect_vec();

        // Replace holes that weren't generalized by fresh kvars
        let kvar_gen = &mut |sorts: &[Sort]| {
            kvar_store.fresh(
                sorts,
                self.scope.iter().chain(params.iter().cloned()),
                KVarEncoding::Conj,
            )
        };
        bindings.fmap_mut(|binding| binding.replace_holes(kvar_gen));

        BasicBlockEnv { params, constrs, bindings, scope: self.scope }
    }
}

/// This is effectively doing the same as [`RefineCtxt::unpack`] but for moving existentials
/// to the top level in a [`BasicBlockEnv`]. Maybe we should find a way to abstract over it.
fn generalize(
    name_gen: &IndexGen<Name>,
    ty: &Ty,
    names: &mut Vec<Name>,
    sorts: &mut Vec<Sort>,
    preds: &mut Vec<Pred>,
) -> Ty {
    match ty.kind() {
        TyKind::Indexed(bty, idxs) => {
            let bty = generalize_bty(name_gen, bty, names, sorts, preds);
            Ty::indexed(bty, idxs.clone())
        }
        TyKind::Exists(bty, pred) => {
            let bty = generalize_bty(name_gen, bty, names, sorts, preds);

            let mut idxs = vec![];
            let pred = pred.replace_bvars_with_fresh_fvars(|sort| {
                let fresh = name_gen.fresh();
                names.push(fresh);
                sorts.push(sort.clone());
                idxs.push(RefineArg::Expr(Expr::fvar(fresh)));
                fresh
            });
            preds.push(pred);

            Ty::indexed(bty, RefineArgs::multi(idxs))
        }
        TyKind::Ref(RefKind::Shr, ty) => {
            let ty = generalize(name_gen, ty, names, sorts, preds);
            Ty::mk_ref(RefKind::Shr, ty)
        }
        _ => ty.clone(),
    }
}

fn generalize_bty(
    name_gen: &IndexGen<Name>,
    bty: &BaseTy,
    names: &mut Vec<Name>,
    sorts: &mut Vec<Sort>,
    preds: &mut Vec<Pred>,
) -> BaseTy {
    match bty {
        BaseTy::Adt(adt_def, substs) if adt_def.is_box() => {
            let (boxed, alloc) = box_args(substs);
            let boxed = generalize(name_gen, boxed, names, sorts, preds);
            BaseTy::adt(adt_def.clone(), vec![GenericArg::Ty(boxed), GenericArg::Ty(alloc.clone())])
        }
        _ => bty.clone(),
    }
}

impl BasicBlockEnv {
    pub fn enter(&self, rcx: &mut RefineCtxt) -> TypeEnv {
        let mut subst = FVarSubst::empty();
        for (name, sort) in &self.params {
            let fresh = rcx.define_var(sort);
            subst.insert(*name, Expr::fvar(fresh));
        }
        for constr in &self.constrs {
            rcx.assume_pred(subst.apply(constr));
        }
        let bindings = self.bindings.fmap(|binding| subst.apply(binding));
        TypeEnv { bindings }
    }

    pub fn scope(&self) -> &Scope {
        &self.scope
    }
}

mod pretty {
    use std::fmt;

    use flux_middle::pretty::*;
    use itertools::Itertools;

    use super::*;

    impl Pretty for TypeEnv {
        fn fmt(&self, cx: &PPrintCx, f: &mut fmt::Formatter<'_>) -> fmt::Result {
            define_scoped!(cx, f);
            w!("{:?}", &self.bindings)
        }

        fn default_cx(tcx: TyCtxt) -> PPrintCx {
            PPrintCx::default(tcx).kvar_args(KVarArgs::Hide)
        }
    }

    impl Pretty for TypeEnvInfer {
        fn fmt(&self, cx: &PPrintCx, f: &mut fmt::Formatter<'_>) -> fmt::Result {
            define_scoped!(cx, f);
            w!("{:?} {:?}", &self.scope, &self.bindings)
        }

        fn default_cx(tcx: TyCtxt) -> PPrintCx {
            PPrintCx::default(tcx).kvar_args(KVarArgs::Hide)
        }
    }

    impl Pretty for BasicBlockEnv {
        fn fmt(&self, cx: &PPrintCx, f: &mut fmt::Formatter<'_>) -> fmt::Result {
            define_scoped!(cx, f);
            w!("{:?} ", &self.scope)?;

            if !self.params.is_empty() {
                w!(
                    "∃ {}. ",
                    ^self.params
                        .iter()
                        .format_with(", ", |(name, sort), f| {
                            f(&format_args_cx!("{:?}: {:?}", ^name, ^sort))
                        })
                )?;
            }
            if !self.constrs.is_empty() {
                w!(
                    "{:?} ⇒ ",
                    join!(", ", self.constrs.iter().filter(|pred| !pred.is_trivially_true()))
                )?;
            }
            w!("{:?}", &self.bindings)
        }

        fn default_cx(tcx: TyCtxt) -> PPrintCx {
            PPrintCx::default(tcx).kvar_args(KVarArgs::Hide)
        }
    }

    impl_debug_with_default_cx!(TypeEnv => "type_env", TypeEnvInfer => "type_env_infer", BasicBlockEnv => "basic_block_env");
}<|MERGE_RESOLUTION|>--- conflicted
+++ resolved
@@ -650,15 +650,9 @@
             .iter()
             .map(|name| RefineArg::Expr(Expr::fvar(*name)))
             .collect_vec();
-<<<<<<< HEAD
-        let kvar = kvar_gen
-            .fresh(&sorts, self.scope.iter())
-            .replace_bvars(&exprs);
-=======
         let kvar = kvar_store
             .fresh(&sorts, self.scope.iter(), KVarEncoding::Conj)
-            .replace_bound_vars(&exprs);
->>>>>>> b1c10060
+            .replace_bvars(&exprs);
         constrs.push(kvar);
 
         let params = iter::zip(names, sorts).collect_vec();
