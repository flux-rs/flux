--- conflicted
+++ resolved
@@ -217,7 +217,7 @@
                                 continue 'outer;
                             }
                             TyKind::Ref(mode, ty) => {
-                                return self.lookup_place_iter_ty(gen, *mode, ty, place_proj);
+                                return self.lookup_place_iter_ty(gen, *mode, &ty, place_proj);
                             }
                             TyKind::Indexed(BaseTy::Adt(_, substs), _) if ty.is_box() => {
                                 let fresh = rcx.define_var(&Sort::Loc);
@@ -248,12 +248,8 @@
     ) -> LookupResult {
         use PlaceElem::*;
         let mut ty = ty.clone();
-<<<<<<< HEAD
-        while let Some(elem) = proj.next() {
-            // println!("TRACE: lookup_place_iter_ty {elem:?}, {ty:?}");
-=======
+        // MERGE while let Some(elem) = proj.next() {
         for elem in proj.by_ref() {
->>>>>>> 4929a746
             match (elem, ty.kind()) {
                 (Deref, TyKind::Ref(rk2, ty2)) => {
                     rk = rk.min(*rk2);
