--- conflicted
+++ resolved
@@ -11,13 +11,6 @@
 }
 
 #[extern_spec(core::slice)]
-<<<<<<< HEAD
-#[flux::assoc(fn size(x: Iter) -> int { x.len - x.idx })]
-#[flux::assoc(fn done(x: Iter) -> bool { x.idx >= x.len })]
-#[flux::assoc(fn step(x: Iter, y: Iter) -> bool { x.idx + 1 == y.idx && x.len == y.len})]
-impl<'a, T> Iterator for Iter<'a, T> {
-    #[flux::sig(fn(self: &strg Iter<T>[@curr_s]) -> Option<_>[curr_s.idx < curr_s.len] ensures self: Iter<T>{next_s: curr_s.idx + 1 == next_s.idx && curr_s.len == next_s.len})]
-=======
 #[assoc(
     fn size(x: Iter) -> int { x.len - x.idx }
     fn done(x: Iter) -> bool { x.idx >= x.len }
@@ -26,7 +19,6 @@
 impl<'a, T> Iterator for Iter<'a, T> {
     #[spec(fn(self: &mut Iter<T>[@curr_s]) -> Option<_>[curr_s.idx < curr_s.len]
            ensures self: Iter<T>{next_s: curr_s.idx + 1 == next_s.idx && curr_s.len == next_s.len})]
->>>>>>> 33b44a02
     fn next(&mut self) -> Option<&'a T>;
 }
 
