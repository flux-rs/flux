--- conflicted
+++ resolved
@@ -226,11 +226,7 @@
         }
     }
 
-<<<<<<< HEAD
     pub fn elim(&self, vars: &[T::KVar]) -> Self {
-=======
-    pub(crate) fn elim(&self, vars: &Vec<T::KVar>) -> Self {
->>>>>>> 00bd7213
         vars.iter().fold(self.clone(), |acc, var| acc.elim1(var))
     }
 
@@ -320,24 +316,13 @@
         }
     }
 
-<<<<<<< HEAD
-    pub fn sub_kvars(&self, assignment: &Assignments<'_, T>) -> Self {
-        match self {
-            Pred::KVar(kvid, args) => {
-                let qualifiers = assignment.get(kvid).unwrap();
-                if qualifiers.is_empty() {
-=======
-    pub(crate) fn sub_kvars(
-        &self,
-        assignment: &HashMap<T::KVar, Vec<(&Qualifier<T>, Vec<usize>)>>,
-    ) -> Self {
+    pub(crate) fn sub_kvars(&self, assignment: &Assignments<'_, T>) -> Self {
         match self {
             Pred::KVar(kvid, args) => {
                 let qualifiers = assignment
                     .get(kvid)
                     .expect(format!("{:#?} should have an assignment", kvid).as_str());
                 if qualifiers.len() == 0 {
->>>>>>> 00bd7213
                     return Pred::Expr(Expr::Constant(Constant::Boolean(false)));
                 }
                 if qualifiers.len() == 1 {
@@ -402,15 +387,8 @@
         }
     }
 
-<<<<<<< HEAD
     #[allow(clippy::type_complexity)]
     pub fn partition_pred(&self, var: &T::KVar) -> (Vec<(T::KVar, Vec<T::Var>)>, Vec<Pred<T>>) {
-=======
-    pub(crate) fn partition_pred(
-        &self,
-        var: &T::KVar,
-    ) -> (Vec<(T::KVar, Vec<T::Var>)>, Vec<Pred<T>>) {
->>>>>>> 00bd7213
         let mut kvar_instances = vec![];
         let mut other_preds = vec![];
         self.partition_pred_help(var, &mut kvar_instances, &mut other_preds);
