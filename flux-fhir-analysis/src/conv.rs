//! Conversion from types in [`fhir`] to types in [`rty`]
//!
//! Conversion assumes well-formedness and will panic if type are not well-formed. Among other things,
//! well-formedness implies:
//! 1. Names are bound correctly.
//! 2. Refinement parameters appear in allowed positions. This is particularly important for
//!    refinement predicates, aka abstract refinements, since the syntax in [`rty`] has
//!    syntactic restrictions on predicates.
//! 3. Refinements are well-sorted.
use std::borrow::Borrow;

use flux_common::{bug, span_bug};
use flux_middle::{
    early_ctxt::EarlyCtxt,
    fhir::{self, FhirId, FluxOwnerId, SurfaceIdent},
    global_env::GlobalEnv,
    intern::List,
    queries::QueryResult,
    rty::{self, fold::TypeFoldable, refining, INNERMOST},
    rustc,
};
use itertools::Itertools;
use rustc_data_structures::fx::FxIndexMap;
use rustc_hash::FxHashMap;
use rustc_hir::{
    def_id::{DefId, LocalDefId},
    PrimTy,
};
use rustc_middle::ty::{BoundVar, TyCtxt};
use rustc_type_ir::DebruijnIndex;

pub struct ConvCtxt<'a, 'tcx> {
    genv: &'a GlobalEnv<'a, 'tcx>,
    late_bound_vars_map: FxHashMap<DefId, BoundVar>,
    wfckresults: &'a fhir::WfckResults,
}

struct Env {
    layers: Vec<Layer>,
    early_bound: FxIndexMap<fhir::Name, fhir::Sort>,
}

#[derive(Debug, Clone)]
struct Layer {
    map: FxIndexMap<fhir::Name, Entry>,
    /// Whether to skip variables bound to Unit in this layer.
    filter_unit: bool,
    /// Whether to collapse the layer into a single variable of tuple sort.
    collapse: bool,
}

#[derive(Debug, Clone)]
enum Entry {
    Sort {
        sort: fhir::Sort,
        infer_mode: Option<rty::InferMode>,
        conv: rty::Sort,
        /// The index of the entry in the layer skipping all [`ListEntry::Unit`] if [`Layer::filter_unit`]
        /// is true
        idx: u32,
    },
    /// We track parameters of unit sort separately because we avoid creating bound variables for them
    /// in function signatures.
    Unit,
}

#[derive(Debug)]
struct LookupResult<'a> {
    name: fhir::Ident,
    kind: LookupResultKind<'a>,
}

#[derive(Debug)]
enum LookupResultKind<'a> {
    LateBoundList { level: u32, entry: &'a Entry, collapse: bool },
    EarlyBound { idx: u32, sort: &'a fhir::Sort },
}

pub(crate) fn expand_type_alias(
    genv: &GlobalEnv,
    alias: &fhir::TyAlias,
    wfckresults: &fhir::WfckResults,
) -> QueryResult<rty::Binder<rty::Ty>> {
    let cx = ConvCtxt::new(genv, wfckresults);

    let mut env = Env::new(&alias.early_bound_params);
    env.push_layer(Layer::collapse(&cx, &alias.index_params));

    let ty = cx.conv_ty(&mut env, &alias.ty)?;
    Ok(rty::Binder::new(ty, env.pop_layer().into_bound_vars()))
}

pub(crate) fn conv_generics(
    rust_generics: &rustc::ty::Generics,
    generics: &fhir::Generics,
) -> rty::Generics {
    let mut fhir_params = generics.params.iter();
    let params = rust_generics
        .params
        .iter()
        .flat_map(|rust_param| {
            fhir_params
                .find(|param| rust_param.def_id == param.def_id.to_def_id())
                .map(|param| {
                    let kind = match &param.kind {
                        fhir::GenericParamDefKind::Type { default } => {
                            rty::GenericParamDefKind::Type { has_default: default.is_some() }
                        }
                        fhir::GenericParamDefKind::BaseTy => rty::GenericParamDefKind::BaseTy,
                        fhir::GenericParamDefKind::Lifetime => rty::GenericParamDefKind::Lifetime,
                    };
                    rty::GenericParamDef {
                        kind,
                        def_id: rust_param.def_id,
                        index: rust_param.index,
                        name: rust_param.name,
                    }
                })
        })
        .collect();
    rty::Generics {
        params,
        parent_count: rust_generics.orig.parent_count,
        parent: rust_generics.orig.parent,
    }
}

pub(crate) fn adt_def_for_struct(
    genv: &GlobalEnv,
    invariants: Vec<rty::Invariant>,
    struct_def: &fhir::StructDef,
) -> rty::AdtDef {
    let sort =
        rty::Sort::tuple(conv_sorts(genv.early_cx(), genv.index_sorts_of(struct_def.owner_id)));
    let adt_def = genv.tcx.adt_def(struct_def.owner_id);
    rty::AdtDef::new(adt_def, sort, invariants, struct_def.is_opaque())
}

pub(crate) fn adt_def_for_enum(
    genv: &GlobalEnv,
    invariants: Vec<rty::Invariant>,
    enum_def: &fhir::EnumDef,
) -> rty::AdtDef {
    let sort =
        rty::Sort::tuple(conv_sorts(genv.early_cx(), genv.index_sorts_of(enum_def.owner_id)));
    rty::AdtDef::new(genv.tcx.adt_def(enum_def.owner_id), sort, invariants, false)
}

pub(crate) fn conv_invariants(
    genv: &GlobalEnv,
    params: &[fhir::RefineParam],
    invariants: &[fhir::Expr],
    wfckresults: &fhir::WfckResults,
) -> Vec<rty::Invariant> {
    let cx = ConvCtxt::new(genv, wfckresults);
    let mut env = Env::new(&[]);
    env.push_layer(Layer::collapse(&cx, params));
    cx.conv_invariants(&env, invariants)
}

pub(crate) fn conv_defn(
    genv: &GlobalEnv,
    defn: &fhir::Defn,
    wfckresults: &fhir::WfckResults,
) -> rty::Defn {
    let cx = ConvCtxt::new(genv, wfckresults);
    let mut env = Env::new(&[]);
    env.push_layer(Layer::list(&cx, 0, &defn.args, false));
    let expr = cx.conv_expr(&env, &defn.expr);
    let expr = rty::Binder::new(expr, env.pop_layer().into_bound_vars());
    rty::Defn { name: defn.name, expr }
}

pub fn conv_qualifier(
    genv: &GlobalEnv,
    qualifier: &fhir::Qualifier,
    wfckresults: &fhir::WfckResults,
) -> rty::Qualifier {
    let cx = ConvCtxt::new(genv, wfckresults);
    let mut env = Env::new(&[]);
    env.push_layer(Layer::list(&cx, 0, &qualifier.args, false));
    let body = cx.conv_expr(&env, &qualifier.expr);
    let body = rty::Binder::new(body, env.pop_layer().into_bound_vars());
    rty::Qualifier { name: qualifier.name, body, global: qualifier.global }
}

pub(crate) fn conv_fn_sig(
    genv: &GlobalEnv,
    def_id: LocalDefId,
    fn_sig: &fhir::FnSig,
    wfckresults: &fhir::WfckResults,
) -> QueryResult<rty::PolyFnSig> {
    let cx = ConvCtxt::new(genv, wfckresults);

    let late_bound_regions = refining::refine_bound_variables(&genv.lower_late_bound_vars(def_id)?);

    let mut env = Env::new(&[]);
    env.push_layer(Layer::list(&cx, late_bound_regions.len() as u32, &fn_sig.params, true));

    let mut requires = vec![];
    for constr in &fn_sig.requires {
        requires.push(cx.conv_constr(&mut env, constr)?);
    }

    let mut args = vec![];
    for ty in &fn_sig.args {
        args.push(cx.conv_ty(&mut env, ty)?);
    }

    let output = cx.conv_fn_output(&mut env, &fn_sig.output)?;
<<<<<<< HEAD
    let params = env.pop_layer().into_fun_params();
    let late_bound_vars = genv.late_bound_vars(def_id)?;
=======

    let vars = late_bound_regions
        .iter()
        .chain(env.pop_layer().into_bound_vars().iter())
        .cloned()
        .collect();
>>>>>>> c2dc6734

    let res = rty::PolyFnSig::new(rty::FnSig::new(requires, args, output), vars);
    Ok(res)
}

pub(crate) fn conv_ty(
    genv: &GlobalEnv,
    ty: &fhir::Ty,
    wfckresults: &fhir::WfckResults,
) -> QueryResult<rty::Binder<rty::Ty>> {
    let mut env = Env::new(&[]);
    let ty = ConvCtxt::new(genv, wfckresults).conv_ty(&mut env, ty)?;
    Ok(rty::Binder::new(ty, List::empty()))
}

impl<'a, 'tcx> ConvCtxt<'a, 'tcx> {
    fn new(genv: &'a GlobalEnv<'a, 'tcx>, wfckresults: &'a fhir::WfckResults) -> Self {
        let late_bound_vars_map = mk_late_bound_vars_map(genv.tcx, wfckresults.owner);
        Self { genv, late_bound_vars_map, wfckresults }
    }

    fn conv_fn_output(
        &self,
        env: &mut Env,
        output: &fhir::FnOutput,
    ) -> QueryResult<rty::Binder<rty::FnOutput>> {
        env.push_layer(Layer::list(self, 0, &output.params, true));

        let ret = self.conv_ty(env, &output.ret)?;
        let ensures: List<rty::Constraint> = output
            .ensures
            .iter()
            .map(|constr| self.conv_constr(env, constr))
            .try_collect()?;
        let output = rty::FnOutput::new(ret, ensures);

        let vars = env.pop_layer().into_bound_vars();

        Ok(rty::Binder::new(output, vars))
    }

    pub(crate) fn conv_enum_def_variants(
        genv: &GlobalEnv,
        enum_def: &fhir::EnumDef,
        wfckresults: &fhir::WfckResults,
    ) -> QueryResult<Vec<rty::PolyVariant>> {
        enum_def
            .variants
            .iter()
            .map(|variant_def| ConvCtxt::conv_enum_variant(genv, variant_def, wfckresults))
            .try_collect()
    }

    fn conv_enum_variant(
        genv: &GlobalEnv,
        variant: &fhir::VariantDef,
        wfckresults: &fhir::WfckResults,
    ) -> QueryResult<rty::PolyVariant> {
        let cx = ConvCtxt::new(genv, wfckresults);

        let mut env = Env::new(&[]);
        env.push_layer(Layer::list(&cx, 0, &variant.params, true));

        let fields = variant
            .fields
            .iter()
            .map(|field| cx.conv_ty(&mut env, &field.ty))
            .try_collect()?;
        let args = rty::Index::from(cx.conv_refine_arg(&mut env, &variant.ret.idx));
        let ret = cx.conv_base_ty(&mut env, &variant.ret.bty, args)?;
        let variant = rty::VariantDef::new(fields, ret);

        Ok(rty::Binder::new(variant, env.pop_layer().into_bound_vars()))
    }

    pub(crate) fn conv_struct_def_variant(
        genv: &GlobalEnv,
        struct_def: &fhir::StructDef,
        wfckresults: &fhir::WfckResults,
    ) -> QueryResult<rty::Opaqueness<rty::PolyVariant>> {
        let cx = ConvCtxt::new(genv, wfckresults);
        let mut env = Env::new(&[]);
        env.push_layer(Layer::list(&cx, 0, &struct_def.params, false));

        let def_id = struct_def.owner_id.def_id;
        if let fhir::StructKind::Transparent { fields } = &struct_def.kind {
            let fields = fields
                .iter()
                .map(|field_def| cx.conv_ty(&mut env, &field_def.ty))
                .try_collect()?;

            let substs = genv
                .generics_of(def_id)?
                .params
                .iter()
                .map(|param| {
                    match param.kind {
                        rty::GenericParamDefKind::Type { .. } => {
                            let param_ty = rty::ParamTy { index: param.index, name: param.name };
                            rty::GenericArg::Ty(rty::Ty::param(param_ty))
                        }
                        rty::GenericParamDefKind::BaseTy => {
                            bug!("generic base type in struct definition not suported")
                        }
                        rty::GenericParamDefKind::Lifetime => {
                            let def_id = param.def_id;
                            let index = def_id_to_param_index(genv.tcx, def_id.expect_local());
                            let re = rty::ReEarlyBound(rty::EarlyBoundRegion {
                                def_id,
                                index,
                                name: param.name,
                            });
                            rty::GenericArg::Lifetime(re)
                        }
                    }
                })
                .collect_vec();

            let vars = env.pop_layer().into_bound_vars();
            let idx = rty::Expr::tuple(
                (0..vars.len())
                    .map(|idx| rty::Expr::late_bvar(INNERMOST, idx as u32))
                    .collect_vec(),
            );
            let ret = rty::Ty::indexed(rty::BaseTy::adt(genv.adt_def(def_id)?, substs), idx);
            let variant = rty::VariantDef::new(fields, ret);
            Ok(rty::Opaqueness::Transparent(rty::Binder::new(variant, vars)))
        } else {
            Ok(rty::Opaqueness::Opaque)
        }
    }

    fn conv_constr(
        &self,
        env: &mut Env,
        constr: &fhir::Constraint,
    ) -> QueryResult<rty::Constraint> {
        match constr {
            fhir::Constraint::Type(loc, ty) => {
                Ok(rty::Constraint::Type(env.lookup(*loc).to_path(), self.conv_ty(env, ty)?))
            }
            fhir::Constraint::Pred(pred) => Ok(rty::Constraint::Pred(self.conv_expr(env, pred))),
        }
    }

    fn conv_ty(&self, env: &mut Env, ty: &fhir::Ty) -> QueryResult<rty::Ty> {
        match &ty.kind {
            fhir::TyKind::BaseTy(bty) => {
                match self.genv.early_cx().sort_of_bty(bty) {
                    Some(sort) => {
                        let sort = conv_sort(self.early_cx(), &sort);

                        if sort.is_unit() {
                            let idx = rty::Index::from(rty::Expr::unit());
                            self.conv_base_ty(env, bty, idx)
                        } else {
                            env.push_layer(Layer::empty());
                            let idx = rty::Index::from(rty::Expr::nu());
                            let ty = self.conv_base_ty(env, bty, idx)?;
                            env.pop_layer();
                            Ok(rty::Ty::exists(rty::Binder::with_sort(ty, sort)))
                        }
                    }
                    None => {
                        let def_id = bty.expect_param();
                        Ok(rty::Ty::param(def_id_to_param_ty(self.genv.tcx, def_id.expect_local())))
                    }
                }
            }
            fhir::TyKind::Indexed(bty, idx) => {
                let idxs = rty::Index::from(self.conv_refine_arg(env, idx));
                self.conv_base_ty(env, bty, idxs)
            }
            fhir::TyKind::Exists(params, ty) => {
                let layer = Layer::list(self, 0, params, false);
                env.push_layer(layer);
                let ty = self.conv_ty(env, ty)?;
                let sorts = env.pop_layer().into_bound_vars();
                if sorts.is_empty() {
                    Ok(ty.shift_out_escaping(1))
                } else {
                    Ok(rty::Ty::exists(rty::Binder::new(ty, sorts)))
                }
            }
            fhir::TyKind::Ptr(lft, loc) => {
                let region = self.conv_lifetime(env, *lft);
                Ok(rty::Ty::ptr(rty::PtrKind::Mut(region), env.lookup(*loc).to_path()))
            }
            fhir::TyKind::Ref(lft, fhir::MutTy { ty, mutbl }) => {
                let region = self.conv_lifetime(env, *lft);
                Ok(rty::Ty::mk_ref(region, self.conv_ty(env, ty)?, *mutbl))
            }
            fhir::TyKind::Tuple(tys) => {
                let tys: List<rty::Ty> =
                    tys.iter().map(|ty| self.conv_ty(env, ty)).try_collect()?;
                Ok(rty::Ty::tuple(tys))
            }
            fhir::TyKind::Array(ty, len) => {
                Ok(rty::Ty::array(self.conv_ty(env, ty)?, rty::Const { val: len.val }))
            }
            fhir::TyKind::Never => Ok(rty::Ty::never()),
            fhir::TyKind::Constr(pred, ty) => {
                let pred = self.conv_expr(env, pred);
                Ok(rty::Ty::constr(pred, self.conv_ty(env, ty)?))
            }
            fhir::TyKind::RawPtr(ty, mutability) => {
                Ok(rty::Ty::indexed(
                    rty::BaseTy::RawPtr(self.conv_ty(env, ty)?, *mutability),
                    rty::Expr::unit(),
                ))
            }
            fhir::TyKind::Hole => {
                let ty = self
                    .wfckresults
                    .type_holes()
                    .get(ty.fhir_id)
                    .unwrap_or_else(|| span_bug!(ty.span, "unfilled type hole"));
                self.conv_ty(env, ty)
            }
        }
    }

    fn conv_lifetime(&self, env: &Env, lft: fhir::Lifetime) -> rty::Region {
        match lft.res {
            fhir::LifetimeRes::Param(local_def_id) => {
                let def_id = local_def_id.to_def_id();
                if let Some(&var) = self.late_bound_vars_map.get(&def_id) {
                    let depth = env.depth().checked_sub(1).unwrap();
                    let kind = rty::BoundRegionKind::BrNamed(def_id, lft.ident.name);
                    let bound_region = rty::BoundRegion { var, kind };
                    rty::ReLateBound(rustc::ty::DebruijnIndex::from_usize(depth), bound_region)
                } else {
                    let index = def_id_to_param_index(self.genv.tcx, local_def_id);
                    rty::ReEarlyBound(rty::EarlyBoundRegion { def_id, index, name: lft.ident.name })
                }
            }
            fhir::LifetimeRes::Static => rty::ReStatic,
            fhir::LifetimeRes::Hole => {
                let lft = *self
                    .wfckresults
                    .lifetime_holes()
                    .get(lft.fhir_id)
                    .unwrap_or_else(|| span_bug!(lft.ident.span, "unfilled lifetime hole"));
                self.conv_lifetime(env, lft)
            }
        }
    }

    fn conv_refine_arg(
        &self,
        env: &mut Env,
        arg: &fhir::RefineArg,
    ) -> (rty::Expr, rty::TupleTree<bool>) {
        match arg {
            fhir::RefineArg::Expr { expr, is_binder, .. } => {
                (self.conv_expr(env, expr), rty::TupleTree::Leaf(*is_binder))
            }
            fhir::RefineArg::Abs(params, body, _, fhir_id) => {
                let layer = Layer::list(self, 0, params, false);

                env.push_layer(layer);
                let pred = self.conv_expr(env, body);
                let vars = env.pop_layer().into_bound_vars();
                let body = rty::Binder::new(pred, vars);
                let expr = self.add_coercions(rty::Expr::abs(body), *fhir_id);
                (expr, rty::TupleTree::Leaf(false))
            }
            fhir::RefineArg::Record(_, flds, ..) => {
                let mut exprs = vec![];
                let mut is_binder = vec![];
                for arg in flds {
                    let (e, i) = self.conv_refine_arg(env, arg);
                    exprs.push(e);
                    is_binder.push(i);
                }
                (rty::Expr::tuple(exprs), rty::TupleTree::Tuple(List::from_vec(is_binder)))
            }
        }
    }

    fn conv_base_ty(
        &self,
        env: &mut Env,
        bty: &fhir::BaseTy,
        idx: rty::Index,
    ) -> QueryResult<rty::Ty> {
        match &bty.kind {
            fhir::BaseTyKind::Path(path) => self.conv_path(env, path, idx),
            fhir::BaseTyKind::Slice(ty) => {
                let slice = rty::BaseTy::slice(self.conv_ty(env, ty)?);
                Ok(rty::Ty::indexed(slice, idx))
            }
        }
    }

    fn conv_path(&self, env: &mut Env, path: &fhir::Path, idx: rty::Index) -> QueryResult<rty::Ty> {
        let bty = match &path.res {
            fhir::Res::PrimTy(PrimTy::Bool) => rty::BaseTy::Bool,
            fhir::Res::PrimTy(PrimTy::Str) => rty::BaseTy::Str,
            fhir::Res::PrimTy(PrimTy::Char) => rty::BaseTy::Char,
            fhir::Res::PrimTy(PrimTy::Int(int_ty)) => {
                rty::BaseTy::Int(rustc_middle::ty::int_ty(*int_ty))
            }
            fhir::Res::PrimTy(PrimTy::Uint(uint_ty)) => {
                rty::BaseTy::Uint(rustc_middle::ty::uint_ty(*uint_ty))
            }
            fhir::Res::PrimTy(PrimTy::Float(float_ty)) => {
                rty::BaseTy::Float(rustc_middle::ty::float_ty(*float_ty))
            }
            fhir::Res::Struct(did) | fhir::Res::Enum(did) => {
                let adt_def = self.genv.adt_def(*did)?;
                let substs = self.conv_generic_args(env, *did, &path.generics)?;
                rty::BaseTy::adt(adt_def, substs)
            }
            fhir::Res::Param(def_id) => {
                rty::BaseTy::Param(def_id_to_param_ty(self.genv.tcx, def_id.expect_local()))
            }
            fhir::Res::Alias(def_id) => {
                let generics = self.conv_generic_args(env, *def_id, &path.generics)?;
                let refine = path
                    .refine
                    .iter()
                    .map(|arg| self.conv_refine_arg(env, arg).0)
                    .collect_vec();
                return Ok(self
                    .genv
                    .type_of(*def_id)?
                    .subst(&generics, &refine)
                    .replace_bound_expr(&idx.expr));
            }
        };
        Ok(rty::Ty::indexed(bty, idx))
    }

    fn conv_generic_args(
        &self,
        env: &mut Env,
        def_id: DefId,
        args: &[fhir::GenericArg],
    ) -> QueryResult<Vec<rty::GenericArg>> {
        let mut i = 0;
        self.genv
            .generics_of(def_id)?
            .params
            .iter()
            .map(|param| {
                if i < args.len() {
                    i += 1;
                    match &args[i - 1] {
                        fhir::GenericArg::Lifetime(lft) => {
                            Ok(rty::GenericArg::Lifetime(self.conv_lifetime(env, *lft)))
                        }
                        fhir::GenericArg::Type(ty) => {
                            Ok(rty::GenericArg::Ty(self.conv_ty(env, ty)?))
                        }
                    }
                } else if let rty::GenericParamDefKind::Type { has_default } = param.kind {
                    debug_assert!(has_default);
                    let ty = self
                        .genv
                        .type_of(param.def_id)?
                        .subst_generics(&[])
                        .replace_bound_exprs_with(|_| rty::Expr::unit());
                    Ok(rty::GenericArg::Ty(ty))
                } else {
                    bug!("unexpected generic param: {param:?}");
                }
            })
            .try_collect()
    }

    fn early_cx(&self) -> &EarlyCtxt<'a, 'tcx> {
        self.genv.early_cx()
    }

    fn resolve_param_sort(&self, param: &fhir::RefineParam) -> fhir::Sort {
        if fhir::Sort::Wildcard == param.sort {
            self.node_sort(param.fhir_id).clone()
        } else {
            param.sort.clone()
        }
    }

    fn node_sort(&self, fhir_id: FhirId) -> &fhir::Sort {
        self.wfckresults.node_sorts().get(fhir_id).unwrap()
    }
}

impl Env {
    fn new(early_bound: &[fhir::RefineParam]) -> Self {
        let early_bound = early_bound
            .iter()
            .map(|param| (param.name(), param.sort.clone()))
            .collect();
        Self { layers: vec![], early_bound }
    }

    fn depth(&self) -> usize {
        self.layers.len()
    }

    fn push_layer(&mut self, layer: Layer) {
        self.layers.push(layer);
    }

    fn pop_layer(&mut self) -> Layer {
        self.layers.pop().expect("bottom of layer stack")
    }

    fn top_layer(&self) -> &Layer {
        self.layers.last().expect("bottom of layer stack")
    }

    fn lookup(&self, name: fhir::Ident) -> LookupResult {
        for (level, layer) in self.layers.iter().rev().enumerate() {
            if let Some(kind) = layer.get(name.name, level as u32) {
                return LookupResult { name, kind };
            }
        }
        if let Some((idx, _, sort)) = self.early_bound.get_full(&name.name) {
            LookupResult { name, kind: LookupResultKind::EarlyBound { idx: idx as u32, sort } }
        } else {
            span_bug!(name.span(), "no entry found for key: `{:?}`", name);
        }
    }
}

impl ConvCtxt<'_, '_> {
    fn conv_expr(&self, env: &Env, expr: &fhir::Expr) -> rty::Expr {
        let fhir_id = expr.fhir_id;
        let span = Some(expr.span);
        let expr = match &expr.kind {
            fhir::ExprKind::Const(did, _) => rty::Expr::const_def_id(*did, span),
            fhir::ExprKind::Var(var) => env.lookup(*var).to_expr(),
            fhir::ExprKind::Literal(lit) => rty::Expr::constant_at(conv_lit(*lit), span),
            fhir::ExprKind::BinaryOp(op, box [e1, e2]) => {
                rty::Expr::binary_op(*op, self.conv_expr(env, e1), self.conv_expr(env, e2), span)
            }
            fhir::ExprKind::UnaryOp(op, e) => {
                rty::Expr::unary_op(*op, self.conv_expr(env, e), span)
            }
            fhir::ExprKind::App(func, args) => {
<<<<<<< HEAD
                rty::Expr::app(
                    self.conv_func(env, func),
                    rty::Expr::tuple(self.conv_exprs(env, args)),
                    span,
                )
=======
                rty::Expr::app(self.conv_func(env, func), self.conv_exprs(env, args))
>>>>>>> c2dc6734
            }
            fhir::ExprKind::IfThenElse(box [p, e1, e2]) => {
                rty::Expr::ite(
                    self.conv_expr(env, p),
                    self.conv_expr(env, e1),
                    self.conv_expr(env, e2),
                    span,
                )
            }
            fhir::ExprKind::Dot(var, fld) => env.lookup(*var).get_field(self.genv.early_cx(), *fld),
        };
        self.add_coercions(expr, fhir_id)
    }

    fn conv_func(&self, env: &Env, func: &fhir::Func) -> rty::Expr {
        let expr = match func {
            fhir::Func::Var(ident, _) => env.lookup(*ident).to_expr(),
            fhir::Func::Global(sym, kind, ..) => rty::Expr::global_func(*sym, *kind),
        };
        self.add_coercions(expr, func.fhir_id())
    }

    fn conv_exprs(&self, env: &Env, exprs: &[fhir::Expr]) -> List<rty::Expr> {
        List::from_iter(exprs.iter().map(|e| self.conv_expr(env, e)))
    }

    fn conv_invariants(&self, env: &Env, invariants: &[fhir::Expr]) -> Vec<rty::Invariant> {
        invariants
            .iter()
            .map(|invariant| self.conv_invariant(env, invariant))
            .collect()
    }

    fn conv_invariant(&self, env: &Env, invariant: &fhir::Expr) -> rty::Invariant {
        rty::Invariant {
            pred: rty::Binder::new(self.conv_expr(env, invariant), env.top_layer().to_bound_vars()),
        }
    }

    fn add_coercions(&self, mut expr: rty::Expr, fhir_id: FhirId) -> rty::Expr {
        let span = expr.span();
        if let Some(coercions) = self.wfckresults.coercions().get(fhir_id) {
            for coercion in coercions {
                expr = match coercion {
                    fhir::Coercion::Inject => rty::Expr::tuple(vec![expr]),
                    fhir::Coercion::Project => rty::Expr::tuple_proj(expr, 0, span),
                };
            }
        }
        expr
    }
}

impl Layer {
    fn new(
        cx: &ConvCtxt,
        late_bound_regions: u32,
        params: &[fhir::RefineParam],
        filter_unit: bool,
        collapse: bool,
    ) -> Self {
        let mut idx = late_bound_regions;
        let map = params
            .iter()
            .map(|param| {
                let sort = cx.resolve_param_sort(param);
                let entry = Entry::new(cx.early_cx(), idx, sort, None);
                if !filter_unit || !matches!(entry, Entry::Unit) {
                    idx += 1;
                }
                (param.name(), entry)
            })
            .collect();
        Self { map, filter_unit, collapse }
    }

    fn list(
        cx: &ConvCtxt,
        late_bound_regions: u32,
        params: &[fhir::RefineParam],
        filter_unit: bool,
    ) -> Self {
        Self::new(cx, late_bound_regions, params, filter_unit, false)
    }

    fn collapse(cx: &ConvCtxt, params: &[fhir::RefineParam]) -> Self {
        Self::new(cx, 0, params, false, true)
    }

    fn empty() -> Self {
        Self { map: FxIndexMap::default(), filter_unit: false, collapse: false }
    }

    fn get(&self, name: impl Borrow<fhir::Name>, level: u32) -> Option<LookupResultKind> {
        Some(LookupResultKind::LateBoundList {
            level,
            entry: self.map.get(name.borrow())?,
            collapse: self.collapse,
        })
    }

    fn into_bound_vars(self) -> List<rty::BoundVariableKind> {
        if self.collapse {
            let sorts = self.into_iter().map(|(s, _)| s).collect();
            let tuple = rty::Sort::Tuple(sorts);
            List::singleton(rty::BoundVariableKind::Refine(tuple, None))
        } else {
            self.into_iter()
                .map(|(sort, mode)| rty::BoundVariableKind::Refine(sort, mode))
                .collect()
        }
    }

    fn to_bound_vars(&self) -> List<rty::BoundVariableKind> {
        self.clone().into_bound_vars()
    }

    fn into_iter(self) -> impl Iterator<Item = (rty::Sort, Option<rty::InferMode>)> {
        self.map.into_values().filter_map(move |entry| {
            match entry {
                Entry::Sort { infer_mode, conv, .. } => Some((conv, infer_mode)),
                Entry::Unit => {
                    if self.filter_unit {
                        None
                    } else {
                        Some((rty::Sort::unit(), None))
                    }
                }
            }
        })
    }
}

impl Entry {
    fn new(
        early_cx: &EarlyCtxt,
        idx: u32,
        sort: fhir::Sort,
        infer_mode: Option<fhir::InferMode>,
    ) -> Self {
        let conv = conv_sort(early_cx, &sort);
        if conv.is_unit() {
            Entry::Unit
        } else {
            Entry::Sort { sort, infer_mode, conv, idx }
        }
    }
}

impl LookupResult<'_> {
    fn to_expr(&self) -> rty::Expr {
        match &self.kind {
<<<<<<< HEAD
            LookupResultKind::LateBoundList { level, entry: ListEntry::Sort { idx, conv, .. } } => {
                rty::Expr::tuple_proj(
                    rty::Expr::late_bvar(DebruijnIndex::from_u32(*level)),
                    *idx,
                    None,
                )
                .eta_expand_tuple(conv)
            }
            LookupResultKind::LateBoundList { entry: ListEntry::Unit, .. } => rty::Expr::unit(),
            LookupResultKind::LateBoundSingle { level, conv, .. } => {
                rty::Expr::late_bvar(DebruijnIndex::from_u32(*level)).eta_expand_tuple(conv)
            }
            LookupResultKind::EarlyBound { idx, conv, .. } => {
                rty::Expr::early_bvar(*idx).eta_expand_tuple(conv)
=======
            LookupResultKind::LateBoundList { level, entry: Entry::Sort { idx, .. }, collapse } => {
                if *collapse {
                    rty::Expr::tuple_proj(rty::Expr::nu(), *idx)
                } else {
                    rty::Expr::late_bvar(DebruijnIndex::from_u32(*level), *idx)
                }
>>>>>>> c2dc6734
            }
            LookupResultKind::LateBoundList { entry: Entry::Unit, .. } => rty::Expr::unit(),
            LookupResultKind::EarlyBound { idx, .. } => rty::Expr::early_bvar(*idx),
        }
    }

    fn is_record(&self) -> Option<DefId> {
        match &self.kind {
            LookupResultKind::LateBoundList {
                entry: Entry::Sort { sort: fhir::Sort::Record(def_id), .. },
                ..
            } => Some(*def_id),
            LookupResultKind::EarlyBound { sort: fhir::Sort::Record(def_id), .. } => Some(*def_id),
            _ => None,
        }
    }

    fn to_path(&self) -> rty::Path {
        self.to_expr().to_path().unwrap_or_else(|| {
            span_bug!(self.name.span(), "expected path, found `{:?}`", self.to_expr())
        })
    }

    fn get_field(&self, early_cx: &EarlyCtxt, fld: SurfaceIdent) -> rty::Expr {
        if let Some(def_id) = self.is_record() {
            let i = early_cx
                .field_index(def_id, fld.name)
                .unwrap_or_else(|| span_bug!(fld.span, "field not found `{fld:?}`"));
            rty::Expr::tuple_proj(self.to_expr(), i as u32, None)
        } else {
            span_bug!(fld.span, "expected record sort")
        }
    }
}

pub fn conv_func_decl(early_cx: &EarlyCtxt, uif: &fhir::FuncDecl) -> rty::FuncDecl {
    rty::FuncDecl { name: uif.name, sort: conv_func_sort(early_cx, &uif.sort), kind: uif.kind }
}

fn conv_sorts<'a>(
    early_cx: &EarlyCtxt,
    sorts: impl IntoIterator<Item = &'a fhir::Sort>,
) -> Vec<rty::Sort> {
    sorts
        .into_iter()
        .map(|sort| conv_sort(early_cx, sort))
        .collect()
}

fn conv_sort(early_cx: &EarlyCtxt, sort: &fhir::Sort) -> rty::Sort {
    match sort {
        fhir::Sort::Int => rty::Sort::Int,
        fhir::Sort::Real => rty::Sort::Real,
        fhir::Sort::Bool => rty::Sort::Bool,
        fhir::Sort::BitVec(w) => rty::Sort::BitVec(*w),
        fhir::Sort::Loc => rty::Sort::Loc,
        fhir::Sort::Unit => rty::Sort::unit(),
        fhir::Sort::Func(fsort) => rty::Sort::Func(conv_func_sort(early_cx, fsort)),
        fhir::Sort::Record(def_id) => {
            rty::Sort::tuple(conv_sorts(early_cx, early_cx.index_sorts_of(*def_id)))
        }
        fhir::Sort::App(ctor, args) => {
            let ctor = conv_sort_ctor(ctor);
            let args = args.iter().map(|t| conv_sort(early_cx, t)).collect_vec();
            rty::Sort::app(ctor, args)
        }
        fhir::Sort::Param(def_id) => {
            rty::Sort::Param(def_id_to_param_ty(early_cx.tcx, def_id.expect_local()))
        }
        fhir::Sort::Wildcard | fhir::Sort::Infer(_) => bug!("unexpected sort `{sort:?}`"),
    }
}

fn conv_sort_ctor(ctor: &fhir::SortCtor) -> rty::SortCtor {
    match ctor {
        fhir::SortCtor::Set => rty::SortCtor::Set,
        fhir::SortCtor::User { name, arity } => rty::SortCtor::User { name: *name, arity: *arity },
    }
}

fn conv_func_sort(early_cx: &EarlyCtxt, fsort: &fhir::FuncSort) -> rty::FuncSort {
    rty::FuncSort::new(conv_sorts(early_cx, fsort.inputs()), conv_sort(early_cx, fsort.output()))
}

fn conv_lit(lit: fhir::Lit) -> rty::Constant {
    match lit {
        fhir::Lit::Int(n) => rty::Constant::from(n),
        fhir::Lit::Real(r) => rty::Constant::Real(r),
        fhir::Lit::Bool(b) => rty::Constant::from(b),
    }
}

fn def_id_to_param_ty(tcx: TyCtxt, def_id: LocalDefId) -> rty::ParamTy {
    rty::ParamTy {
        index: def_id_to_param_index(tcx, def_id),
        name: tcx.hir().ty_param_name(def_id),
    }
}

fn def_id_to_param_index(tcx: TyCtxt, def_id: LocalDefId) -> u32 {
    let item_def_id = tcx.hir().ty_param_owner(def_id);
    let generics = tcx.generics_of(item_def_id);
    generics.param_def_id_to_index[&def_id.to_def_id()]
}

fn mk_late_bound_vars_map(tcx: TyCtxt, owner_id: FluxOwnerId) -> FxHashMap<DefId, BoundVar> {
    let FluxOwnerId::Rust(owner_id) = owner_id else {
        return FxHashMap::default()
    };

    let hir_id = tcx.hir().local_def_id_to_hir_id(owner_id.def_id);
    tcx.late_bound_vars(hir_id)
        .iter()
        .enumerate()
        .flat_map(|(i, var)| {
            if let rustc_middle::ty::BoundVariableKind::Region(region) = var
                && let rustc_middle::ty::BoundRegionKind::BrNamed(def_id, _) = region
            {
                Some((def_id, BoundVar::from_usize(i)))
            } else {
                None
            }
        })
        .collect()
}<|MERGE_RESOLUTION|>--- conflicted
+++ resolved
@@ -208,17 +208,12 @@
     }
 
     let output = cx.conv_fn_output(&mut env, &fn_sig.output)?;
-<<<<<<< HEAD
-    let params = env.pop_layer().into_fun_params();
-    let late_bound_vars = genv.late_bound_vars(def_id)?;
-=======
 
     let vars = late_bound_regions
         .iter()
         .chain(env.pop_layer().into_bound_vars().iter())
         .cloned()
         .collect();
->>>>>>> c2dc6734
 
     let res = rty::PolyFnSig::new(rty::FnSig::new(requires, args, output), vars);
     Ok(res)
@@ -661,15 +656,7 @@
                 rty::Expr::unary_op(*op, self.conv_expr(env, e), span)
             }
             fhir::ExprKind::App(func, args) => {
-<<<<<<< HEAD
-                rty::Expr::app(
-                    self.conv_func(env, func),
-                    rty::Expr::tuple(self.conv_exprs(env, args)),
-                    span,
-                )
-=======
-                rty::Expr::app(self.conv_func(env, func), self.conv_exprs(env, args))
->>>>>>> c2dc6734
+                rty::Expr::app(self.conv_func(env, func), self.conv_exprs(env, args), span)
             }
             fhir::ExprKind::IfThenElse(box [p, e1, e2]) => {
                 rty::Expr::ite(
@@ -822,29 +809,12 @@
 impl LookupResult<'_> {
     fn to_expr(&self) -> rty::Expr {
         match &self.kind {
-<<<<<<< HEAD
-            LookupResultKind::LateBoundList { level, entry: ListEntry::Sort { idx, conv, .. } } => {
-                rty::Expr::tuple_proj(
-                    rty::Expr::late_bvar(DebruijnIndex::from_u32(*level)),
-                    *idx,
-                    None,
-                )
-                .eta_expand_tuple(conv)
-            }
-            LookupResultKind::LateBoundList { entry: ListEntry::Unit, .. } => rty::Expr::unit(),
-            LookupResultKind::LateBoundSingle { level, conv, .. } => {
-                rty::Expr::late_bvar(DebruijnIndex::from_u32(*level)).eta_expand_tuple(conv)
-            }
-            LookupResultKind::EarlyBound { idx, conv, .. } => {
-                rty::Expr::early_bvar(*idx).eta_expand_tuple(conv)
-=======
             LookupResultKind::LateBoundList { level, entry: Entry::Sort { idx, .. }, collapse } => {
                 if *collapse {
-                    rty::Expr::tuple_proj(rty::Expr::nu(), *idx)
+                    rty::Expr::tuple_proj(rty::Expr::nu(), *idx, None)
                 } else {
                     rty::Expr::late_bvar(DebruijnIndex::from_u32(*level), *idx)
                 }
->>>>>>> c2dc6734
             }
             LookupResultKind::LateBoundList { entry: Entry::Unit, .. } => rty::Expr::unit(),
             LookupResultKind::EarlyBound { idx, .. } => rty::Expr::early_bvar(*idx),
