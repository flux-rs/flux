//! Conversion from types in [`fhir`] to types in [`rty`]
//!
//! Conversion assumes well-formedness and will panic if type are not well-formed. Among other things,
//! well-formedness implies:
//! 1. Names are bound correctly.
//! 2. Refinement parameters appear in allowed positions. This is particularly important for
//!    refinement predicates, aka abstract refinements, since the syntax in [`rty`] has
//!    syntactic restrictions on predicates.
//! 3. Refinements are well-sorted.
use std::borrow::Borrow;

use flux_common::{bug, span_bug};
use flux_middle::{
    fhir::{self, FhirId, FluxOwnerId, SurfaceIdent},
    global_env::GlobalEnv,
    intern::List,
    queries::QueryResult,
    rty::{self, fold::TypeFoldable, refining, ESpan, INNERMOST},
    rustc::{self, lowering},
};
use itertools::Itertools;
use rustc_data_structures::{fx::FxIndexMap, unord::UnordMap};
use rustc_hir::{
    def::DefKind,
    def_id::{DefId, LocalDefId},
    PrimTy,
};
use rustc_middle::ty::{AssocItem, AssocKind, BoundVar, TyCtxt};
use rustc_type_ir::DebruijnIndex;

pub struct ConvCtxt<'a, 'tcx> {
    genv: &'a GlobalEnv<'a, 'tcx>,
    late_bound_vars_map: UnordMap<DefId, BoundVar>,
    wfckresults: &'a fhir::WfckResults,
}

struct Env {
    layers: Vec<Layer>,
    early_bound: FxIndexMap<fhir::Name, fhir::Sort>,
}

#[derive(Debug, Clone)]
struct Layer {
    map: FxIndexMap<fhir::Name, Entry>,
    /// Whether to skip variables bound to Unit in this layer.
    filter_unit: bool,
    /// Whether to collapse the layer into a single variable of tuple sort.
    collapse: bool,
}

#[derive(Debug, Clone)]
enum Entry {
    Sort {
        sort: fhir::Sort,
        infer_mode: rty::InferMode,
        conv: rty::Sort,
        /// The index of the entry in the layer skipping all [`Entry::Unit`] if [`Layer::filter_unit`]
        /// is true
        idx: u32,
    },
    /// We track parameters of unit sort separately because we avoid creating bound variables for them
    /// in function signatures.
    Unit,
}

#[derive(Debug)]
struct LookupResult<'a> {
    name: fhir::Ident,
    kind: LookupResultKind<'a>,
}

#[derive(Debug)]
enum LookupResultKind<'a> {
    LateBoundList { level: u32, entry: &'a Entry, collapse: bool },
    EarlyBound { idx: u32, sort: &'a fhir::Sort },
}

pub(crate) fn expand_type_alias(
    genv: &GlobalEnv,
    alias: &fhir::TyAlias,
    wfckresults: &fhir::WfckResults,
) -> QueryResult<rty::Binder<rty::Ty>> {
    let cx = ConvCtxt::new(genv, wfckresults);

    let mut env = Env::new(&alias.early_bound_params);
    env.push_layer(Layer::collapse(&cx, &alias.index_params));

    let ty = cx.conv_ty(&mut env, &alias.ty)?;
    Ok(rty::Binder::new(ty, env.pop_layer().into_bound_vars()))
}

pub(crate) fn conv_generic_predicates(
    genv: &GlobalEnv,
    def_id: LocalDefId,
    predicates: &fhir::GenericPredicates,
    wfckresults: &fhir::WfckResults,
) -> QueryResult<rty::EarlyBinder<rty::GenericPredicates>> {
    let cx = ConvCtxt::new(genv, wfckresults);

    let refparams = genv.map().get_refine_params(genv.tcx, def_id);

    let env = &mut Env::new(refparams.unwrap_or(&[]));

    let mut clauses = vec![];
    for pred in &predicates.predicates {
        let bounded_ty = cx.conv_ty(env, &pred.bounded_ty)?;
        for clause in cx.conv_generic_bounds(env, bounded_ty, &pred.bounds)? {
            clauses.push(clause);
        }
    }
    let parent = genv.tcx.opt_parent(def_id.to_def_id());
    Ok(rty::EarlyBinder(rty::GenericPredicates { parent, predicates: List::from_vec(clauses) }))
}

pub(crate) fn conv_opaque_ty(
    genv: &GlobalEnv,
    def_id: DefId,
    opaque_ty: &fhir::OpaqueTy,
    wfckresults: &fhir::WfckResults,
) -> QueryResult<List<rty::Clause>> {
    let cx = ConvCtxt::new(genv, wfckresults);
    let parent = genv.tcx.parent(def_id).expect_local();
    let refparams = genv.map().get_refine_params(genv.tcx, parent);

    let env = &mut Env::new(refparams.unwrap_or(&[]));

    let args = rty::GenericArgs::identity_for_item(genv, def_id)?;
    let self_ty = rty::Ty::opaque(def_id, args, env.to_early_bound_vars());
    Ok(cx
        .conv_generic_bounds(env, self_ty, &opaque_ty.bounds)?
        .into_iter()
        .collect())
}

pub(crate) fn conv_generics(
    genv: &GlobalEnv,
    rust_generics: &rustc::ty::Generics,
    generics: &fhir::Generics,
    refine_params: &[fhir::RefineParam],
) -> rty::Generics {
    let mut fhir_params = generics.params.iter();
    let params = rust_generics
        .params
        .iter()
        .flat_map(|rust_param| {
            fhir_params
                .find(|param| rust_param.def_id == param.def_id.to_def_id())
                .map(|param| {
                    let kind = match &param.kind {
                        fhir::GenericParamKind::Type { default } => {
                            rty::GenericParamDefKind::Type { has_default: default.is_some() }
                        }
                        fhir::GenericParamKind::BaseTy => rty::GenericParamDefKind::BaseTy,
                        fhir::GenericParamKind::Lifetime => rty::GenericParamDefKind::Lifetime,
                    };
                    rty::GenericParamDef {
                        kind,
                        def_id: rust_param.def_id,
                        index: rust_param.index,
                        name: rust_param.name,
                    }
                })
        })
        .collect();

    let refine_params = refine_params
        .iter()
        .map(|param| conv_refine_param(genv, param))
        .collect();

    rty::Generics {
        params,
        refine_params,
        parent_count: rust_generics.orig.parent_count,
        parent: rust_generics.orig.parent,
    }
}

pub(crate) fn adt_def_for_struct(
    genv: &GlobalEnv,
    invariants: Vec<rty::Invariant>,
    struct_def: &fhir::StructDef,
) -> rty::AdtDef {
    let sort = rty::Sort::tuple(conv_sorts(genv, genv.index_sorts_of(struct_def.owner_id)));
    let adt_def = lowering::lower_adt_def(&genv.tcx.adt_def(struct_def.owner_id));
    rty::AdtDef::new(adt_def, sort, invariants, struct_def.is_opaque())
}

pub(crate) fn adt_def_for_enum(
    genv: &GlobalEnv,
    invariants: Vec<rty::Invariant>,
    enum_def: &fhir::EnumDef,
) -> rty::AdtDef {
    let sort = rty::Sort::tuple(conv_sorts(genv, genv.index_sorts_of(enum_def.owner_id)));
    let adt_def = lowering::lower_adt_def(&genv.tcx.adt_def(enum_def.owner_id));
    rty::AdtDef::new(adt_def, sort, invariants, false)
}

pub(crate) fn conv_invariants(
    genv: &GlobalEnv,
    params: &[fhir::RefineParam],
    invariants: &[fhir::Expr],
    wfckresults: &fhir::WfckResults,
) -> Vec<rty::Invariant> {
    let cx = ConvCtxt::new(genv, wfckresults);
    let mut env = Env::new(&[]);
    env.push_layer(Layer::collapse(&cx, params));
    cx.conv_invariants(&env, invariants)
}

pub(crate) fn conv_defn(
    genv: &GlobalEnv,
    defn: &fhir::Defn,
    wfckresults: &fhir::WfckResults,
) -> rty::Defn {
    let cx = ConvCtxt::new(genv, wfckresults);
    let mut env = Env::new(&[]);
    env.push_layer(Layer::list(&cx, 0, &defn.args, false));
    let expr = cx.conv_expr(&env, &defn.expr);
    let expr = rty::Binder::new(expr, env.pop_layer().into_bound_vars());
    rty::Defn { name: defn.name, expr }
}

pub fn conv_qualifier(
    genv: &GlobalEnv,
    qualifier: &fhir::Qualifier,
    wfckresults: &fhir::WfckResults,
) -> rty::Qualifier {
    let cx = ConvCtxt::new(genv, wfckresults);
    let mut env = Env::new(&[]);
    env.push_layer(Layer::list(&cx, 0, &qualifier.args, false));
    let body = cx.conv_expr(&env, &qualifier.expr);
    let body = rty::Binder::new(body, env.pop_layer().into_bound_vars());
    rty::Qualifier { name: qualifier.name, body, global: qualifier.global }
}

pub(crate) fn conv_fn_sig(
    genv: &GlobalEnv,
    def_id: LocalDefId,
    fn_sig: &fhir::FnSig,
    wfckresults: &fhir::WfckResults,
) -> QueryResult<rty::EarlyBinder<rty::PolyFnSig>> {
    let cx = ConvCtxt::new(genv, wfckresults);

    let late_bound_regions = refining::refine_bound_variables(&genv.lower_late_bound_vars(def_id)?);

    let mut env = Env::new(&fn_sig.params);
    env.push_layer(Layer::list(&cx, late_bound_regions.len() as u32, &[], true));

    let mut requires = vec![];
    for constr in &fn_sig.requires {
        requires.push(cx.conv_constr(&mut env, constr)?);
    }

    let mut args = vec![];
    for ty in &fn_sig.args {
        args.push(cx.conv_ty(&mut env, ty)?);
    }

    let output = cx.conv_fn_output(&mut env, &fn_sig.output)?;

    let vars = late_bound_regions
        .iter()
        .chain(env.pop_layer().into_bound_vars().iter())
        .cloned()
        .collect();

    let res = rty::PolyFnSig::new(rty::FnSig::new(requires, args, output), vars);
    Ok(rty::EarlyBinder(res))
}

pub(crate) fn conv_ty(
    genv: &GlobalEnv,
    ty: &fhir::Ty,
    wfckresults: &fhir::WfckResults,
) -> QueryResult<rty::Binder<rty::Ty>> {
    let mut env = Env::new(&[]);
    let ty = ConvCtxt::new(genv, wfckresults).conv_ty(&mut env, ty)?;
    Ok(rty::Binder::new(ty, List::empty()))
}

impl<'a, 'tcx> ConvCtxt<'a, 'tcx> {
    fn new(genv: &'a GlobalEnv<'a, 'tcx>, wfckresults: &'a fhir::WfckResults) -> Self {
        let late_bound_vars_map = mk_late_bound_vars_map(genv.tcx, wfckresults.owner);
        Self { genv, late_bound_vars_map, wfckresults }
    }

    fn conv_generic_bounds(
        &self,
        env: &mut Env,
        bounded_ty: rty::Ty,
        bounds: &fhir::GenericBounds,
    ) -> QueryResult<Vec<rty::Clause>> {
        let mut clauses = vec![];
        for bound in bounds {
            self.conv_generic_bound(env, &bounded_ty, bound, &mut clauses)?;
        }
        Ok(clauses)
    }

    fn conv_generic_bound(
        &self,
        env: &mut Env,
        bounded_ty: &rty::Ty,
        bound: &fhir::GenericBound,
        clauses: &mut Vec<rty::Clause>,
    ) -> QueryResult<()> {
        match bound {
            fhir::GenericBound::Trait(trait_ref, fhir::TraitBoundModifier::None) => {
                let fhir::Res::Def(DefKind::Trait, trait_id) = trait_ref.res else {
                    span_bug!(trait_ref.span, "unexpected resolution {:?}", trait_ref.res);
                };
                if let Some(closure_kind) = self.genv.tcx.fn_trait_kind_from_def_id(trait_id) {
                    self.conv_fn_bound(env, bounded_ty, trait_ref, closure_kind, clauses)
                } else {
                    self.conv_trait_bound(env, bounded_ty, trait_id, &trait_ref.args, clauses)?;
                    self.conv_type_bindings(env, bounded_ty, trait_id, &trait_ref.bindings, clauses)
                }
            }
            // Maybe bounds are only supported for `?Sized`, and the effect is just to relax the
            // default which is `Sized`, so we just skip it here.
            fhir::GenericBound::Trait(_, fhir::TraitBoundModifier::Maybe) => Ok(()),
            fhir::GenericBound::LangItemTrait(lang_item, _, bindings) => {
                let trait_def_id = self.genv.tcx.require_lang_item(*lang_item, None);
                self.conv_type_bindings(env, bounded_ty, trait_def_id, bindings, clauses)
            }
        }
    }

    fn conv_trait_bound(
        &self,
        env: &mut Env,
        bounded_ty: &rty::Ty,
        trait_id: DefId,
        args: &[fhir::GenericArg],
        clauses: &mut Vec<rty::Clause>,
    ) -> QueryResult<()> {
        let mut into = vec![rty::GenericArg::Ty(bounded_ty.clone())];
        self.conv_generic_args_into(env, args, &mut into)?;
        self.fill_generic_args_defaults(trait_id, &mut into)?;
        let trait_ref = rty::TraitRef { def_id: trait_id, args: into.into() };
        let pred = rty::TraitPredicate { trait_ref };
        clauses.push(rty::Clause::new(rty::ClauseKind::Trait(pred)));
        Ok(())
    }

    fn conv_fn_bound(
        &self,
        env: &mut Env,
        self_ty: &rty::Ty,
        trait_ref: &fhir::Path,
        kind: rty::ClosureKind,
        clauses: &mut Vec<rty::Clause>,
    ) -> QueryResult<()> {
        let pred = rty::FnTraitPredicate {
            self_ty: self_ty.clone(),
            tupled_args: self.conv_ty(env, trait_ref.args[0].expect_type())?,
            output: self.conv_ty(env, &trait_ref.bindings[0].term)?,
            kind,
        };
        clauses.push(rty::Clause::new(rty::ClauseKind::FnTrait(pred)));
        Ok(())
    }

    fn conv_type_bindings(
        &self,
        env: &mut Env,
        bounded_ty: &rty::Ty,
        trait_def_id: DefId,
        bindings: &[fhir::TypeBinding],
        clauses: &mut Vec<rty::Clause>,
    ) -> QueryResult<()> {
        for binding in bindings {
            let assoc_item = self
                .trait_defines_associated_item_named(trait_def_id, AssocKind::Type, binding.ident)
                .ok_or_else(|| {
                    self.genv
                        .sess
                        .emit_err(errors::AssocTypeNotFound::new(binding.ident))
                })?;
            let args = List::singleton(rty::GenericArg::Ty(bounded_ty.clone()));
            let refine_args = List::empty();
            let alias_ty = rty::AliasTy { def_id: assoc_item.def_id, args, refine_args };
            let kind = rty::ClauseKind::Projection(rty::ProjectionPredicate {
                projection_ty: alias_ty,
                term: self.conv_ty(env, &binding.term)?,
            });
            clauses.push(rty::Clause::new(kind));
        }
        Ok(())
    }

    fn trait_defines_associated_item_named(
        &self,
        trait_def_id: DefId,
        assoc_kind: AssocKind,
        assoc_name: SurfaceIdent,
    ) -> Option<&AssocItem> {
        self.genv
            .tcx
            .associated_items(trait_def_id)
            .find_by_name_and_kind(self.genv.tcx, assoc_name, assoc_kind, trait_def_id)
    }

    fn conv_fn_output(
        &self,
        env: &mut Env,
        output: &fhir::FnOutput,
    ) -> QueryResult<rty::Binder<rty::FnOutput>> {
        env.push_layer(Layer::list(self, 0, &output.params, true));

        let ret = self.conv_ty(env, &output.ret)?;
        let ensures: List<rty::Constraint> = output
            .ensures
            .iter()
            .map(|constr| self.conv_constr(env, constr))
            .try_collect()?;
        let output = rty::FnOutput::new(ret, ensures);

        let vars = env.pop_layer().into_bound_vars();

        Ok(rty::Binder::new(output, vars))
    }

    pub(crate) fn conv_enum_def_variants(
        genv: &GlobalEnv,
        enum_def: &fhir::EnumDef,
        wfckresults: &fhir::WfckResults,
    ) -> QueryResult<Vec<rty::PolyVariant>> {
        enum_def
            .variants
            .iter()
            .map(|variant_def| ConvCtxt::conv_enum_variant(genv, variant_def, wfckresults))
            .try_collect()
    }

    fn conv_enum_variant(
        genv: &GlobalEnv,
        variant: &fhir::VariantDef,
        wfckresults: &fhir::WfckResults,
    ) -> QueryResult<rty::PolyVariant> {
        let cx = ConvCtxt::new(genv, wfckresults);

        let mut env = Env::new(&[]);
        env.push_layer(Layer::list(&cx, 0, &variant.params, true));

        let fields = variant
            .fields
            .iter()
            .map(|field| cx.conv_ty(&mut env, &field.ty))
            .try_collect()?;
        let args = rty::Index::from(cx.conv_refine_arg(&mut env, &variant.ret.idx));
        let ret = cx.conv_indexed_type(&mut env, &variant.ret.bty, args)?;
        let variant = rty::VariantSig::new(fields, ret);

        Ok(rty::Binder::new(variant, env.pop_layer().into_bound_vars()))
    }

    pub(crate) fn conv_struct_def_variant(
        genv: &GlobalEnv,
        struct_def: &fhir::StructDef,
        wfckresults: &fhir::WfckResults,
    ) -> QueryResult<rty::Opaqueness<rty::PolyVariant>> {
        let cx = ConvCtxt::new(genv, wfckresults);
        let mut env = Env::new(&[]);
        env.push_layer(Layer::list(&cx, 0, &struct_def.params, false));

        let def_id = struct_def.owner_id.def_id;
        if let fhir::StructKind::Transparent { fields } = &struct_def.kind {
            let fields = fields
                .iter()
                .map(|field_def| cx.conv_ty(&mut env, &field_def.ty))
                .try_collect()?;

            let args = rty::GenericArgs::identity_for_item(genv, def_id)?;

            let vars = env.pop_layer().into_bound_vars();
            let idx = rty::Expr::tuple(
                (0..vars.len())
                    .map(|idx| rty::Expr::late_bvar(INNERMOST, idx as u32))
                    .collect_vec(),
            );
            let ret = rty::Ty::indexed(rty::BaseTy::adt(genv.adt_def(def_id)?, args), idx);
            let variant = rty::VariantSig::new(fields, ret);
            Ok(rty::Opaqueness::Transparent(rty::Binder::new(variant, vars)))
        } else {
            Ok(rty::Opaqueness::Opaque)
        }
    }

    fn conv_constr(
        &self,
        env: &mut Env,
        constr: &fhir::Constraint,
    ) -> QueryResult<rty::Constraint> {
        match constr {
            fhir::Constraint::Type(loc, ty) => {
                Ok(rty::Constraint::Type(env.lookup(*loc).to_path(), self.conv_ty(env, ty)?))
            }
            fhir::Constraint::Pred(pred) => Ok(rty::Constraint::Pred(self.conv_expr(env, pred))),
        }
    }

    fn conv_ty(&self, env: &mut Env, ty: &fhir::Ty) -> QueryResult<rty::Ty> {
        match &ty.kind {
            fhir::TyKind::BaseTy(bty) => self.conv_base_ty(env, bty),
            fhir::TyKind::Indexed(bty, idx) => {
                let idxs = rty::Index::from(self.conv_refine_arg(env, idx));
                self.conv_indexed_type(env, bty, idxs)
            }
            fhir::TyKind::Exists(params, ty) => {
                let layer = Layer::list(self, 0, params, false);
                env.push_layer(layer);
                let ty = self.conv_ty(env, ty)?;
                let sorts = env.pop_layer().into_bound_vars();
                if sorts.is_empty() {
                    Ok(ty.shift_out_escaping(1))
                } else {
                    Ok(rty::Ty::exists(rty::Binder::new(ty, sorts)))
                }
            }
            fhir::TyKind::Ptr(lft, loc) => {
                let region = self.conv_lifetime(env, *lft);
                Ok(rty::Ty::ptr(rty::PtrKind::Mut(region), env.lookup(*loc).to_path()))
            }
            fhir::TyKind::Ref(lft, fhir::MutTy { ty, mutbl }) => {
                let region = self.conv_lifetime(env, *lft);
                Ok(rty::Ty::mk_ref(region, self.conv_ty(env, ty)?, *mutbl))
            }
            fhir::TyKind::Tuple(tys) => {
                let tys: List<rty::Ty> =
                    tys.iter().map(|ty| self.conv_ty(env, ty)).try_collect()?;
                Ok(rty::Ty::tuple(tys))
            }
            fhir::TyKind::Array(ty, len) => {
                Ok(rty::Ty::array(self.conv_ty(env, ty)?, rty::Const::from(len.val)))
            }
            fhir::TyKind::Never => Ok(rty::Ty::never()),
            fhir::TyKind::Constr(pred, ty) => {
                let pred = self.conv_expr(env, pred);
                Ok(rty::Ty::constr(pred, self.conv_ty(env, ty)?))
            }
            fhir::TyKind::RawPtr(ty, mutability) => {
                Ok(rty::Ty::indexed(
                    rty::BaseTy::RawPtr(self.conv_ty(env, ty)?, *mutability),
                    rty::Expr::unit(),
                ))
            }
            fhir::TyKind::Hole => {
                let ty = self
                    .wfckresults
                    .type_holes()
                    .get(ty.fhir_id)
                    .unwrap_or_else(|| span_bug!(ty.span, "unfilled type hole"));
                self.conv_ty(env, ty)
            }
            fhir::TyKind::OpaqueDef(item_id, args0, refine_args, _in_trait) => {
                let def_id = item_id.owner_id.to_def_id();
                let args = self.conv_generic_args(env, def_id, args0)?;
                let refine_args = refine_args
                    .iter()
                    .map(|arg| self.conv_refine_arg(env, arg).0)
                    .collect_vec();
                let alias_ty = rty::AliasTy::new(def_id, args, refine_args);
                Ok(rty::Ty::alias(rty::AliasKind::Opaque, alias_ty))
            }
        }
    }

    fn conv_base_ty(&self, env: &mut Env, bty: &fhir::BaseTy) -> QueryResult<rty::Ty> {
        let sort = self.genv.sort_of_bty(bty);

        if let fhir::BaseTyKind::Path(fhir::QPath::Resolved(self_ty, path)) = &bty.kind {
            if let fhir::Res::Def(DefKind::AssocTy, def_id) = path.res {
                assert!(path.args.is_empty(), "generic associated types are not supported");
                let self_ty = self.conv_ty(env, self_ty.as_deref().unwrap())?;
                let args = List::singleton(rty::GenericArg::Ty(self_ty));
                let refine_args = List::empty();
                let alias_ty = rty::AliasTy { args, def_id, refine_args };
                return Ok(rty::Ty::alias(rty::AliasKind::Projection, alias_ty));
            }
            // If it is a type parameter with no no sort, it means it is of kind `Type`
            if let fhir::Res::Def(DefKind::TyParam, def_id) = path.res && sort.is_none() {
                let param_ty = def_id_to_param_ty(self.genv.tcx, def_id.expect_local());
                return Ok(rty::Ty::param(param_ty));
            }
        }

        let sort = conv_sort(self.genv, &sort.unwrap());
        if sort.is_unit() {
            let idx = rty::Index::from(rty::Expr::unit());
            self.conv_indexed_type(env, bty, idx)
        } else {
            env.push_layer(Layer::empty());
            let idx = rty::Index::from(rty::Expr::nu());
            let ty = self.conv_indexed_type(env, bty, idx)?;
            env.pop_layer();
            Ok(rty::Ty::exists(rty::Binder::with_sort(ty, sort)))
        }
    }

    fn conv_lifetime(&self, env: &Env, lft: fhir::Lifetime) -> rty::Region {
        match lft.res {
            fhir::LifetimeRes::Param(local_def_id) => {
                let def_id = local_def_id.to_def_id();
                if let Some(&var) = self.late_bound_vars_map.get(&def_id) {
                    let depth = env.depth().checked_sub(1).unwrap();
                    let kind = rty::BoundRegionKind::BrNamed(def_id, lft.ident.name);
                    let bound_region = rty::BoundRegion { var, kind };
                    rty::ReLateBound(rustc::ty::DebruijnIndex::from_usize(depth), bound_region)
                } else {
                    let index = def_id_to_param_index(self.genv.tcx, local_def_id);
                    rty::ReEarlyBound(rty::EarlyBoundRegion { def_id, index, name: lft.ident.name })
                }
            }
            fhir::LifetimeRes::Static => rty::ReStatic,
            fhir::LifetimeRes::Hole => {
                let lft = *self
                    .wfckresults
                    .lifetime_holes()
                    .get(lft.fhir_id)
                    .unwrap_or_else(|| span_bug!(lft.ident.span, "unfilled lifetime hole"));
                self.conv_lifetime(env, lft)
            }
        }
    }

    fn conv_refine_arg(
        &self,
        env: &mut Env,
        arg: &fhir::RefineArg,
    ) -> (rty::Expr, rty::TupleTree<bool>) {
        match arg {
            fhir::RefineArg::Expr { expr, is_binder, .. } => {
                (self.conv_expr(env, expr), rty::TupleTree::Leaf(*is_binder))
            }
            fhir::RefineArg::Abs(params, body, _, fhir_id) => {
                let layer = Layer::list(self, 0, params, false);

                env.push_layer(layer);
                let pred = self.conv_expr(env, body);
                let vars = env.pop_layer().into_bound_vars();
                let body = rty::Binder::new(pred, vars);
                let expr = self.add_coercions(rty::Expr::abs(body), *fhir_id);
                (expr, rty::TupleTree::Leaf(false))
            }
            fhir::RefineArg::Record(_, flds, ..) => {
                let mut exprs = vec![];
                let mut is_binder = vec![];
                for arg in flds {
                    let (e, i) = self.conv_refine_arg(env, arg);
                    exprs.push(e);
                    is_binder.push(i);
                }
                (rty::Expr::tuple(exprs), rty::TupleTree::Tuple(List::from_vec(is_binder)))
            }
        }
    }

    fn conv_indexed_type(
        &self,
        env: &mut Env,
        bty: &fhir::BaseTy,
        idx: rty::Index,
    ) -> QueryResult<rty::Ty> {
        match &bty.kind {
            fhir::BaseTyKind::Path(fhir::QPath::Resolved(_, path)) => {
                self.conv_indexed_path(env, path, idx)
            }
            fhir::BaseTyKind::Slice(ty) => {
                let slice = rty::BaseTy::slice(self.conv_ty(env, ty)?);
                Ok(rty::Ty::indexed(slice, idx))
            }
        }
    }

    fn conv_indexed_path(
        &self,
        env: &mut Env,
        path: &fhir::Path,
        idx: rty::Index,
    ) -> QueryResult<rty::Ty> {
        let bty = match &path.res {
            fhir::Res::PrimTy(PrimTy::Bool) => rty::BaseTy::Bool,
            fhir::Res::PrimTy(PrimTy::Str) => rty::BaseTy::Str,
            fhir::Res::PrimTy(PrimTy::Char) => rty::BaseTy::Char,
            fhir::Res::PrimTy(PrimTy::Int(int_ty)) => {
                rty::BaseTy::Int(rustc_middle::ty::int_ty(*int_ty))
            }
            fhir::Res::PrimTy(PrimTy::Uint(uint_ty)) => {
                rty::BaseTy::Uint(rustc_middle::ty::uint_ty(*uint_ty))
            }
            fhir::Res::PrimTy(PrimTy::Float(float_ty)) => {
                rty::BaseTy::Float(rustc_middle::ty::float_ty(*float_ty))
            }
            fhir::Res::Def(DefKind::Struct | DefKind::Enum, did) => {
                let adt_def = self.genv.adt_def(*did)?;
                let args = self.conv_generic_args(env, *did, &path.args)?;
                rty::BaseTy::adt(adt_def, args)
            }
            fhir::Res::Def(DefKind::TyParam, def_id) => {
                rty::BaseTy::Param(def_id_to_param_ty(self.genv.tcx, def_id.expect_local()))
            }
            fhir::Res::SelfTyAlias { alias_to, .. } => {
                return Ok(self
                    .genv
                    .type_of(*alias_to)?
                    .instantiate_identity()
                    .replace_bound_expr(&idx.expr));
            }
            fhir::Res::Def(DefKind::TyAlias { .. }, def_id) => {
                let generics = self.conv_generic_args(env, *def_id, &path.args)?;
                let refine = path
                    .refine
                    .iter()
                    .map(|arg| self.conv_refine_arg(env, arg).0)
                    .collect_vec();
                return Ok(self
                    .genv
                    .type_of(*def_id)?
                    .instantiate(&generics, &refine)
                    .replace_bound_expr(&idx.expr));
            }
            fhir::Res::Def(..) => {
                span_bug!(path.span, "unexpected resolution in conv_indexed_path: {:?}", path.res)
            }
        };
        Ok(rty::Ty::indexed(bty, idx))
    }

    fn conv_generic_args(
        &self,
        env: &mut Env,
        def_id: DefId,
        args: &[fhir::GenericArg],
    ) -> QueryResult<Vec<rty::GenericArg>> {
        let mut into = vec![];
        self.conv_generic_args_into(env, args, &mut into)?;
        self.fill_generic_args_defaults(def_id, &mut into)?;
        Ok(into)
    }

    fn conv_generic_args_into(
        &self,
        env: &mut Env,
        args: &[fhir::GenericArg],
        into: &mut Vec<rty::GenericArg>,
    ) -> QueryResult<()> {
        for arg in args {
            match arg {
                fhir::GenericArg::Lifetime(lft) => {
                    into.push(rty::GenericArg::Lifetime(self.conv_lifetime(env, *lft)));
                }
                fhir::GenericArg::Type(ty) => {
                    into.push(rty::GenericArg::Ty(self.conv_ty(env, ty)?));
                }
            }
        }
        Ok(())
    }

    fn fill_generic_args_defaults(
        &self,
        def_id: DefId,
        into: &mut Vec<rty::GenericArg>,
    ) -> QueryResult<()> {
        let generics = self.genv.generics_of(def_id)?;
        for param in generics.params.iter().skip(into.len()) {
            if let rty::GenericParamDefKind::Type { has_default } = param.kind {
                debug_assert!(has_default);
                let ty = self
                    .genv
                    .type_of(param.def_id)?
                    .instantiate(&[], &[])
                    .replace_bound_exprs(&[rty::Expr::unit()]);
                into.push(rty::GenericArg::Ty(ty));
            } else {
                bug!("unexpected generic param: {param:?}");
            }
        }

        Ok(())
    }

    fn resolve_param_sort(&self, param: &fhir::RefineParam) -> fhir::Sort {
        if fhir::Sort::Wildcard == param.sort {
            self.node_sort(param.fhir_id).clone()
        } else {
            param.sort.clone()
        }
    }

    fn node_sort(&self, fhir_id: FhirId) -> &fhir::Sort {
        self.wfckresults.node_sorts().get(fhir_id).unwrap()
    }
}

impl Env {
    fn new(early_bound: &[fhir::RefineParam]) -> Self {
        let early_bound = early_bound
            .iter()
            .map(|param| (param.name(), param.sort.clone()))
            .collect();
        Self { layers: vec![], early_bound }
    }

    fn depth(&self) -> usize {
        self.layers.len()
    }

    fn push_layer(&mut self, layer: Layer) {
        self.layers.push(layer);
    }

    fn pop_layer(&mut self) -> Layer {
        self.layers.pop().expect("bottom of layer stack")
    }

    fn top_layer(&self) -> &Layer {
        self.layers.last().expect("bottom of layer stack")
    }

    fn lookup(&self, name: fhir::Ident) -> LookupResult {
        for (level, layer) in self.layers.iter().rev().enumerate() {
            if let Some(kind) = layer.get(name.name, level as u32) {
                return LookupResult { name, kind };
            }
        }
        if let Some((idx, _, sort)) = self.early_bound.get_full(&name.name) {
            LookupResult { name, kind: LookupResultKind::EarlyBound { idx: idx as u32, sort } }
        } else {
            span_bug!(name.span(), "no entry found for key: `{:?}`", name);
        }
    }

<<<<<<< HEAD
    fn to_early_bound_vars(&self) -> List<rty::Expr> {
        let mut res = vec![];
        for idx in 0..self.early_bound.len() {
            res.push(rty::Expr::early_bvar(idx as u32))
        }
        List::from_vec(res)
=======
    fn early_binders(&self) -> List<rty::Expr> {
        (0..self.early_bound.len())
            .map(|idx| rty::Expr::early_bvar(idx as u32))
            .collect()
>>>>>>> a3760f79
    }
}

impl ConvCtxt<'_, '_> {
    fn conv_expr(&self, env: &Env, expr: &fhir::Expr) -> rty::Expr {
        let fhir_id = expr.fhir_id;
        let espan = Some(ESpan::new(expr.span));
        let expr = match &expr.kind {
            fhir::ExprKind::Const(did, _) => rty::Expr::const_def_id(*did, espan),
            fhir::ExprKind::Var(var) => env.lookup(*var).to_expr(),
            fhir::ExprKind::Literal(lit) => rty::Expr::constant_at(conv_lit(*lit), espan),
            fhir::ExprKind::BinaryOp(op, box [e1, e2]) => {
                rty::Expr::binary_op(*op, self.conv_expr(env, e1), self.conv_expr(env, e2), espan)
            }
            fhir::ExprKind::UnaryOp(op, e) => {
                rty::Expr::unary_op(*op, self.conv_expr(env, e), espan)
            }
            fhir::ExprKind::App(func, args) => {
                rty::Expr::app(self.conv_func(env, func), self.conv_exprs(env, args), espan)
            }
            fhir::ExprKind::IfThenElse(box [p, e1, e2]) => {
                rty::Expr::ite(
                    self.conv_expr(env, p),
                    self.conv_expr(env, e1),
                    self.conv_expr(env, e2),
                    espan,
                )
            }
            fhir::ExprKind::Dot(var, fld) => env.lookup(*var).get_field(self.genv, *fld),
        };
        self.add_coercions(expr, fhir_id)
    }

    fn conv_func(&self, env: &Env, func: &fhir::Func) -> rty::Expr {
        let expr = match func {
            fhir::Func::Var(ident, _) => env.lookup(*ident).to_expr(),
            fhir::Func::Global(sym, kind, ..) => rty::Expr::global_func(*sym, *kind),
        };
        self.add_coercions(expr, func.fhir_id())
    }

    fn conv_exprs(&self, env: &Env, exprs: &[fhir::Expr]) -> List<rty::Expr> {
        List::from_iter(exprs.iter().map(|e| self.conv_expr(env, e)))
    }

    fn conv_invariants(&self, env: &Env, invariants: &[fhir::Expr]) -> Vec<rty::Invariant> {
        invariants
            .iter()
            .map(|invariant| self.conv_invariant(env, invariant))
            .collect()
    }

    fn conv_invariant(&self, env: &Env, invariant: &fhir::Expr) -> rty::Invariant {
        rty::Invariant {
            pred: rty::Binder::new(self.conv_expr(env, invariant), env.top_layer().to_bound_vars()),
        }
    }

    fn add_coercions(&self, mut expr: rty::Expr, fhir_id: FhirId) -> rty::Expr {
        let span = expr.span();
        if let Some(coercions) = self.wfckresults.coercions().get(fhir_id) {
            for coercion in coercions {
                expr = match coercion {
                    fhir::Coercion::Inject => rty::Expr::tuple(vec![expr]),
                    fhir::Coercion::Project => rty::Expr::tuple_proj(expr, 0, span),
                };
            }
        }
        expr
    }
}

impl Layer {
    fn new(
        cx: &ConvCtxt,
        late_bound_regions: u32,
        params: &[fhir::RefineParam],
        filter_unit: bool,
        collapse: bool,
    ) -> Self {
        let mut idx = late_bound_regions;
        let map = params
            .iter()
            .map(|param| {
                let sort = cx.resolve_param_sort(param);
                let entry = Entry::new(cx.genv, idx, sort, param.infer_mode());
                if !filter_unit || !matches!(entry, Entry::Unit) {
                    idx += 1;
                }
                (param.name(), entry)
            })
            .collect();
        Self { map, filter_unit, collapse }
    }

    fn list(
        cx: &ConvCtxt,
        late_bound_regions: u32,
        params: &[fhir::RefineParam],
        filter_unit: bool,
    ) -> Self {
        Self::new(cx, late_bound_regions, params, filter_unit, false)
    }

    fn collapse(cx: &ConvCtxt, params: &[fhir::RefineParam]) -> Self {
        Self::new(cx, 0, params, false, true)
    }

    fn empty() -> Self {
        Self { map: FxIndexMap::default(), filter_unit: false, collapse: false }
    }

    fn get(&self, name: impl Borrow<fhir::Name>, level: u32) -> Option<LookupResultKind> {
        Some(LookupResultKind::LateBoundList {
            level,
            entry: self.map.get(name.borrow())?,
            collapse: self.collapse,
        })
    }

    fn into_bound_vars(self) -> List<rty::BoundVariableKind> {
        if self.collapse {
            let sorts = self.into_iter().map(|(s, _)| s).collect();
            let tuple = rty::Sort::Tuple(sorts);
            let infer_mode = tuple.default_infer_mode();
            List::singleton(rty::BoundVariableKind::Refine(tuple, infer_mode))
        } else {
            self.into_iter()
                .map(|(sort, mode)| rty::BoundVariableKind::Refine(sort, mode))
                .collect()
        }
    }

    fn to_bound_vars(&self) -> List<rty::BoundVariableKind> {
        self.clone().into_bound_vars()
    }

    fn into_iter(self) -> impl Iterator<Item = (rty::Sort, rty::InferMode)> {
        self.map.into_values().filter_map(move |entry| {
            match entry {
                Entry::Sort { infer_mode, conv, .. } => Some((conv, infer_mode)),
                Entry::Unit => {
                    if self.filter_unit {
                        None
                    } else {
                        let unit = rty::Sort::unit();
                        let infer_mode = unit.default_infer_mode();
                        Some((unit, infer_mode))
                    }
                }
            }
        })
    }
}

impl Entry {
    fn new(genv: &GlobalEnv, idx: u32, sort: fhir::Sort, infer_mode: fhir::InferMode) -> Self {
        let conv = conv_sort(genv, &sort);
        if conv.is_unit() {
            Entry::Unit
        } else {
            Entry::Sort { sort, infer_mode, conv, idx }
        }
    }
}

impl LookupResult<'_> {
    fn to_expr(&self) -> rty::Expr {
        match &self.kind {
            LookupResultKind::LateBoundList { level, entry: Entry::Sort { idx, .. }, collapse } => {
                if *collapse {
                    rty::Expr::tuple_proj(rty::Expr::nu(), *idx, None)
                } else {
                    rty::Expr::late_bvar(DebruijnIndex::from_u32(*level), *idx)
                }
            }
            LookupResultKind::LateBoundList { entry: Entry::Unit, .. } => rty::Expr::unit(),
            LookupResultKind::EarlyBound { idx, .. } => rty::Expr::early_bvar(*idx),
        }
    }

    fn is_record(&self) -> Option<DefId> {
        match &self.kind {
            LookupResultKind::LateBoundList {
                entry: Entry::Sort { sort: fhir::Sort::Record(def_id), .. },
                ..
            } => Some(*def_id),
            LookupResultKind::EarlyBound { sort: fhir::Sort::Record(def_id), .. } => Some(*def_id),
            _ => None,
        }
    }

    fn to_path(&self) -> rty::Path {
        self.to_expr().to_path().unwrap_or_else(|| {
            span_bug!(self.name.span(), "expected path, found `{:?}`", self.to_expr())
        })
    }

    fn get_field(&self, genv: &GlobalEnv, fld: SurfaceIdent) -> rty::Expr {
        if let Some(def_id) = self.is_record() {
            let i = genv
                .field_index(def_id, fld.name)
                .unwrap_or_else(|| span_bug!(fld.span, "field not found `{fld:?}`"));
            rty::Expr::tuple_proj(self.to_expr(), i as u32, None)
        } else {
            span_bug!(fld.span, "expected record sort")
        }
    }
}

pub fn conv_func_decl(genv: &GlobalEnv, uif: &fhir::FuncDecl) -> rty::FuncDecl {
    rty::FuncDecl { name: uif.name, sort: conv_func_sort(genv, &uif.sort), kind: uif.kind }
}

fn conv_sorts<'a>(
    genv: &GlobalEnv,
    sorts: impl IntoIterator<Item = &'a fhir::Sort>,
) -> Vec<rty::Sort> {
    sorts
        .into_iter()
        .map(|sort| conv_sort(genv, sort))
        .collect()
}

pub(crate) fn conv_refine_param(genv: &GlobalEnv, param: &fhir::RefineParam) -> rty::RefineParam {
    let sort = conv_sort(genv, &param.sort);
    let mode = param.infer_mode();
    rty::RefineParam { sort, mode }
}

pub fn conv_sort(genv: &GlobalEnv, sort: &fhir::Sort) -> rty::Sort {
    match sort {
        fhir::Sort::Int => rty::Sort::Int,
        fhir::Sort::Real => rty::Sort::Real,
        fhir::Sort::Bool => rty::Sort::Bool,
        fhir::Sort::BitVec(w) => rty::Sort::BitVec(*w),
        fhir::Sort::Loc => rty::Sort::Loc,
        fhir::Sort::Unit => rty::Sort::unit(),
        fhir::Sort::Func(fsort) => rty::Sort::Func(conv_func_sort(genv, fsort)),
        fhir::Sort::Record(def_id) => {
            rty::Sort::tuple(conv_sorts(genv, genv.index_sorts_of(*def_id)))
        }
        fhir::Sort::App(ctor, args) => {
            let ctor = conv_sort_ctor(ctor);
            let args = args.iter().map(|t| conv_sort(genv, t)).collect_vec();
            rty::Sort::app(ctor, args)
        }
        fhir::Sort::Param(def_id) => {
            rty::Sort::Param(def_id_to_param_ty(genv.tcx, def_id.expect_local()))
        }
        fhir::Sort::Wildcard | fhir::Sort::Infer(_) => bug!("unexpected sort `{sort:?}`"),
    }
}

fn conv_sort_ctor(ctor: &fhir::SortCtor) -> rty::SortCtor {
    match ctor {
        fhir::SortCtor::Set => rty::SortCtor::Set,
        fhir::SortCtor::User { name, arity } => rty::SortCtor::User { name: *name, arity: *arity },
    }
}

fn conv_func_sort(genv: &GlobalEnv, fsort: &fhir::FuncSort) -> rty::FuncSort {
    rty::FuncSort::new(conv_sorts(genv, fsort.inputs()), conv_sort(genv, fsort.output()))
}

fn conv_lit(lit: fhir::Lit) -> rty::Constant {
    match lit {
        fhir::Lit::Int(n) => rty::Constant::from(n),
        fhir::Lit::Real(r) => rty::Constant::Real(r),
        fhir::Lit::Bool(b) => rty::Constant::from(b),
    }
}

fn def_id_to_param_ty(tcx: TyCtxt, def_id: LocalDefId) -> rty::ParamTy {
    rty::ParamTy {
        index: def_id_to_param_index(tcx, def_id),
        name: tcx.hir().ty_param_name(def_id),
    }
}

fn def_id_to_param_index(tcx: TyCtxt, def_id: LocalDefId) -> u32 {
    let item_def_id = tcx.hir().ty_param_owner(def_id);
    let generics = tcx.generics_of(item_def_id);
    generics.param_def_id_to_index[&def_id.to_def_id()]
}

// FIXME(nilehmann) we are passing the id of the owner, we should be passing the HirId of the node.
// For example, if we want to convert a higher ranked where clause we need to pass the HirId of the
// clause not its owner id.
fn mk_late_bound_vars_map(tcx: TyCtxt, owner_id: FluxOwnerId) -> UnordMap<DefId, BoundVar> {
    let FluxOwnerId::Rust(owner_id) = owner_id else { return Default::default() };

    // HACK(nilehmann) rustc doesn't fill the late bound map for the opaque type itself, only for
    // contained nodes. Thus, we skip it here or else the call to `late_bound_vars` will panic.
    if matches!(tcx.def_kind(owner_id.to_def_id()), DefKind::OpaqueTy) {
        return Default::default();
    }

    let hir_id = tcx.hir().local_def_id_to_hir_id(owner_id.def_id);
    tcx.late_bound_vars(hir_id)
        .iter()
        .enumerate()
        .flat_map(|(i, var)| {
            if let rustc_middle::ty::BoundVariableKind::Region(region) = var
                && let rustc_middle::ty::BoundRegionKind::BrNamed(def_id, _) = region
            {
                Some((def_id, BoundVar::from_usize(i)))
            } else {
                None
            }
        })
        .collect()
}

mod errors {
    use flux_macros::Diagnostic;
    use flux_middle::fhir::SurfaceIdent;
    use rustc_span::Span;

    #[derive(Diagnostic)]
    #[diag(fhir_analysis_assoc_type_not_found, code = "FLUX")]
    #[note]
    pub(super) struct AssocTypeNotFound {
        #[primary_span]
        #[label]
        span: Span,
    }

    impl AssocTypeNotFound {
        pub(super) fn new(ident: SurfaceIdent) -> Self {
            Self { span: ident.span }
        }
    }
}<|MERGE_RESOLUTION|>--- conflicted
+++ resolved
@@ -833,19 +833,10 @@
         }
     }
 
-<<<<<<< HEAD
     fn to_early_bound_vars(&self) -> List<rty::Expr> {
-        let mut res = vec![];
-        for idx in 0..self.early_bound.len() {
-            res.push(rty::Expr::early_bvar(idx as u32))
-        }
-        List::from_vec(res)
-=======
-    fn early_binders(&self) -> List<rty::Expr> {
         (0..self.early_bound.len())
             .map(|idx| rty::Expr::early_bvar(idx as u32))
             .collect()
->>>>>>> a3760f79
     }
 }
 
