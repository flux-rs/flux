//! Conversion from types in [`fhir`] to types in [`rty`]
//!
//! Conversion assumes well-formedness and will panic if type are not well-formed. Among other things,
//! well-formedness implies:
//! 1. Names are bound correctly.
//! 2. Refinement parameters appear in allowed positions. This is particularly important for
//!    refinement predicates, aka abstract refinements, since the syntax in [`rty`] has
//!    syntactic restrictions on predicates.
//! 3. Refinements are well-sorted.
use std::borrow::Borrow;

use flux_common::{bug, span_bug};
use flux_middle::{
    early_ctxt::EarlyCtxt,
    fhir::{self, FhirId, FluxOwnerId, SurfaceIdent},
    global_env::GlobalEnv,
    intern::List,
    queries::QueryResult,
    rty::{self, fold::TypeFoldable},
    rustc,
};
use itertools::Itertools;
use rustc_data_structures::fx::FxIndexMap;
use rustc_hash::FxHashMap;
use rustc_hir::{
    def_id::{DefId, LocalDefId},
    OwnerId, PrimTy,
};
<<<<<<< HEAD
use rustc_middle::ty::{BoundVar, TyCtxt};
=======
use rustc_middle::ty::TyCtxt;
use rustc_type_ir::DebruijnIndex;
>>>>>>> d58c5ce7

pub struct ConvCtxt<'a, 'tcx> {
    genv: &'a GlobalEnv<'a, 'tcx>,
    late_bound_vars_map: FxHashMap<DefId, BoundVar>,
    wfckresults: &'a fhir::WfckResults,
}

struct Env {
    layers: Vec<Layer>,
    early_bound: FxIndexMap<fhir::Name, (fhir::Sort, rty::Sort)>,
}

#[derive(Debug)]
enum Layer {
    List(FxIndexMap<fhir::Name, ListEntry>),
    Single(fhir::Name, fhir::Sort, rty::Sort),
}

#[derive(Debug)]
enum ListEntry {
    Sort {
        sort: fhir::Sort,
        infer_mode: rty::InferMode,
        conv: rty::Sort,
        /// The index of the entry in the layer skipping all [`ListEntry::Unit`].
        idx: u32,
    },
    /// We track parameters of unit sort separately because we avoid creating bound variables for them.
    Unit,
}

#[derive(Debug)]
struct LookupResult<'a> {
    name: fhir::Ident,
    kind: LookupResultKind<'a>,
}

#[derive(Debug)]
enum LookupResultKind<'a> {
    LateBoundList { level: u32, entry: &'a ListEntry },
    LateBoundSingle { level: u32, sort: &'a fhir::Sort, conv: &'a rty::Sort },
    EarlyBound { idx: u32, sort: &'a fhir::Sort, conv: &'a rty::Sort },
}

pub(crate) fn expand_type_alias(
    genv: &GlobalEnv,
    alias: &fhir::TyAlias,
    wfckresults: &fhir::WfckResults,
) -> QueryResult<rty::Binder<rty::Ty>> {
    let cx = ConvCtxt::new(genv, wfckresults);

    let mut env = Env::new(genv, &alias.early_bound_params);
    env.push_layer(Layer::list(&cx, &alias.index_params, false));

    let ty = cx.conv_ty(&mut env, &alias.ty)?;
    let sort = env.pop_layer().into_sort();
    Ok(rty::Binder::with_sort(ty, sort))
}

pub(crate) fn conv_generics(
    rust_generics: &rustc::ty::Generics,
    generics: &fhir::Generics,
) -> rty::Generics {
    let mut fhir_params = generics.params.iter();
    let params = rust_generics
        .params
        .iter()
        .flat_map(|rust_param| {
            fhir_params
                .find(|param| rust_param.def_id == param.def_id.to_def_id())
                .map(|param| {
                    let kind = match &param.kind {
                        fhir::GenericParamDefKind::Type { default } => {
                            rty::GenericParamDefKind::Type { has_default: default.is_some() }
                        }
                        fhir::GenericParamDefKind::BaseTy => rty::GenericParamDefKind::BaseTy,
                        fhir::GenericParamDefKind::Lifetime => rty::GenericParamDefKind::Lifetime,
                    };
                    rty::GenericParamDef {
                        kind,
                        def_id: rust_param.def_id,
                        index: rust_param.index,
                        name: rust_param.name,
                    }
                })
        })
        .collect();
    rty::Generics {
        params,
        parent_count: rust_generics.orig.parent_count,
        parent: rust_generics.orig.parent,
    }
}

pub(crate) fn adt_def_for_struct(
    genv: &GlobalEnv,
    invariants: Vec<rty::Invariant>,
    struct_def: &fhir::StructDef,
) -> rty::AdtDef {
    let sort =
        rty::Sort::tuple(conv_sorts(genv.early_cx(), genv.index_sorts_of(struct_def.owner_id)));
    let adt_def = genv.tcx.adt_def(struct_def.owner_id);
    rty::AdtDef::new(adt_def, sort, invariants, struct_def.is_opaque())
}

pub(crate) fn adt_def_for_enum(
    genv: &GlobalEnv,
    invariants: Vec<rty::Invariant>,
    enum_def: &fhir::EnumDef,
) -> rty::AdtDef {
    let sort =
        rty::Sort::tuple(conv_sorts(genv.early_cx(), genv.index_sorts_of(enum_def.owner_id)));
    rty::AdtDef::new(genv.tcx.adt_def(enum_def.owner_id), sort, invariants, false)
}

pub(crate) fn conv_invariants(
    genv: &GlobalEnv,
    params: &[fhir::RefineParam],
    invariants: &[fhir::Expr],
    wfckresults: &fhir::WfckResults,
) -> Vec<rty::Invariant> {
    let cx = ConvCtxt::new(genv, wfckresults);
    let mut env = Env::new(genv, &[]);
    env.push_layer(Layer::list(&cx, params, false));
    cx.conv_invariants(&env, invariants)
}

pub(crate) fn conv_defn(
    genv: &GlobalEnv,
    defn: &fhir::Defn,
    wfckresults: &fhir::WfckResults,
) -> rty::Defn {
    let cx = ConvCtxt::new(genv, wfckresults);
    let mut env = Env::new(genv, &[]);
    env.push_layer(Layer::list(&cx, &defn.args, false));
    let expr = cx.conv_expr(&env, &defn.expr);
    let expr = rty::Binder::with_sort(expr, env.pop_layer().into_sort());
    rty::Defn { name: defn.name, expr }
}

pub fn conv_qualifier(
    genv: &GlobalEnv,
    qualifier: &fhir::Qualifier,
    wfckresults: &fhir::WfckResults,
) -> rty::Qualifier {
    let cx = ConvCtxt::new(genv, wfckresults);
    let mut env = Env::new(genv, &[]);
    env.push_layer(Layer::list(&cx, &qualifier.args, false));
    let body = cx.conv_expr(&env, &qualifier.expr);
    let body = rty::Binder::with_sort(body, env.pop_layer().into_sort());
    rty::Qualifier { name: qualifier.name, body, global: qualifier.global }
}

pub(crate) fn conv_fn_sig(
    genv: &GlobalEnv,
    def_id: LocalDefId,
    fn_sig: &fhir::FnSig,
    wfckresults: &fhir::WfckResults,
) -> QueryResult<rty::PolyFnSig> {
    let cx = ConvCtxt::new(genv, wfckresults);

    let mut env = Env::new(genv, &[]);
    env.push_layer(Layer::list(&cx, &fn_sig.params, true));

    let mut requires = vec![];
    for constr in &fn_sig.requires {
        requires.push(cx.conv_constr(&mut env, constr)?);
    }

    let mut args = vec![];
    for ty in &fn_sig.args {
        args.push(cx.conv_ty(&mut env, ty)?);
    }

    let output = cx.conv_fn_output(&mut env, &fn_sig.output)?;

    let params = env.pop_layer().into_fun_params();
    let late_bound_vars = genv.late_bound_vars(def_id)?;

    Ok(rty::PolyFnSig::new(late_bound_vars, params, rty::FnSig::new(requires, args, output)))
}

pub(crate) fn conv_ty(
    genv: &GlobalEnv,
    ty: &fhir::Ty,
    wfckresults: &fhir::WfckResults,
) -> QueryResult<rty::Binder<rty::Ty>> {
    let mut env = Env::new(genv, &[]);
    let ty = ConvCtxt::new(genv, wfckresults).conv_ty(&mut env, ty)?;
    Ok(rty::Binder::with_sort(ty, rty::Sort::unit()))
}

impl<'a, 'tcx> ConvCtxt<'a, 'tcx> {
    fn new(genv: &'a GlobalEnv<'a, 'tcx>, wfckresults: &'a fhir::WfckResults) -> Self {
        let late_bound_vars_map = if let FluxOwnerId::Rust(owner_id) = wfckresults.owner {
            mk_late_bound_vars_map(genv.tcx, owner_id)
        } else {
            FxHashMap::default()
        };
        Self { genv, late_bound_vars_map, wfckresults }
    }

    fn conv_fn_output(
        &self,
        env: &mut Env,
        output: &fhir::FnOutput,
    ) -> QueryResult<rty::Binder<rty::FnOutput>> {
        env.push_layer(Layer::list(self, &output.params, true));

        let ret = self.conv_ty(env, &output.ret)?;
        let ensures: List<rty::Constraint> = output
            .ensures
            .iter()
            .map(|constr| self.conv_constr(env, constr))
            .try_collect()?;
        let output = rty::FnOutput::new(ret, ensures);

        let sort = env.pop_layer().into_sort();

        Ok(rty::Binder::with_sort(output, sort))
    }

    pub(crate) fn conv_enum_def_variants(
        genv: &GlobalEnv,
        enum_def: &fhir::EnumDef,
        wfckresults: &fhir::WfckResults,
    ) -> QueryResult<Vec<rty::PolyVariant>> {
        enum_def
            .variants
            .iter()
            .map(|variant_def| ConvCtxt::conv_enum_variant(genv, variant_def, wfckresults))
            .try_collect()
    }

    fn conv_enum_variant(
        genv: &GlobalEnv,
        variant: &fhir::VariantDef,
        wfckresults: &fhir::WfckResults,
    ) -> QueryResult<rty::PolyVariant> {
        let cx = ConvCtxt::new(genv, wfckresults);

        let mut env = Env::new(genv, &[]);
        env.push_layer(Layer::list(&cx, &variant.params, true));

        let fields = variant
            .fields
            .iter()
            .map(|field| cx.conv_ty(&mut env, &field.ty))
            .try_collect()?;
        let args = rty::Index::from(cx.conv_refine_arg(&mut env, &variant.ret.idx));
        let ret = cx.conv_base_ty(&mut env, &variant.ret.bty, args)?;
        let variant = rty::VariantDef::new(fields, ret);

        let sort = env.pop_layer().to_sort();
        Ok(rty::Binder::with_sort(variant, sort))
    }

    pub(crate) fn conv_struct_def_variant(
        genv: &GlobalEnv,
        struct_def: &fhir::StructDef,
        wfckresults: &fhir::WfckResults,
    ) -> QueryResult<rty::Opaqueness<rty::PolyVariant>> {
        let cx = ConvCtxt::new(genv, wfckresults);
        let mut env = Env::new(genv, &[]);
        env.push_layer(Layer::list(&cx, &struct_def.params, false));

        let def_id = struct_def.owner_id.def_id;
        if let fhir::StructKind::Transparent { fields } = &struct_def.kind {
            let fields = fields
                .iter()
                .map(|field_def| cx.conv_ty(&mut env, &field_def.ty))
                .try_collect()?;

            let substs = genv
                .generics_of(def_id)?
                .params
                .iter()
                .map(|param| {
                    match param.kind {
                        rty::GenericParamDefKind::Type { .. } => {
                            let param_ty = rty::ParamTy { index: param.index, name: param.name };
                            rty::GenericArg::Ty(rty::Ty::param(param_ty))
                        }
                        rty::GenericParamDefKind::BaseTy => {
                            bug!("generic base type in struct definition not suported")
                        }
                        rty::GenericParamDefKind::Lifetime => rty::GenericArg::Lifetime,
                    }
                })
                .collect_vec();

            let sort = env.pop_layer().to_sort();
            let ret = rty::Ty::indexed(
                rty::BaseTy::adt(genv.adt_def(def_id)?, substs),
                rty::Expr::nu().eta_expand_tuple(&sort),
            );
            let variant = rty::VariantDef::new(fields, ret);
            Ok(rty::Opaqueness::Transparent(rty::Binder::with_sort(variant, sort)))
        } else {
            Ok(rty::Opaqueness::Opaque)
        }
    }

    fn conv_constr(
        &self,
        env: &mut Env,
        constr: &fhir::Constraint,
    ) -> QueryResult<rty::Constraint> {
        match constr {
            fhir::Constraint::Type(loc, ty) => {
                Ok(rty::Constraint::Type(env.lookup(*loc).to_path(), self.conv_ty(env, ty)?))
            }
            fhir::Constraint::Pred(pred) => Ok(rty::Constraint::Pred(self.conv_expr(env, pred))),
        }
    }

    fn conv_ty(&self, env: &mut Env, ty: &fhir::Ty) -> QueryResult<rty::Ty> {
        match &ty.kind {
            fhir::TyKind::BaseTy(bty) => {
                match self.genv.early_cx().sort_of_bty(bty) {
                    Some(sort) => {
                        let sort = conv_sort(self.early_cx(), &sort);

                        if sort.is_unit() {
                            let idx = rty::Index::from(rty::Expr::unit());
                            self.conv_base_ty(env, bty, idx)
                        } else {
                            env.push_layer(Layer::empty());
                            let idx = rty::Index::from(rty::Expr::nu());
                            let ty = self.conv_base_ty(env, bty, idx)?;
                            env.pop_layer();
                            Ok(rty::Ty::exists(rty::Binder::with_sort(ty, sort)))
                        }
                    }
                    None => {
                        let def_id = bty.expect_param();
                        Ok(rty::Ty::param(def_id_to_param_ty(self.genv.tcx, def_id.expect_local())))
                    }
                }
            }
            fhir::TyKind::Indexed(bty, idx) => {
                let idxs = rty::Index::from(self.conv_refine_arg(env, idx));
                self.conv_base_ty(env, bty, idxs)
            }
            fhir::TyKind::Exists(params, ty) => {
                let layer = if let [param] = &params[..] {
                    Layer::single(self, param)
                } else {
                    Layer::list(self, params, false)
                };
                env.push_layer(layer);
                let ty = self.conv_ty(env, ty)?;
                let sort = env.pop_layer().into_sort();
                if sort.is_unit() {
                    Ok(ty.shift_out_escaping(1))
                } else {
                    Ok(rty::Ty::exists(rty::Binder::with_sort(ty, sort)))
                }
            }
            fhir::TyKind::Ptr(lft, loc) => {
                let region = self.conv_lifetime(*lft);
                Ok(rty::Ty::ptr(rty::PtrKind::Mut(region), env.lookup(*loc).to_path()))
            }
            fhir::TyKind::Ref(lft, fhir::MutTy { ty, mutbl }) => {
                let region = self.conv_lifetime(*lft);
                Ok(rty::Ty::mk_ref(region, self.conv_ty(env, ty)?, *mutbl))
            }
            fhir::TyKind::Tuple(tys) => {
                let tys: List<rty::Ty> =
                    tys.iter().map(|ty| self.conv_ty(env, ty)).try_collect()?;
                Ok(rty::Ty::tuple(tys))
            }
            fhir::TyKind::Array(ty, len) => {
                Ok(rty::Ty::array(self.conv_ty(env, ty)?, rty::Const { val: len.val }))
            }
            fhir::TyKind::Never => Ok(rty::Ty::never()),
            fhir::TyKind::Constr(pred, ty) => {
                let pred = self.conv_expr(env, pred);
                Ok(rty::Ty::constr(pred, self.conv_ty(env, ty)?))
            }
            fhir::TyKind::RawPtr(ty, mutability) => {
                Ok(rty::Ty::indexed(
                    rty::BaseTy::RawPtr(self.conv_ty(env, ty)?, *mutability),
                    rty::Expr::unit(),
                ))
            }
            fhir::TyKind::Hole => {
                self.conv_ty(
                    env,
                    self.wfckresults
                        .type_holes()
                        .get(ty.fhir_id)
                        .unwrap_or_else(|| span_bug!(ty.span, "unfilled type hole")),
                )
            }
        }
    }

    fn conv_lifetime(&self, lft: fhir::Lifetime) -> rty::Region {
        match lft.res {
            fhir::LifetimeRes::Param(local_def_id) => {
                let def_id = local_def_id.to_def_id();
                if let Some(&var) = self.late_bound_vars_map.get(&def_id) {
                    let kind = rty::BoundRegionKind::BrNamed(def_id, lft.ident.name);
                    let bound_region = rty::BoundRegion { var, kind };
                    rty::ReLateBound(rustc::ty::DebruijnIndex::from_u32(0), bound_region)
                } else {
                    let index = def_id_to_param_index(self.genv.tcx, local_def_id);
                    rty::ReEarlyBound(rty::EarlyBoundRegion { def_id, index, name: lft.ident.name })
                }
            }
            fhir::LifetimeRes::Static => rty::ReStatic,
            fhir::LifetimeRes::Hole => {
                self.conv_lifetime(
                    *self
                        .wfckresults
                        .lifetime_holes()
                        .get(lft.fhir_id)
                        .unwrap_or_else(|| span_bug!(lft.ident.span, "unfilled lifetime hole")),
                )
            }
        }
    }

    fn conv_refine_arg(
        &self,
        env: &mut Env,
        arg: &fhir::RefineArg,
    ) -> (rty::Expr, rty::TupleTree<bool>) {
        match arg {
            fhir::RefineArg::Expr { expr, is_binder, .. } => {
                (self.conv_expr(env, expr), rty::TupleTree::Leaf(*is_binder))
            }
            fhir::RefineArg::Abs(params, body, _, fhir_id) => {
                let layer = Layer::list(self, params, false);

                env.push_layer(layer);
                let pred = self.conv_expr(env, body);
                let sort = env.pop_layer().to_sort();

                let body = rty::Binder::with_sort(pred, sort);
                let expr = self.add_coercions(rty::Expr::abs(body), *fhir_id);
                (expr, rty::TupleTree::Leaf(false))
            }
            fhir::RefineArg::Record(_, flds, ..) => {
                let mut exprs = vec![];
                let mut is_binder = vec![];
                for arg in flds {
                    let (e, i) = self.conv_refine_arg(env, arg);
                    exprs.push(e);
                    is_binder.push(i);
                }
                (rty::Expr::tuple(exprs), rty::TupleTree::Tuple(List::from_vec(is_binder)))
            }
        }
    }

    fn conv_base_ty(
        &self,
        env: &mut Env,
        bty: &fhir::BaseTy,
        idx: rty::Index,
    ) -> QueryResult<rty::Ty> {
        match &bty.kind {
            fhir::BaseTyKind::Path(path) => self.conv_path(env, path, idx),
            fhir::BaseTyKind::Slice(ty) => {
                let slice = rty::BaseTy::slice(self.conv_ty(env, ty)?);
                Ok(rty::Ty::indexed(slice, idx))
            }
        }
    }

    fn conv_path(&self, env: &mut Env, path: &fhir::Path, idx: rty::Index) -> QueryResult<rty::Ty> {
        let bty = match &path.res {
            fhir::Res::PrimTy(PrimTy::Bool) => rty::BaseTy::Bool,
            fhir::Res::PrimTy(PrimTy::Str) => rty::BaseTy::Str,
            fhir::Res::PrimTy(PrimTy::Char) => rty::BaseTy::Char,
            fhir::Res::PrimTy(PrimTy::Int(int_ty)) => {
                rty::BaseTy::Int(rustc_middle::ty::int_ty(*int_ty))
            }
            fhir::Res::PrimTy(PrimTy::Uint(uint_ty)) => {
                rty::BaseTy::Uint(rustc_middle::ty::uint_ty(*uint_ty))
            }
            fhir::Res::PrimTy(PrimTy::Float(float_ty)) => {
                rty::BaseTy::Float(rustc_middle::ty::float_ty(*float_ty))
            }
            fhir::Res::Struct(did) | fhir::Res::Enum(did) => {
                let adt_def = self.genv.adt_def(*did)?;
                let substs = self.conv_generic_args(env, *did, &path.generics)?;
                rty::BaseTy::adt(adt_def, substs)
            }
            fhir::Res::Param(def_id) => {
                rty::BaseTy::Param(def_id_to_param_ty(self.genv.tcx, def_id.expect_local()))
            }
            fhir::Res::Alias(def_id) => {
                let generics = self.conv_generic_args(env, *def_id, &path.generics)?;
                let refine = path
                    .refine
                    .iter()
                    .map(|arg| self.conv_refine_arg(env, arg).0)
                    .collect_vec();
                let index_sorts = conv_sorts(self.early_cx(), self.genv.index_sorts_of(*def_id));
                let idx = idx.expr.eta_expand_tuple(&rty::Sort::tuple(index_sorts));
                return Ok(self
                    .genv
                    .type_of(*def_id)?
                    .subst(&generics, &refine)
                    .replace_bvar(&idx));
            }
        };
        Ok(rty::Ty::indexed(bty, idx))
    }

    fn conv_generic_args(
        &self,
        env: &mut Env,
        def_id: DefId,
        args: &[fhir::Ty],
    ) -> QueryResult<Vec<rty::GenericArg>> {
        let mut i = 0;
        self.genv
            .generics_of(def_id)?
            .params
            .iter()
            .map(|param| {
                match param.kind {
                    rty::GenericParamDefKind::Type { has_default } => {
                        if i < args.len() {
                            i += 1;
                            Ok(rty::GenericArg::Ty(self.conv_ty(env, &args[i - 1])?))
                        } else {
                            debug_assert!(has_default);
                            let ty = self
                                .genv
                                .type_of(param.def_id)?
                                .subst_generics(&[])
                                .replace_bvar(&rty::Expr::unit());
                            Ok(rty::GenericArg::Ty(ty))
                        }
                    }
                    rty::GenericParamDefKind::BaseTy => {
                        bug!("generic base type arguments not supported yet")
                    }
                    rty::GenericParamDefKind::Lifetime => Ok(rty::GenericArg::Lifetime),
                }
            })
            .try_collect()
    }

    fn early_cx(&self) -> &EarlyCtxt<'a, 'tcx> {
        self.genv.early_cx()
    }

    fn resolve_param_sort(&self, param: &fhir::RefineParam) -> fhir::Sort {
        if fhir::Sort::Wildcard == param.sort {
            self.node_sort(param.fhir_id).clone()
        } else {
            param.sort.clone()
        }
    }

    fn node_sort(&self, fhir_id: FhirId) -> &fhir::Sort {
        self.wfckresults.node_sorts().get(fhir_id).unwrap()
    }
}

impl Env {
    fn new(genv: &GlobalEnv, early_bound: &[fhir::RefineParam]) -> Self {
        let early_bound = early_bound
            .iter()
            .map(|param| {
                let conv = conv_sort(genv.early_cx(), &param.sort);
                (param.name(), (param.sort.clone(), conv))
            })
            .collect();
        Self { layers: vec![], early_bound }
    }

    fn push_layer(&mut self, layer: Layer) {
        self.layers.push(layer);
    }

    fn pop_layer(&mut self) -> Layer {
        self.layers.pop().expect("bottom of layer stack")
    }

    fn top_layer(&self) -> &Layer {
        self.layers.last().expect("bottom of layer stack")
    }

    fn lookup(&self, name: fhir::Ident) -> LookupResult {
        for (level, layer) in self.layers.iter().rev().enumerate() {
            if let Some(kind) = layer.get(name.name, level as u32) {
                return LookupResult { name, kind };
            }
        }
        if let Some((idx, _, (sort, conv))) = self.early_bound.get_full(&name.name) {
            LookupResult {
                name,
                kind: LookupResultKind::EarlyBound { idx: idx as u32, sort, conv },
            }
        } else {
            span_bug!(name.span(), "no entry found for key: `{:?}`", name);
        }
    }
}

impl ConvCtxt<'_, '_> {
    fn conv_expr(&self, env: &Env, expr: &fhir::Expr) -> rty::Expr {
        let fhir_id = expr.fhir_id;
        let expr = match &expr.kind {
            fhir::ExprKind::Const(did, _) => rty::Expr::const_def_id(*did),
            fhir::ExprKind::Var(var) => env.lookup(*var).to_expr(),
            fhir::ExprKind::Literal(lit) => rty::Expr::constant(conv_lit(*lit)),
            fhir::ExprKind::BinaryOp(op, box [e1, e2]) => {
                rty::Expr::binary_op(*op, self.conv_expr(env, e1), self.conv_expr(env, e2))
            }
            fhir::ExprKind::UnaryOp(op, e) => rty::Expr::unary_op(*op, self.conv_expr(env, e)),
            fhir::ExprKind::App(func, args) => {
                rty::Expr::app(
                    self.conv_func(env, func),
                    rty::Expr::tuple(self.conv_exprs(env, args)),
                )
            }
            fhir::ExprKind::IfThenElse(box [p, e1, e2]) => {
                rty::Expr::ite(
                    self.conv_expr(env, p),
                    self.conv_expr(env, e1),
                    self.conv_expr(env, e2),
                )
            }
            fhir::ExprKind::Dot(var, fld) => env.lookup(*var).get_field(self.genv.early_cx(), *fld),
        };
        self.add_coercions(expr, fhir_id)
    }

    fn conv_func(&self, env: &Env, func: &fhir::Func) -> rty::Expr {
        let expr = match func {
            fhir::Func::Var(ident, _) => env.lookup(*ident).to_expr(),
            fhir::Func::Global(sym, kind, ..) => rty::Expr::global_func(*sym, *kind),
        };
        self.add_coercions(expr, func.fhir_id())
    }

    fn conv_exprs(&self, env: &Env, exprs: &[fhir::Expr]) -> List<rty::Expr> {
        List::from_iter(exprs.iter().map(|e| self.conv_expr(env, e)))
    }

    fn conv_invariants(&self, env: &Env, invariants: &[fhir::Expr]) -> Vec<rty::Invariant> {
        invariants
            .iter()
            .map(|invariant| self.conv_invariant(env, invariant))
            .collect()
    }

    fn conv_invariant(&self, env: &Env, invariant: &fhir::Expr) -> rty::Invariant {
        rty::Invariant {
            pred: rty::Binder::with_sort(self.conv_expr(env, invariant), env.top_layer().to_sort()),
        }
    }

    fn add_coercions(&self, mut expr: rty::Expr, fhir_id: FhirId) -> rty::Expr {
        if let Some(coercions) = self.wfckresults.coercions().get(fhir_id) {
            for coercion in coercions {
                expr = match coercion {
                    fhir::Coercion::Inject => rty::Expr::tuple(vec![expr]),
                    fhir::Coercion::Project => rty::Expr::tuple_proj(expr, 0),
                };
            }
        }
        expr
    }
}

impl Layer {
    fn list(cx: &ConvCtxt, params: &[fhir::RefineParam], filter_unit: bool) -> Self {
        let mut idx = 0;
        let map = params
            .iter()
            .map(|param| {
                let sort = cx.resolve_param_sort(param);
                let entry = ListEntry::new(cx.early_cx(), idx, sort, None);
                if !filter_unit || !matches!(entry, ListEntry::Unit) {
                    idx += 1;
                }
                (param.name(), entry)
            })
            .collect();
        Self::List(map)
    }

    fn single(cx: &ConvCtxt, param: &fhir::RefineParam) -> Self {
        let sort = cx.resolve_param_sort(param);
        let conv = conv_sort(cx.early_cx(), &sort);
        Self::Single(param.ident.name, sort, conv)
    }

    fn empty() -> Self {
        Self::List(FxIndexMap::default())
    }

    fn get(&self, name: impl Borrow<fhir::Name>, level: u32) -> Option<LookupResultKind> {
        match self {
            Layer::List(map) => {
                Some(LookupResultKind::LateBoundList { level, entry: map.get(name.borrow())? })
            }
            Layer::Single(bname, sort, conv) => {
                if bname == name.borrow() {
                    Some(LookupResultKind::LateBoundSingle { level, sort, conv })
                } else {
                    None
                }
            }
        }
    }

    fn into_fun_params(self) -> impl Iterator<Item = (rty::Sort, rty::InferMode)> {
        match self {
            Layer::List(map) => {
                map.into_values().filter_map(|entry| {
                    if let ListEntry::Sort { infer_mode, conv, .. } = entry {
                        Some((conv, infer_mode))
                    } else {
                        None
                    }
                })
            }
            _ => bug!(),
        }
    }

    fn into_sort(self) -> rty::Sort {
        match self {
            Layer::List(map) => {
                let sorts = map
                    .into_values()
                    .filter_map(|entry| {
                        if let ListEntry::Sort { conv, .. } = entry {
                            Some(conv)
                        } else {
                            None
                        }
                    })
                    .collect_vec();
                rty::Sort::tuple(sorts)
            }
            Layer::Single(_, _, conv) => conv,
        }
    }

    fn to_sort(&self) -> rty::Sort {
        match self {
            Layer::List(map) => {
                let sorts = map
                    .values()
                    .filter_map(|entry| {
                        if let ListEntry::Sort { conv, .. } = entry {
                            Some(conv.clone())
                        } else {
                            None
                        }
                    })
                    .collect_vec();
                rty::Sort::tuple(sorts)
            }
            Layer::Single(_, _, conv) => conv.clone(),
        }
    }
}

impl ListEntry {
    fn new(
        early_cx: &EarlyCtxt,
        idx: u32,
        sort: fhir::Sort,
        infer_mode: Option<fhir::InferMode>,
    ) -> Self {
        let conv = conv_sort(early_cx, &sort);
        if conv.is_unit() {
            ListEntry::Unit
        } else {
            let infer_mode = infer_mode.unwrap_or_else(|| conv.default_infer_mode());
            ListEntry::Sort { sort, infer_mode, conv, idx }
        }
    }
}

impl LookupResult<'_> {
    fn to_expr(&self) -> rty::Expr {
        match &self.kind {
            LookupResultKind::LateBoundList { level, entry: ListEntry::Sort { idx, conv, .. } } => {
                rty::Expr::tuple_proj(rty::Expr::late_bvar(DebruijnIndex::from_u32(*level)), *idx)
                    .eta_expand_tuple(conv)
            }
            LookupResultKind::LateBoundList { entry: ListEntry::Unit, .. } => rty::Expr::unit(),
            LookupResultKind::LateBoundSingle { level, conv, .. } => {
                rty::Expr::late_bvar(DebruijnIndex::from_u32(*level)).eta_expand_tuple(conv)
            }
            LookupResultKind::EarlyBound { idx, conv, .. } => {
                rty::Expr::early_bvar(*idx).eta_expand_tuple(conv)
            }
        }
    }

    fn is_record(&self) -> Option<DefId> {
        match &self.kind {
            LookupResultKind::LateBoundSingle { sort: fhir::Sort::Record(def_id), .. } => {
                Some(*def_id)
            }
            LookupResultKind::LateBoundList {
                entry: ListEntry::Sort { sort: fhir::Sort::Record(def_id), .. },
                ..
            } => Some(*def_id),
            LookupResultKind::EarlyBound { sort: fhir::Sort::Record(def_id), .. } => Some(*def_id),
            _ => None,
        }
    }

    fn to_path(&self) -> rty::Path {
        self.to_expr().to_path().unwrap_or_else(|| {
            span_bug!(self.name.span(), "expected path, found `{:?}`", self.to_expr())
        })
    }

    fn get_field(&self, early_cx: &EarlyCtxt, fld: SurfaceIdent) -> rty::Expr {
        if let Some(def_id) = self.is_record() {
            let i = early_cx
                .field_index(def_id, fld.name)
                .unwrap_or_else(|| span_bug!(fld.span, "field not found `{fld:?}`"));
            rty::Expr::tuple_proj(self.to_expr(), i as u32)
        } else {
            span_bug!(fld.span, "expected record sort")
        }
    }
}

pub fn conv_func_decl(early_cx: &EarlyCtxt, uif: &fhir::FuncDecl) -> rty::FuncDecl {
    rty::FuncDecl { name: uif.name, sort: conv_func_sort(early_cx, &uif.sort), kind: uif.kind }
}

fn conv_sorts<'a>(
    early_cx: &EarlyCtxt,
    sorts: impl IntoIterator<Item = &'a fhir::Sort>,
) -> Vec<rty::Sort> {
    sorts
        .into_iter()
        .map(|sort| conv_sort(early_cx, sort))
        .collect()
}

fn conv_sort(early_cx: &EarlyCtxt, sort: &fhir::Sort) -> rty::Sort {
    match sort {
        fhir::Sort::Int => rty::Sort::Int,
        fhir::Sort::Real => rty::Sort::Real,
        fhir::Sort::Bool => rty::Sort::Bool,
        fhir::Sort::BitVec(w) => rty::Sort::BitVec(*w),
        fhir::Sort::Loc => rty::Sort::Loc,
        fhir::Sort::Unit => rty::Sort::unit(),
        fhir::Sort::User(name) => rty::Sort::User(*name),
        fhir::Sort::Func(fsort) => rty::Sort::Func(conv_func_sort(early_cx, fsort)),
        fhir::Sort::Record(def_id) => {
            rty::Sort::tuple(conv_sorts(early_cx, early_cx.index_sorts_of(*def_id)))
        }
        fhir::Sort::Param(def_id) => {
            rty::Sort::Param(def_id_to_param_ty(early_cx.tcx, def_id.expect_local()))
        }
        fhir::Sort::Wildcard | fhir::Sort::Infer(_) => bug!("unexpected sort `{sort:?}`"),
    }
}

fn conv_func_sort(early_cx: &EarlyCtxt, fsort: &fhir::FuncSort) -> rty::FuncSort {
    rty::FuncSort::new(
        rty::Sort::tuple(conv_sorts(early_cx, fsort.inputs())),
        conv_sort(early_cx, fsort.output()),
    )
}

fn conv_lit(lit: fhir::Lit) -> rty::Constant {
    match lit {
        fhir::Lit::Int(n) => rty::Constant::from(n),
        fhir::Lit::Real(r) => rty::Constant::Real(r),
        fhir::Lit::Bool(b) => rty::Constant::from(b),
    }
}

fn def_id_to_param_ty(tcx: TyCtxt, def_id: LocalDefId) -> rty::ParamTy {
    rty::ParamTy {
        index: def_id_to_param_index(tcx, def_id),
        name: tcx.hir().ty_param_name(def_id),
    }
}

fn def_id_to_param_index(tcx: TyCtxt, def_id: LocalDefId) -> u32 {
    let item_def_id = tcx.hir().ty_param_owner(def_id);
    let generics = tcx.generics_of(item_def_id);
    generics.param_def_id_to_index[&def_id.to_def_id()]
}

fn mk_late_bound_vars_map(tcx: TyCtxt, owner_id: OwnerId) -> FxHashMap<DefId, BoundVar> {
    // We use the rustc_middle bound vars instead of rustc::ty to avoid making this fallible
    let hir_id = tcx.hir().local_def_id_to_hir_id(owner_id.def_id);
    tcx.late_bound_vars(hir_id)
        .iter()
        .enumerate()
        .flat_map(|(i, var)| {
            if let rustc_middle::ty::BoundVariableKind::Region(region) = var
                && let rustc_middle::ty::BoundRegionKind::BrNamed(def_id, _) = region
            {
                Some((def_id, BoundVar::from_usize(i)))
            } else {
                None
            }
        })
        .collect()
}<|MERGE_RESOLUTION|>--- conflicted
+++ resolved
@@ -26,12 +26,8 @@
     def_id::{DefId, LocalDefId},
     OwnerId, PrimTy,
 };
-<<<<<<< HEAD
 use rustc_middle::ty::{BoundVar, TyCtxt};
-=======
-use rustc_middle::ty::TyCtxt;
 use rustc_type_ir::DebruijnIndex;
->>>>>>> d58c5ce7
 
 pub struct ConvCtxt<'a, 'tcx> {
     genv: &'a GlobalEnv<'a, 'tcx>,
