//! Conversion from types in [`fhir`] to types in [`rty`]
//!
//! Conversion assumes well-formedness and will panic if type are not well-formed. Among other things,
//! well-formedness implies:
//! 1. Names are bound correctly.
//! 2. Refinement parameters appear in allowed positions. This is particularly important for
//!    refinement predicates, aka abstract refinements, since the syntax in [`rty`] has
//!    syntactic restrictions on predicates.
//! 3. Refinements are well-sorted.
use std::borrow::Borrow;

use flux_common::{bug, span_bug};
use flux_middle::{
    early_ctxt::EarlyCtxt,
    fhir::{self, FhirId, FluxOwnerId, SurfaceIdent},
    global_env::GlobalEnv,
    intern::List,
    queries::QueryResult,
    rty::{self, fold::TypeFoldable, refining, ESpan, INNERMOST},
    rustc::{self, lowering},
};
use itertools::Itertools;
use rustc_data_structures::fx::FxIndexMap;
use rustc_hash::FxHashMap;
use rustc_hir::{
    def::DefKind,
    def_id::{DefId, LocalDefId},
    PrimTy,
};
use rustc_middle::ty::{BoundVar, TyCtxt};
use rustc_type_ir::DebruijnIndex;

pub struct ConvCtxt<'a, 'tcx> {
    genv: &'a GlobalEnv<'a, 'tcx>,
    late_bound_vars_map: FxHashMap<DefId, BoundVar>,
    wfckresults: &'a fhir::WfckResults,
}

struct Env {
    layers: Vec<Layer>,
    early_bound: FxIndexMap<fhir::Name, fhir::Sort>,
}

#[derive(Debug, Clone)]
struct Layer {
    map: FxIndexMap<fhir::Name, Entry>,
    /// Whether to skip variables bound to Unit in this layer.
    filter_unit: bool,
    /// Whether to collapse the layer into a single variable of tuple sort.
    collapse: bool,
}

#[derive(Debug, Clone)]
enum Entry {
    Sort {
        sort: fhir::Sort,
        infer_mode: rty::InferMode,
        conv: rty::Sort,
        /// The index of the entry in the layer skipping all [`ListEntry::Unit`] if [`Layer::filter_unit`]
        /// is true
        idx: u32,
    },
    /// We track parameters of unit sort separately because we avoid creating bound variables for them
    /// in function signatures.
    Unit,
}

#[derive(Debug)]
struct LookupResult<'a> {
    name: fhir::Ident,
    kind: LookupResultKind<'a>,
}

#[derive(Debug)]
enum LookupResultKind<'a> {
    LateBoundList { level: u32, entry: &'a Entry, collapse: bool },
    EarlyBound { idx: u32, sort: &'a fhir::Sort },
}

pub(crate) fn expand_type_alias(
    genv: &GlobalEnv,
    alias: &fhir::TyAlias,
    wfckresults: &fhir::WfckResults,
) -> QueryResult<rty::Binder<rty::Ty>> {
    let cx = ConvCtxt::new(genv, wfckresults);

    let mut env = Env::new(&alias.early_bound_params);
    env.push_layer(Layer::collapse(&cx, &alias.index_params));

    let ty = cx.conv_ty(&mut env, &alias.ty)?;
    Ok(rty::Binder::new(ty, env.pop_layer().into_bound_vars()))
}

pub(crate) fn conv_generic_predicates(
    genv: &GlobalEnv,
    predicates: &fhir::GenericPredicates,
    wfckresults: &fhir::WfckResults,
) -> QueryResult<rty::GenericPredicates> {
    let cx = ConvCtxt::new(genv, wfckresults);
    let env = &mut Env::new(&[]);

    let mut clauses = vec![];
    for pred in &predicates.predicates {
        let bounded_ty = cx.conv_ty(env, &pred.bounded_ty)?;
        for clause in cx.conv_generic_bounds(env, bounded_ty, &pred.bounds)? {
            clauses.push(clause);
        }
    }
    Ok(rty::GenericPredicates { parent: predicates.parent, predicates: List::from_vec(clauses) })
}

pub(crate) fn conv_opaque_ty(
    genv: &GlobalEnv,
    opaque_ty: &fhir::OpaqueTy,
    wfckresults: &fhir::WfckResults,
) -> QueryResult<List<rty::Clause>> {
    let cx = ConvCtxt::new(genv, wfckresults);
    let env = &mut Env::new(&[]);
    let args = rty::GenericArgs::identity_for_item(genv, opaque_ty.def_id)?;
    let self_ty = rty::Ty::opaque(opaque_ty.def_id, args);
    Ok(cx
        .conv_generic_bounds(env, self_ty, &opaque_ty.bounds)?
        .into_iter()
        .collect())
}

pub(crate) fn conv_generics(
    rust_generics: &rustc::ty::Generics,
    generics: &fhir::Generics,
) -> rty::Generics {
    let mut fhir_params = generics.params.iter();
    let params = rust_generics
        .params
        .iter()
        .flat_map(|rust_param| {
            fhir_params
                .find(|param| rust_param.def_id == param.def_id.to_def_id())
                .map(|param| {
                    let kind = match &param.kind {
                        fhir::GenericParamDefKind::Type { default } => {
                            rty::GenericParamDefKind::Type { has_default: default.is_some() }
                        }
                        fhir::GenericParamDefKind::BaseTy => rty::GenericParamDefKind::BaseTy,
                        fhir::GenericParamDefKind::Lifetime => rty::GenericParamDefKind::Lifetime,
                    };
                    rty::GenericParamDef {
                        kind,
                        def_id: rust_param.def_id,
                        index: rust_param.index,
                        name: rust_param.name,
                    }
                })
        })
        .collect();
    rty::Generics {
        params,
        parent_count: rust_generics.orig.parent_count,
        parent: rust_generics.orig.parent,
    }
}

pub(crate) fn adt_def_for_struct(
    genv: &GlobalEnv,
    invariants: Vec<rty::Invariant>,
    struct_def: &fhir::StructDef,
) -> rty::AdtDef {
    let sort =
        rty::Sort::tuple(conv_sorts(genv.early_cx(), genv.index_sorts_of(struct_def.owner_id)));
    let adt_def = lowering::lower_adt_def(&genv.tcx.adt_def(struct_def.owner_id));
    rty::AdtDef::new(adt_def, sort, invariants, struct_def.is_opaque())
}

pub(crate) fn adt_def_for_enum(
    genv: &GlobalEnv,
    invariants: Vec<rty::Invariant>,
    enum_def: &fhir::EnumDef,
) -> rty::AdtDef {
    let sort =
        rty::Sort::tuple(conv_sorts(genv.early_cx(), genv.index_sorts_of(enum_def.owner_id)));
    let adt_def = lowering::lower_adt_def(&genv.tcx.adt_def(enum_def.owner_id));
    rty::AdtDef::new(adt_def, sort, invariants, false)
}

pub(crate) fn conv_invariants(
    genv: &GlobalEnv,
    params: &[fhir::RefineParam],
    invariants: &[fhir::Expr],
    wfckresults: &fhir::WfckResults,
) -> Vec<rty::Invariant> {
    let cx = ConvCtxt::new(genv, wfckresults);
    let mut env = Env::new(&[]);
    env.push_layer(Layer::collapse(&cx, params));
    cx.conv_invariants(&env, invariants)
}

pub(crate) fn conv_defn(
    genv: &GlobalEnv,
    defn: &fhir::Defn,
    wfckresults: &fhir::WfckResults,
) -> rty::Defn {
    let cx = ConvCtxt::new(genv, wfckresults);
    let mut env = Env::new(&[]);
    env.push_layer(Layer::list(&cx, 0, &defn.args, false));
    let expr = cx.conv_expr(&env, &defn.expr);
    let expr = rty::Binder::new(expr, env.pop_layer().into_bound_vars());
    rty::Defn { name: defn.name, expr }
}

pub fn conv_qualifier(
    genv: &GlobalEnv,
    qualifier: &fhir::Qualifier,
    wfckresults: &fhir::WfckResults,
) -> rty::Qualifier {
    let cx = ConvCtxt::new(genv, wfckresults);
    let mut env = Env::new(&[]);
    env.push_layer(Layer::list(&cx, 0, &qualifier.args, false));
    let body = cx.conv_expr(&env, &qualifier.expr);
    let body = rty::Binder::new(body, env.pop_layer().into_bound_vars());
    rty::Qualifier { name: qualifier.name, body, global: qualifier.global }
}

pub(crate) fn conv_fn_sig(
    genv: &GlobalEnv,
    def_id: LocalDefId,
    fn_sig: &fhir::FnSig,
    wfckresults: &fhir::WfckResults,
) -> QueryResult<rty::PolyFnSig> {
    let cx = ConvCtxt::new(genv, wfckresults);

    let late_bound_regions = refining::refine_bound_variables(&genv.lower_late_bound_vars(def_id)?);

    let mut env = Env::new(&[]);
    env.push_layer(Layer::list(&cx, late_bound_regions.len() as u32, &fn_sig.params, true));

    let mut requires = vec![];
    for constr in &fn_sig.requires {
        requires.push(cx.conv_constr(&mut env, constr)?);
    }

    let mut args = vec![];
    for ty in &fn_sig.args {
        args.push(cx.conv_ty(&mut env, ty)?);
    }

    let output = cx.conv_fn_output(&mut env, &fn_sig.output)?;

    let vars = late_bound_regions
        .iter()
        .chain(env.pop_layer().into_bound_vars().iter())
        .cloned()
        .collect();

    let res = rty::PolyFnSig::new(rty::FnSig::new(requires, args, output), vars);
    Ok(res)
}

pub(crate) fn conv_ty(
    genv: &GlobalEnv,
    ty: &fhir::Ty,
    wfckresults: &fhir::WfckResults,
) -> QueryResult<rty::Binder<rty::Ty>> {
    let mut env = Env::new(&[]);
    let ty = ConvCtxt::new(genv, wfckresults).conv_ty(&mut env, ty)?;
    Ok(rty::Binder::new(ty, List::empty()))
}

impl<'a, 'tcx> ConvCtxt<'a, 'tcx> {
    fn new(genv: &'a GlobalEnv<'a, 'tcx>, wfckresults: &'a fhir::WfckResults) -> Self {
        let late_bound_vars_map = mk_late_bound_vars_map(genv.tcx, wfckresults.owner);
        Self { genv, late_bound_vars_map, wfckresults }
    }

    fn conv_generic_bounds(
        &self,
        env: &mut Env,
        bounded_ty: rty::Ty,
        bounds: &fhir::GenericBounds,
    ) -> QueryResult<Vec<rty::Clause>> {
        let mut clauses = vec![];
        for bound in bounds {
            let fhir::Res::Trait(trait_def_id) = bound.res else {
                span_bug!(bound.span, "unexpected resolution {:?}", bound.res);
            };
            for binding in &bound.bindings {
                let assoc_item = self
                    .genv
                    .tcx
                    .associated_items(trait_def_id)
                    .filter_by_name_unhygienic(binding.ident.name)
                    .next()
                    .unwrap();
                let args = List::singleton(rty::GenericArg::Ty(bounded_ty.clone()));
                let alias_ty = rty::AliasTy { def_id: assoc_item.def_id, args };
                let kind = rty::ClauseKind::Projection(rty::ProjectionPredicate {
                    alias_ty,
                    term: self.conv_ty(env, &binding.term)?,
                });
                clauses.push(rty::Clause::new(kind, List::empty()));
            }
        }
        Ok(clauses)
    }

    fn conv_fn_output(
        &self,
        env: &mut Env,
        output: &fhir::FnOutput,
    ) -> QueryResult<rty::Binder<rty::FnOutput>> {
        env.push_layer(Layer::list(self, 0, &output.params, true));

        let ret = self.conv_ty(env, &output.ret)?;
        let ensures: List<rty::Constraint> = output
            .ensures
            .iter()
            .map(|constr| self.conv_constr(env, constr))
            .try_collect()?;
        let output = rty::FnOutput::new(ret, ensures);

        let vars = env.pop_layer().into_bound_vars();

        Ok(rty::Binder::new(output, vars))
    }

    pub(crate) fn conv_enum_def_variants(
        genv: &GlobalEnv,
        enum_def: &fhir::EnumDef,
        wfckresults: &fhir::WfckResults,
    ) -> QueryResult<Vec<rty::PolyVariant>> {
        enum_def
            .variants
            .iter()
            .map(|variant_def| ConvCtxt::conv_enum_variant(genv, variant_def, wfckresults))
            .try_collect()
    }

    fn conv_enum_variant(
        genv: &GlobalEnv,
        variant: &fhir::VariantDef,
        wfckresults: &fhir::WfckResults,
    ) -> QueryResult<rty::PolyVariant> {
        let cx = ConvCtxt::new(genv, wfckresults);

        let mut env = Env::new(&[]);
        env.push_layer(Layer::list(&cx, 0, &variant.params, true));

        let fields = variant
            .fields
            .iter()
            .map(|field| cx.conv_ty(&mut env, &field.ty))
            .try_collect()?;
        let args = rty::Index::from(cx.conv_refine_arg(&mut env, &variant.ret.idx));
        let ret = cx.conv_indexed_type(&mut env, &variant.ret.bty, args)?;
        let variant = rty::VariantSig::new(fields, ret);

        Ok(rty::Binder::new(variant, env.pop_layer().into_bound_vars()))
    }

    pub(crate) fn conv_struct_def_variant(
        genv: &GlobalEnv,
        struct_def: &fhir::StructDef,
        wfckresults: &fhir::WfckResults,
    ) -> QueryResult<rty::Opaqueness<rty::PolyVariant>> {
        let cx = ConvCtxt::new(genv, wfckresults);
        let mut env = Env::new(&[]);
        env.push_layer(Layer::list(&cx, 0, &struct_def.params, false));

        let def_id = struct_def.owner_id.def_id;
        if let fhir::StructKind::Transparent { fields } = &struct_def.kind {
            let fields = fields
                .iter()
                .map(|field_def| cx.conv_ty(&mut env, &field_def.ty))
                .try_collect()?;

            let args = rty::GenericArgs::identity_for_item(genv, def_id)?;

            let vars = env.pop_layer().into_bound_vars();
            let idx = rty::Expr::tuple(
                (0..vars.len())
                    .map(|idx| rty::Expr::late_bvar(INNERMOST, idx as u32))
                    .collect_vec(),
            );
            let ret = rty::Ty::indexed(rty::BaseTy::adt(genv.adt_def(def_id)?, args), idx);
            let variant = rty::VariantSig::new(fields, ret);
            Ok(rty::Opaqueness::Transparent(rty::Binder::new(variant, vars)))
        } else {
            Ok(rty::Opaqueness::Opaque)
        }
    }

    fn conv_constr(
        &self,
        env: &mut Env,
        constr: &fhir::Constraint,
    ) -> QueryResult<rty::Constraint> {
        match constr {
            fhir::Constraint::Type(loc, ty) => {
                Ok(rty::Constraint::Type(env.lookup(*loc).to_path(), self.conv_ty(env, ty)?))
            }
            fhir::Constraint::Pred(pred) => Ok(rty::Constraint::Pred(self.conv_expr(env, pred))),
        }
    }

    fn conv_ty(&self, env: &mut Env, ty: &fhir::Ty) -> QueryResult<rty::Ty> {
        match &ty.kind {
            fhir::TyKind::BaseTy(bty) => self.conv_base_ty(env, bty),
            fhir::TyKind::Indexed(bty, idx) => {
                let idxs = rty::Index::from(self.conv_refine_arg(env, idx));
                self.conv_indexed_type(env, bty, idxs)
            }
            fhir::TyKind::Exists(params, ty) => {
                let layer = Layer::list(self, 0, params, false);
                env.push_layer(layer);
                let ty = self.conv_ty(env, ty)?;
                let sorts = env.pop_layer().into_bound_vars();
                if sorts.is_empty() {
                    Ok(ty.shift_out_escaping(1))
                } else {
                    Ok(rty::Ty::exists(rty::Binder::new(ty, sorts)))
                }
            }
            fhir::TyKind::Ptr(lft, loc) => {
                let region = self.conv_lifetime(env, *lft);
                Ok(rty::Ty::ptr(rty::PtrKind::Mut(region), env.lookup(*loc).to_path()))
            }
            fhir::TyKind::Ref(lft, fhir::MutTy { ty, mutbl }) => {
                let region = self.conv_lifetime(env, *lft);
                Ok(rty::Ty::mk_ref(region, self.conv_ty(env, ty)?, *mutbl))
            }
            fhir::TyKind::Tuple(tys) => {
                let tys: List<rty::Ty> =
                    tys.iter().map(|ty| self.conv_ty(env, ty)).try_collect()?;
                Ok(rty::Ty::tuple(tys))
            }
            fhir::TyKind::Array(ty, len) => {
                Ok(rty::Ty::array(self.conv_ty(env, ty)?, rty::Const::from(len.val)))
            }
            fhir::TyKind::Never => Ok(rty::Ty::never()),
            fhir::TyKind::Constr(pred, ty) => {
                let pred = self.conv_expr(env, pred);
                Ok(rty::Ty::constr(pred, self.conv_ty(env, ty)?))
            }
            fhir::TyKind::RawPtr(ty, mutability) => {
                Ok(rty::Ty::indexed(
                    rty::BaseTy::RawPtr(self.conv_ty(env, ty)?, *mutability),
                    rty::Expr::unit(),
                ))
            }
            fhir::TyKind::Hole => {
                let ty = self
                    .wfckresults
                    .type_holes()
                    .get(ty.fhir_id)
                    .unwrap_or_else(|| span_bug!(ty.span, "unfilled type hole"));
                self.conv_ty(env, ty)
            }
            fhir::TyKind::OpaqueDef(item_id, args0, _in_trait) => {
                let def_id = item_id.owner_id.to_def_id();
                let args = self.conv_generic_args(env, def_id, args0)?;
                let alias_ty = rty::AliasTy::new(def_id, args);
                Ok(rty::Ty::alias(rty::AliasKind::Opaque, alias_ty))
            }
        }
    }

    fn conv_base_ty(&self, env: &mut Env, bty: &fhir::BaseTy) -> QueryResult<rty::Ty> {
        let sort = self.genv.early_cx().sort_of_bty(bty);

        if let fhir::BaseTyKind::Path(fhir::QPath::Resolved(self_ty, path)) = &bty.kind {
<<<<<<< HEAD
            if let fhir::Res::AssocTy(def_id) = path.res {
                assert!(path.args.is_empty(), "generic associated types are not supported");
=======
            if let fhir::Res::Def(DefKind::AssocTy, def_id) = path.res {
                assert!(path.generics.is_empty(), "generic associated types are not supported");
>>>>>>> b142721d
                let self_ty = self.conv_ty(env, self_ty.as_deref().unwrap())?;
                let args = List::singleton(rty::GenericArg::Ty(self_ty));
                let alias_ty = rty::AliasTy { args, def_id };
                return Ok(rty::Ty::alias(rty::AliasKind::Projection, alias_ty));
            }
            // If it is a type parameter with no no sort, it means it is of kind `Type`
            if let fhir::Res::Def(DefKind::TyParam, def_id) = path.res && sort.is_none() {
                let param_ty = def_id_to_param_ty(self.genv.tcx, def_id.expect_local());
                return Ok(rty::Ty::param(param_ty));
            }
        }

        let sort = conv_sort(self.early_cx(), &sort.unwrap());
        if sort.is_unit() {
            let idx = rty::Index::from(rty::Expr::unit());
            self.conv_indexed_type(env, bty, idx)
        } else {
            env.push_layer(Layer::empty());
            let idx = rty::Index::from(rty::Expr::nu());
            let ty = self.conv_indexed_type(env, bty, idx)?;
            env.pop_layer();
            Ok(rty::Ty::exists(rty::Binder::with_sort(ty, sort)))
        }
    }

    fn conv_lifetime(&self, env: &Env, lft: fhir::Lifetime) -> rty::Region {
        match lft.res {
            fhir::LifetimeRes::Param(local_def_id) => {
                let def_id = local_def_id.to_def_id();
                if let Some(&var) = self.late_bound_vars_map.get(&def_id) {
                    let depth = env.depth().checked_sub(1).unwrap();
                    let kind = rty::BoundRegionKind::BrNamed(def_id, lft.ident.name);
                    let bound_region = rty::BoundRegion { var, kind };
                    rty::ReLateBound(rustc::ty::DebruijnIndex::from_usize(depth), bound_region)
                } else {
                    let index = def_id_to_param_index(self.genv.tcx, local_def_id);
                    rty::ReEarlyBound(rty::EarlyBoundRegion { def_id, index, name: lft.ident.name })
                }
            }
            fhir::LifetimeRes::Static => rty::ReStatic,
            fhir::LifetimeRes::Hole => {
                let lft = *self
                    .wfckresults
                    .lifetime_holes()
                    .get(lft.fhir_id)
                    .unwrap_or_else(|| span_bug!(lft.ident.span, "unfilled lifetime hole"));
                self.conv_lifetime(env, lft)
            }
        }
    }

    fn conv_refine_arg(
        &self,
        env: &mut Env,
        arg: &fhir::RefineArg,
    ) -> (rty::Expr, rty::TupleTree<bool>) {
        match arg {
            fhir::RefineArg::Expr { expr, is_binder, .. } => {
                (self.conv_expr(env, expr), rty::TupleTree::Leaf(*is_binder))
            }
            fhir::RefineArg::Abs(params, body, _, fhir_id) => {
                let layer = Layer::list(self, 0, params, false);

                env.push_layer(layer);
                let pred = self.conv_expr(env, body);
                let vars = env.pop_layer().into_bound_vars();
                let body = rty::Binder::new(pred, vars);
                let expr = self.add_coercions(rty::Expr::abs(body), *fhir_id);
                (expr, rty::TupleTree::Leaf(false))
            }
            fhir::RefineArg::Record(_, flds, ..) => {
                let mut exprs = vec![];
                let mut is_binder = vec![];
                for arg in flds {
                    let (e, i) = self.conv_refine_arg(env, arg);
                    exprs.push(e);
                    is_binder.push(i);
                }
                (rty::Expr::tuple(exprs), rty::TupleTree::Tuple(List::from_vec(is_binder)))
            }
        }
    }

    fn conv_indexed_type(
        &self,
        env: &mut Env,
        bty: &fhir::BaseTy,
        idx: rty::Index,
    ) -> QueryResult<rty::Ty> {
        match &bty.kind {
            fhir::BaseTyKind::Path(fhir::QPath::Resolved(_, path)) => {
                self.conv_indexed_path(env, path, idx)
            }
            fhir::BaseTyKind::Slice(ty) => {
                let slice = rty::BaseTy::slice(self.conv_ty(env, ty)?);
                Ok(rty::Ty::indexed(slice, idx))
            }
        }
    }

    fn conv_indexed_path(
        &self,
        env: &mut Env,
        path: &fhir::Path,
        idx: rty::Index,
    ) -> QueryResult<rty::Ty> {
        let bty = match &path.res {
            fhir::Res::PrimTy(PrimTy::Bool) => rty::BaseTy::Bool,
            fhir::Res::PrimTy(PrimTy::Str) => rty::BaseTy::Str,
            fhir::Res::PrimTy(PrimTy::Char) => rty::BaseTy::Char,
            fhir::Res::PrimTy(PrimTy::Int(int_ty)) => {
                rty::BaseTy::Int(rustc_middle::ty::int_ty(*int_ty))
            }
            fhir::Res::PrimTy(PrimTy::Uint(uint_ty)) => {
                rty::BaseTy::Uint(rustc_middle::ty::uint_ty(*uint_ty))
            }
            fhir::Res::PrimTy(PrimTy::Float(float_ty)) => {
                rty::BaseTy::Float(rustc_middle::ty::float_ty(*float_ty))
            }
            fhir::Res::Def(DefKind::Struct | DefKind::Enum, did) => {
                let adt_def = self.genv.adt_def(*did)?;
                let args = self.conv_generic_args(env, *did, &path.args)?;
                rty::BaseTy::adt(adt_def, args)
            }
            fhir::Res::Def(DefKind::TyParam, def_id) => {
                rty::BaseTy::Param(def_id_to_param_ty(self.genv.tcx, def_id.expect_local()))
            }
<<<<<<< HEAD
            fhir::Res::Alias(def_id) => {
                let generics = self.conv_generic_args(env, *def_id, &path.args)?;
=======
            fhir::Res::SelfTyAlias { alias_to, .. } => {
                return Ok(self
                    .genv
                    .type_of(*alias_to)?
                    .instantiate_identity()
                    .replace_bound_expr(&idx.expr))
            }
            fhir::Res::Def(DefKind::TyAlias, def_id) => {
                let generics = self.conv_generic_args(env, *def_id, &path.generics)?;
>>>>>>> b142721d
                let refine = path
                    .refine
                    .iter()
                    .map(|arg| self.conv_refine_arg(env, arg).0)
                    .collect_vec();
                return Ok(self
                    .genv
                    .type_of(*def_id)?
                    .instantiate(&generics, &refine)
                    .replace_bound_expr(&idx.expr));
            }
            fhir::Res::Def(..) => {
                span_bug!(path.span, "unexpected resolution in conv_indexed_path: {:?}", path.res)
            }
        };
        Ok(rty::Ty::indexed(bty, idx))
    }

    fn conv_generic_args(
        &self,
        env: &mut Env,
        def_id: DefId,
        args: &[fhir::GenericArg],
    ) -> QueryResult<Vec<rty::GenericArg>> {
        let mut i = 0;
        self.genv
            .generics_of(def_id)?
            .params
            .iter()
            .map(|param| {
                if i < args.len() {
                    i += 1;
                    match &args[i - 1] {
                        fhir::GenericArg::Lifetime(lft) => {
                            Ok(rty::GenericArg::Lifetime(self.conv_lifetime(env, *lft)))
                        }
                        fhir::GenericArg::Type(ty) => {
                            Ok(rty::GenericArg::Ty(self.conv_ty(env, ty)?))
                        }
                    }
                } else if let rty::GenericParamDefKind::Type { has_default } = param.kind {
                    debug_assert!(has_default);
                    let ty = self
                        .genv
                        .type_of(param.def_id)?
                        .instantiate(&[], &[])
                        .replace_bound_exprs(&[rty::Expr::unit()]);
                    Ok(rty::GenericArg::Ty(ty))
                } else {
                    bug!("unexpected generic param: {param:?}");
                }
            })
            .try_collect()
    }

    fn early_cx(&self) -> &EarlyCtxt<'a, 'tcx> {
        self.genv.early_cx()
    }

    fn resolve_param_sort(&self, param: &fhir::RefineParam) -> fhir::Sort {
        if fhir::Sort::Wildcard == param.sort {
            self.node_sort(param.fhir_id).clone()
        } else {
            param.sort.clone()
        }
    }

    fn node_sort(&self, fhir_id: FhirId) -> &fhir::Sort {
        self.wfckresults.node_sorts().get(fhir_id).unwrap()
    }
}

impl Env {
    fn new(early_bound: &[fhir::RefineParam]) -> Self {
        let early_bound = early_bound
            .iter()
            .map(|param| (param.name(), param.sort.clone()))
            .collect();
        Self { layers: vec![], early_bound }
    }

    fn depth(&self) -> usize {
        self.layers.len()
    }

    fn push_layer(&mut self, layer: Layer) {
        self.layers.push(layer);
    }

    fn pop_layer(&mut self) -> Layer {
        self.layers.pop().expect("bottom of layer stack")
    }

    fn top_layer(&self) -> &Layer {
        self.layers.last().expect("bottom of layer stack")
    }

    fn lookup(&self, name: fhir::Ident) -> LookupResult {
        for (level, layer) in self.layers.iter().rev().enumerate() {
            if let Some(kind) = layer.get(name.name, level as u32) {
                return LookupResult { name, kind };
            }
        }
        if let Some((idx, _, sort)) = self.early_bound.get_full(&name.name) {
            LookupResult { name, kind: LookupResultKind::EarlyBound { idx: idx as u32, sort } }
        } else {
            span_bug!(name.span(), "no entry found for key: `{:?}`", name);
        }
    }
}

impl ConvCtxt<'_, '_> {
    fn conv_expr(&self, env: &Env, expr: &fhir::Expr) -> rty::Expr {
        let fhir_id = expr.fhir_id;
        let espan = Some(ESpan::new(expr.span));
        let expr = match &expr.kind {
            fhir::ExprKind::Const(did, _) => rty::Expr::const_def_id(*did, espan),
            fhir::ExprKind::Var(var) => env.lookup(*var).to_expr(),
            fhir::ExprKind::Literal(lit) => rty::Expr::constant_at(conv_lit(*lit), espan),
            fhir::ExprKind::BinaryOp(op, box [e1, e2]) => {
                rty::Expr::binary_op(*op, self.conv_expr(env, e1), self.conv_expr(env, e2), espan)
            }
            fhir::ExprKind::UnaryOp(op, e) => {
                rty::Expr::unary_op(*op, self.conv_expr(env, e), espan)
            }
            fhir::ExprKind::App(func, args) => {
                rty::Expr::app(self.conv_func(env, func), self.conv_exprs(env, args), espan)
            }
            fhir::ExprKind::IfThenElse(box [p, e1, e2]) => {
                rty::Expr::ite(
                    self.conv_expr(env, p),
                    self.conv_expr(env, e1),
                    self.conv_expr(env, e2),
                    espan,
                )
            }
            fhir::ExprKind::Dot(var, fld) => env.lookup(*var).get_field(self.genv.early_cx(), *fld),
        };
        self.add_coercions(expr, fhir_id)
    }

    fn conv_func(&self, env: &Env, func: &fhir::Func) -> rty::Expr {
        let expr = match func {
            fhir::Func::Var(ident, _) => env.lookup(*ident).to_expr(),
            fhir::Func::Global(sym, kind, ..) => rty::Expr::global_func(*sym, *kind),
        };
        self.add_coercions(expr, func.fhir_id())
    }

    fn conv_exprs(&self, env: &Env, exprs: &[fhir::Expr]) -> List<rty::Expr> {
        List::from_iter(exprs.iter().map(|e| self.conv_expr(env, e)))
    }

    fn conv_invariants(&self, env: &Env, invariants: &[fhir::Expr]) -> Vec<rty::Invariant> {
        invariants
            .iter()
            .map(|invariant| self.conv_invariant(env, invariant))
            .collect()
    }

    fn conv_invariant(&self, env: &Env, invariant: &fhir::Expr) -> rty::Invariant {
        rty::Invariant {
            pred: rty::Binder::new(self.conv_expr(env, invariant), env.top_layer().to_bound_vars()),
        }
    }

    fn add_coercions(&self, mut expr: rty::Expr, fhir_id: FhirId) -> rty::Expr {
        let span = expr.span();
        if let Some(coercions) = self.wfckresults.coercions().get(fhir_id) {
            for coercion in coercions {
                expr = match coercion {
                    fhir::Coercion::Inject => rty::Expr::tuple(vec![expr]),
                    fhir::Coercion::Project => rty::Expr::tuple_proj(expr, 0, span),
                };
            }
        }
        expr
    }
}

impl Layer {
    fn new(
        cx: &ConvCtxt,
        late_bound_regions: u32,
        params: &[fhir::RefineParam],
        filter_unit: bool,
        collapse: bool,
    ) -> Self {
        let mut idx = late_bound_regions;
        let map = params
            .iter()
            .map(|param| {
                let sort = cx.resolve_param_sort(param);
                let entry = Entry::new(cx.early_cx(), idx, sort, param.infer_mode());
                if !filter_unit || !matches!(entry, Entry::Unit) {
                    idx += 1;
                }
                (param.name(), entry)
            })
            .collect();
        Self { map, filter_unit, collapse }
    }

    fn list(
        cx: &ConvCtxt,
        late_bound_regions: u32,
        params: &[fhir::RefineParam],
        filter_unit: bool,
    ) -> Self {
        Self::new(cx, late_bound_regions, params, filter_unit, false)
    }

    fn collapse(cx: &ConvCtxt, params: &[fhir::RefineParam]) -> Self {
        Self::new(cx, 0, params, false, true)
    }

    fn empty() -> Self {
        Self { map: FxIndexMap::default(), filter_unit: false, collapse: false }
    }

    fn get(&self, name: impl Borrow<fhir::Name>, level: u32) -> Option<LookupResultKind> {
        Some(LookupResultKind::LateBoundList {
            level,
            entry: self.map.get(name.borrow())?,
            collapse: self.collapse,
        })
    }

    fn into_bound_vars(self) -> List<rty::BoundVariableKind> {
        if self.collapse {
            let sorts = self.into_iter().map(|(s, _)| s).collect();
            let tuple = rty::Sort::Tuple(sorts);
            let infer_mode = tuple.default_infer_mode();
            List::singleton(rty::BoundVariableKind::Refine(tuple, infer_mode))
        } else {
            self.into_iter()
                .map(|(sort, mode)| rty::BoundVariableKind::Refine(sort, mode))
                .collect()
        }
    }

    fn to_bound_vars(&self) -> List<rty::BoundVariableKind> {
        self.clone().into_bound_vars()
    }

    fn into_iter(self) -> impl Iterator<Item = (rty::Sort, rty::InferMode)> {
        self.map.into_values().filter_map(move |entry| {
            match entry {
                Entry::Sort { infer_mode, conv, .. } => Some((conv, infer_mode)),
                Entry::Unit => {
                    if self.filter_unit {
                        None
                    } else {
                        let unit = rty::Sort::unit();
                        let infer_mode = unit.default_infer_mode();
                        Some((unit, infer_mode))
                    }
                }
            }
        })
    }
}

impl Entry {
    fn new(early_cx: &EarlyCtxt, idx: u32, sort: fhir::Sort, infer_mode: fhir::InferMode) -> Self {
        let conv = conv_sort(early_cx, &sort);
        if conv.is_unit() {
            Entry::Unit
        } else {
            Entry::Sort { sort, infer_mode, conv, idx }
        }
    }
}

impl LookupResult<'_> {
    fn to_expr(&self) -> rty::Expr {
        match &self.kind {
            LookupResultKind::LateBoundList { level, entry: Entry::Sort { idx, .. }, collapse } => {
                if *collapse {
                    rty::Expr::tuple_proj(rty::Expr::nu(), *idx, None)
                } else {
                    rty::Expr::late_bvar(DebruijnIndex::from_u32(*level), *idx)
                }
            }
            LookupResultKind::LateBoundList { entry: Entry::Unit, .. } => rty::Expr::unit(),
            LookupResultKind::EarlyBound { idx, .. } => rty::Expr::early_bvar(*idx),
        }
    }

    fn is_record(&self) -> Option<DefId> {
        match &self.kind {
            LookupResultKind::LateBoundList {
                entry: Entry::Sort { sort: fhir::Sort::Record(def_id), .. },
                ..
            } => Some(*def_id),
            LookupResultKind::EarlyBound { sort: fhir::Sort::Record(def_id), .. } => Some(*def_id),
            _ => None,
        }
    }

    fn to_path(&self) -> rty::Path {
        self.to_expr().to_path().unwrap_or_else(|| {
            span_bug!(self.name.span(), "expected path, found `{:?}`", self.to_expr())
        })
    }

    fn get_field(&self, early_cx: &EarlyCtxt, fld: SurfaceIdent) -> rty::Expr {
        if let Some(def_id) = self.is_record() {
            let i = early_cx
                .field_index(def_id, fld.name)
                .unwrap_or_else(|| span_bug!(fld.span, "field not found `{fld:?}`"));
            rty::Expr::tuple_proj(self.to_expr(), i as u32, None)
        } else {
            span_bug!(fld.span, "expected record sort")
        }
    }
}

pub fn conv_func_decl(early_cx: &EarlyCtxt, uif: &fhir::FuncDecl) -> rty::FuncDecl {
    rty::FuncDecl { name: uif.name, sort: conv_func_sort(early_cx, &uif.sort), kind: uif.kind }
}

fn conv_sorts<'a>(
    early_cx: &EarlyCtxt,
    sorts: impl IntoIterator<Item = &'a fhir::Sort>,
) -> Vec<rty::Sort> {
    sorts
        .into_iter()
        .map(|sort| conv_sort(early_cx, sort))
        .collect()
}

fn conv_sort(early_cx: &EarlyCtxt, sort: &fhir::Sort) -> rty::Sort {
    match sort {
        fhir::Sort::Int => rty::Sort::Int,
        fhir::Sort::Real => rty::Sort::Real,
        fhir::Sort::Bool => rty::Sort::Bool,
        fhir::Sort::BitVec(w) => rty::Sort::BitVec(*w),
        fhir::Sort::Loc => rty::Sort::Loc,
        fhir::Sort::Unit => rty::Sort::unit(),
        fhir::Sort::Func(fsort) => rty::Sort::Func(conv_func_sort(early_cx, fsort)),
        fhir::Sort::Record(def_id) => {
            rty::Sort::tuple(conv_sorts(early_cx, early_cx.index_sorts_of(*def_id)))
        }
        fhir::Sort::App(ctor, args) => {
            let ctor = conv_sort_ctor(ctor);
            let args = args.iter().map(|t| conv_sort(early_cx, t)).collect_vec();
            rty::Sort::app(ctor, args)
        }
        fhir::Sort::Param(def_id) => {
            rty::Sort::Param(def_id_to_param_ty(early_cx.tcx, def_id.expect_local()))
        }
        fhir::Sort::Wildcard | fhir::Sort::Infer(_) => bug!("unexpected sort `{sort:?}`"),
    }
}

fn conv_sort_ctor(ctor: &fhir::SortCtor) -> rty::SortCtor {
    match ctor {
        fhir::SortCtor::Set => rty::SortCtor::Set,
        fhir::SortCtor::User { name, arity } => rty::SortCtor::User { name: *name, arity: *arity },
    }
}

fn conv_func_sort(early_cx: &EarlyCtxt, fsort: &fhir::FuncSort) -> rty::FuncSort {
    rty::FuncSort::new(conv_sorts(early_cx, fsort.inputs()), conv_sort(early_cx, fsort.output()))
}

fn conv_lit(lit: fhir::Lit) -> rty::Constant {
    match lit {
        fhir::Lit::Int(n) => rty::Constant::from(n),
        fhir::Lit::Real(r) => rty::Constant::Real(r),
        fhir::Lit::Bool(b) => rty::Constant::from(b),
    }
}

fn def_id_to_param_ty(tcx: TyCtxt, def_id: LocalDefId) -> rty::ParamTy {
    rty::ParamTy {
        index: def_id_to_param_index(tcx, def_id),
        name: tcx.hir().ty_param_name(def_id),
    }
}

fn def_id_to_param_index(tcx: TyCtxt, def_id: LocalDefId) -> u32 {
    let item_def_id = tcx.hir().ty_param_owner(def_id);
    let generics = tcx.generics_of(item_def_id);
    generics.param_def_id_to_index[&def_id.to_def_id()]
}

fn mk_late_bound_vars_map(tcx: TyCtxt, owner_id: FluxOwnerId) -> FxHashMap<DefId, BoundVar> {
    let FluxOwnerId::Rust(owner_id) = owner_id else { return FxHashMap::default() };

    let hir_id = tcx.hir().local_def_id_to_hir_id(owner_id.def_id);
    tcx.late_bound_vars(hir_id)
        .iter()
        .enumerate()
        .flat_map(|(i, var)| {
            if let rustc_middle::ty::BoundVariableKind::Region(region) = var
                && let rustc_middle::ty::BoundRegionKind::BrNamed(def_id, _) = region
            {
                Some((def_id, BoundVar::from_usize(i)))
            } else {
                None
            }
        })
        .collect()
}<|MERGE_RESOLUTION|>--- conflicted
+++ resolved
@@ -93,6 +93,7 @@
 
 pub(crate) fn conv_generic_predicates(
     genv: &GlobalEnv,
+    def_id: DefId,
     predicates: &fhir::GenericPredicates,
     wfckresults: &fhir::WfckResults,
 ) -> QueryResult<rty::GenericPredicates> {
@@ -106,7 +107,8 @@
             clauses.push(clause);
         }
     }
-    Ok(rty::GenericPredicates { parent: predicates.parent, predicates: List::from_vec(clauses) })
+    let parent = genv.tcx.opt_parent(def_id);
+    Ok(rty::GenericPredicates { parent, predicates: List::from_vec(clauses) })
 }
 
 pub(crate) fn conv_opaque_ty(
@@ -278,7 +280,7 @@
     ) -> QueryResult<Vec<rty::Clause>> {
         let mut clauses = vec![];
         for bound in bounds {
-            let fhir::Res::Trait(trait_def_id) = bound.res else {
+            let fhir::Res::Def(DefKind::Trait, trait_def_id) = bound.res else {
                 span_bug!(bound.span, "unexpected resolution {:?}", bound.res);
             };
             for binding in &bound.bindings {
@@ -466,13 +468,8 @@
         let sort = self.genv.early_cx().sort_of_bty(bty);
 
         if let fhir::BaseTyKind::Path(fhir::QPath::Resolved(self_ty, path)) = &bty.kind {
-<<<<<<< HEAD
-            if let fhir::Res::AssocTy(def_id) = path.res {
+            if let fhir::Res::Def(DefKind::AssocTy, def_id) = path.res {
                 assert!(path.args.is_empty(), "generic associated types are not supported");
-=======
-            if let fhir::Res::Def(DefKind::AssocTy, def_id) = path.res {
-                assert!(path.generics.is_empty(), "generic associated types are not supported");
->>>>>>> b142721d
                 let self_ty = self.conv_ty(env, self_ty.as_deref().unwrap())?;
                 let args = List::singleton(rty::GenericArg::Ty(self_ty));
                 let alias_ty = rty::AliasTy { args, def_id };
@@ -600,10 +597,6 @@
             fhir::Res::Def(DefKind::TyParam, def_id) => {
                 rty::BaseTy::Param(def_id_to_param_ty(self.genv.tcx, def_id.expect_local()))
             }
-<<<<<<< HEAD
-            fhir::Res::Alias(def_id) => {
-                let generics = self.conv_generic_args(env, *def_id, &path.args)?;
-=======
             fhir::Res::SelfTyAlias { alias_to, .. } => {
                 return Ok(self
                     .genv
@@ -612,8 +605,7 @@
                     .replace_bound_expr(&idx.expr))
             }
             fhir::Res::Def(DefKind::TyAlias, def_id) => {
-                let generics = self.conv_generic_args(env, *def_id, &path.generics)?;
->>>>>>> b142721d
+                let generics = self.conv_generic_args(env, *def_id, &path.args)?;
                 let refine = path
                     .refine
                     .iter()
