--- conflicted
+++ resolved
@@ -42,7 +42,6 @@
         .try_collect_exhaust()?;
 
     let wf = Wf::new(sess, &adt_defs);
-<<<<<<< HEAD
 
     let qualifiers: Vec<liquid_rust_core::ty::Qualifier> = specs
         .qualifs
@@ -54,14 +53,11 @@
         })
         .try_collect_exhaust()?;
 
-    let fn_sigs: FxHashMap<_, _> = specs
-=======
     adt_defs
         .iter()
         .try_for_each_exhaust(|(_, def)| wf.check_adt_def(def))?;
 
     let fn_sigs = specs
->>>>>>> 6e0f1889
         .fns
         .into_iter()
         .map(|(def_id, spec)| {
