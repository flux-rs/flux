use hir::{def_id::DefId, Impl, ItemId, ItemKind};
use liquid_rust_common::{errors::ErrorReported, index::IndexGen, iter::IterExt};
use liquid_rust_core::ty::{self, Name, ParamTy};
use liquid_rust_syntax::ast;
use quickscope::ScopeMap;
use rustc_hash::FxHashMap;
use rustc_hir::{self as hir, def_id::LocalDefId};
use rustc_middle::ty::TyCtxt;
use rustc_session::{Session, SessionDiagnostic};
use rustc_span::{sym, symbol::kw, Symbol};

use crate::collector::AdtDef;

type NameResTable = FxHashMap<Symbol, hir::def::Res>;

pub struct Resolver<'tcx> {
    tcx: TyCtxt<'tcx>,
    diagnostics: Diagnostics<'tcx>,
    name_res_table: NameResTable,
    parent: Option<&'tcx Impl<'tcx>>,
}

enum ResolvedPath {
    BaseTy(ty::BaseTy),
    ParamTy(ty::ParamTy),
    Float(ty::FloatTy),
}

struct Diagnostics<'tcx> {
    sess: &'tcx Session,
    errors: usize,
}

struct Subst {
    exprs: ScopeMap<Symbol, ty::Var>,
    locs: FxHashMap<Symbol, Name>,
    types: ScopeMap<DefId, ParamTy>,
}

impl<'tcx> Resolver<'tcx> {
    pub fn from_fn(tcx: TyCtxt<'tcx>, def_id: LocalDefId) -> Result<Resolver<'tcx>, ErrorReported> {
        let hir_id = tcx.hir().local_def_id_to_hir_id(def_id);
        let hir_fn_sig = tcx.hir().fn_sig_by_hir_id(hir_id).unwrap();

        let mut diagnostics = Diagnostics::new(tcx.sess);

        let mut name_res_table = FxHashMap::default();
        let mut parent = None;
        if let Some(impl_did) = tcx.impl_of_method(def_id.to_def_id()) {
            let item_id = ItemId { def_id: impl_did.expect_local() };
            let item = tcx.hir().item(item_id);
            if let ItemKind::Impl(impl_parent) = &item.kind {
                parent = Some(impl_parent);
                collect_res_ty(&mut diagnostics, impl_parent.self_ty, &mut name_res_table)?;
            }
        }
        collect_res(&mut diagnostics, hir_fn_sig, &mut name_res_table)?;

        Ok(Resolver { tcx, diagnostics, name_res_table, parent })
    }

<<<<<<< HEAD
    pub fn resolve_qualifier(
        tcx: TyCtxt<'tcx>,
        qualifier: ast::Qualifier,
    ) -> Result<ty::Qualifier, ErrorReported> {
        let name_gen = IndexGen::new();
        let mut subst = Subst::new();
        let mut diagnostics = Diagnostics::new(tcx.sess);

        let name_res_table = FxHashMap::default();
        let parent = None;
        let def_id = hir::def_id::CRATE_DEF_ID;

        let args = qualifier
            .args
            .into_iter()
            .map(|(region, sort)| {
                let fresh = name_gen.fresh();
                if subst
                    .insert_expr(region.name, ty::Var::Free(fresh))
                    .is_some()
                {
                    diagnostics
                        .emit_err(errors::DuplicateGenericParam::new(region))
                        .raise()?;
                }
                let sort = resolve_sort(&mut diagnostics, sort)?;
                Ok((fresh, sort))
            })
            .try_collect_exhaust();

        let mut resolver = Self { tcx, diagnostics, parent, name_res_table, def_id };

        let expr = resolver.resolve_expr(qualifier.expr, &subst)?;

        let name = qualifier.name.name.to_ident_string();

        Ok(ty::Qualifier { name, args: args?, expr })
    }

    pub fn resolve_adt_def(
=======
    pub fn from_adt(
>>>>>>> 6e0f1889
        tcx: TyCtxt<'tcx>,
        def_id: LocalDefId,
    ) -> Result<Resolver<'tcx>, ErrorReported> {
        let mut diagnostics = Diagnostics::new(tcx.sess);
        let item = tcx.hir().expect_item(def_id);
        let data = if let ItemKind::Struct(data, _) = &item.kind {
            data
        } else {
            panic!("expected a struct")
        };

        let mut name_res_table = FxHashMap::default();
        for field in data.fields() {
            collect_res_ty(&mut diagnostics, field.ty, &mut name_res_table)?;
        }

        Ok(Self { tcx, diagnostics, parent: None, name_res_table })
    }

    pub fn resolve_adt_def(&mut self, spec: AdtDef) -> Result<ty::AdtDef, ErrorReported> {
        let name_gen = IndexGen::new();
        let mut subst = Subst::new();

        let (refined_by, constrs) = match spec.refined_by {
            Some(refined_by) => self.resolve_generic_values(refined_by, &name_gen, &mut subst)?,
            None => (vec![], vec![]),
        };
        assert!(constrs.is_empty());

        if spec.opaque {
            Ok(ty::AdtDef::Opaque { refined_by })
        } else {
            let fields = spec
                .fields
                .into_iter()
                .map(|ty| self.resolve_ty(ty.unwrap(), &mut subst))
                .try_collect_exhaust()?;

            Ok(ty::AdtDef::Transparent { refined_by, fields })
        }
    }

    pub fn resolve_fn_sig(
        &mut self,
        def_id: LocalDefId,
        fn_sig: ast::FnSig,
    ) -> Result<ty::FnSig, ErrorReported> {
        let mut subst = Subst::new();

        let name_gen = IndexGen::new();

        if let Some(parent) = self.parent {
            subst.insert_generic_types(self.tcx, &parent.generics);
            subst.push_type_layer();
        }

        let hir_generics = self.tcx.hir().get_generics(def_id).unwrap();

        subst.insert_generic_types(self.tcx, hir_generics);

        let (mut params, mut requires) =
            self.resolve_generic_values(fn_sig.generics, &name_gen, &mut subst)?;

        for (loc, ty) in fn_sig.requires {
            let fresh = name_gen.fresh();
            subst.insert_loc(loc.name, fresh);

            let loc = ty::Ident { name: fresh, source_info: (loc.span, loc.name) };
            let ty = self.resolve_ty(ty, &mut subst)?;

            params.push(ty::Param { name: loc, sort: ty::Sort::Loc });
            requires.push(ty::Constr::Type(loc, ty));
        }

        let args = fn_sig
            .args
            .into_iter()
            .map(|ty| self.resolve_ty(ty, &mut subst))
            .try_collect_exhaust();

        let ensures = fn_sig
            .ensures
            .into_iter()
            .map(|(loc, ty)| {
                if let Some(name) = subst.get_loc(loc.name) {
                    let loc = ty::Ident { name, source_info: (loc.span, loc.name) };
                    let ty = self.resolve_ty(ty, &mut subst)?;
                    Ok(ty::Constr::Type(loc, ty))
                } else {
                    self.diagnostics
                        .emit_err(errors::UnresolvedVar::new(loc))
                        .raise()
                }
            })
            .try_collect_exhaust();

        let ret = self.resolve_ty(fn_sig.ret, &mut subst);

        Ok(ty::FnSig { params, requires, args: args?, ret: ret?, ensures: ensures? })
    }

    fn resolve_generic_values(
        &mut self,
        generics: ast::Generics,
        name_gen: &IndexGen<Name>,
        subst: &mut Subst,
    ) -> Result<(Vec<ty::Param>, Vec<ty::Constr>), ErrorReported> {
        let params = generics
            .iter()
            .map(|param| {
                let fresh = name_gen.fresh();
                if subst
                    .insert_expr(param.name.name, ty::Var::Free(fresh))
                    .is_some()
                {
                    self.diagnostics
                        .emit_err(errors::DuplicateParam::new(param.name))
                        .raise()
                } else {
                    let name =
                        ty::Ident { name: fresh, source_info: (param.name.span, param.name.name) };
                    let sort = resolve_sort(&mut self.diagnostics, param.sort)?;

                    Ok(ty::Param { name, sort })
                }
            })
            .try_collect_exhaust()?;

        let constrs = generics
            .into_iter()
            .filter_map(|param| param.pred)
            .map(|pred| Ok(ty::Constr::Pred(self.resolve_expr(pred, subst)?)))
            .try_collect_exhaust()?;

        Ok((params, constrs))
    }

    fn resolve_ty(&mut self, ty: ast::Ty, subst: &mut Subst) -> Result<ty::Ty, ErrorReported> {
        match ty.kind {
            ast::TyKind::BaseTy(path) => {
                match self.resolve_path(path, subst)? {
                    ResolvedPath::BaseTy(bty) => Ok(ty::Ty::Exists(bty, ty::Pred::TRUE)),
                    ResolvedPath::ParamTy(param_ty) => Ok(ty::Ty::Param(param_ty)),
                    ResolvedPath::Float(float_ty) => Ok(ty::Ty::Float(float_ty)),
                }
            }
            ast::TyKind::RefineTy { path, refine } => {
                match self.resolve_path(path, subst)? {
                    ResolvedPath::BaseTy(bty) => {
                        let exprs = refine
                            .exprs
                            .into_iter()
                            .map(|e| self.resolve_expr(e, subst))
                            .try_collect_exhaust()?;
                        Ok(ty::Ty::Refine(bty, ty::Refine { exprs, span: refine.span }))
                    }
                    ResolvedPath::ParamTy(_) => {
                        self.diagnostics
                            .emit_err(errors::RefinedTypeParam { span: ty.span })
                            .raise()
                    }
                    ResolvedPath::Float(_) => {
                        self.diagnostics
                            .emit_err(errors::RefinedFloat { span: ty.span })
                            .raise()
                    }
                }
            }
            ast::TyKind::Exists { bind, path, pred } => {
                match self.resolve_path(path, subst)? {
                    ResolvedPath::BaseTy(bty) => {
                        subst.push_expr_layer();
                        subst.insert_expr(bind.name, ty::Var::Bound);
                        let e = self.resolve_expr(pred, subst);
                        subst.pop_expr_layer();
                        Ok(ty::Ty::Exists(bty, ty::Pred::Expr(e?)))
                    }
                    ResolvedPath::ParamTy(_) => {
                        self.diagnostics
                            .emit_err(errors::RefinedTypeParam { span: ty.span })
                            .raise()
                    }
                    ResolvedPath::Float(_) => {
                        self.diagnostics
                            .emit_err(errors::RefinedFloat { span: ty.span })
                            .raise()
                    }
                }
            }
            ast::TyKind::StrgRef(loc) => {
                if let Some(name) = subst.get_loc(loc.name) {
                    let loc = ty::Ident { name, source_info: (loc.span, loc.name) };
                    Ok(ty::Ty::StrgRef(loc))
                } else {
                    self.diagnostics
                        .emit_err(errors::UnresolvedLoc::new(loc))
                        .raise()
                }
            }
            ast::TyKind::WeakRef(ty) => {
                let ty = self.resolve_ty(*ty, subst)?;
                Ok(ty::Ty::WeakRef(Box::new(ty)))
            }
            ast::TyKind::ShrRef(ty) => {
                let ty = self.resolve_ty(*ty, subst)?;
                Ok(ty::Ty::ShrRef(Box::new(ty)))
            }
        }
    }

    fn resolve_path(
        &mut self,
        path: ast::Path,
        subst: &mut Subst,
    ) -> Result<ResolvedPath, ErrorReported> {
        let res = if let Some(res) = self.name_res_table.get(&path.ident.name) {
            *res
        } else {
            return self
                .diagnostics
                .emit_err(errors::UnresolvedPath::new(&path))
                .raise();
        };

        match res {
            hir::def::Res::Def(hir::def::DefKind::TyParam, did) => {
                Ok(ResolvedPath::ParamTy(subst.get_param_ty(did).unwrap()))
            }
            hir::def::Res::Def(hir::def::DefKind::Struct, did) => {
                let args = path
                    .args
                    .into_iter()
                    .flatten()
                    .map(|ty| self.resolve_ty(ty, subst))
                    .try_collect_exhaust()?;
                Ok(ResolvedPath::BaseTy(ty::BaseTy::Adt(did, args)))
            }
            hir::def::Res::PrimTy(hir::PrimTy::Int(int_ty)) => {
                Ok(ResolvedPath::BaseTy(ty::BaseTy::Int(rustc_middle::ty::int_ty(int_ty))))
            }
            hir::def::Res::PrimTy(hir::PrimTy::Uint(uint_ty)) => {
                Ok(ResolvedPath::BaseTy(ty::BaseTy::Uint(rustc_middle::ty::uint_ty(uint_ty))))
            }
            hir::def::Res::PrimTy(hir::PrimTy::Bool) => Ok(ResolvedPath::BaseTy(ty::BaseTy::Bool)),
            hir::def::Res::PrimTy(hir::PrimTy::Float(float_ty)) => {
                Ok(ResolvedPath::Float(rustc_middle::ty::float_ty(float_ty)))
            }
            hir::def::Res::PrimTy(hir::PrimTy::Str) => {
                self.diagnostics
                    .emit_err(errors::UnsupportedSignature {
                        span: path.span,
                        msg: "string slices are not supported yet",
                    })
                    .raise()
            }
            hir::def::Res::PrimTy(hir::PrimTy::Char) => {
                self.diagnostics
                    .emit_err(errors::UnsupportedSignature {
                        span: path.span,
                        msg: "chars are not suported yet",
                    })
                    .raise()
            }
            hir::def::Res::Def(_, _) | hir::def::Res::SelfTy(..) => {
                self.diagnostics
                    .emit_err(errors::UnsupportedSignature {
                        span: path.span,
                        msg: "path resolved to an unsupported type",
                    })
                    .raise()
            }
            _ => unreachable!("unexpected type resolution"),
        }
    }

    fn resolve_expr(&mut self, expr: ast::Expr, subst: &Subst) -> Result<ty::Expr, ErrorReported> {
        let kind = match expr.kind {
            ast::ExprKind::Var(ident) => {
                ty::ExprKind::Var(self.resolve_var(ident, subst)?, ident.name, ident.span)
            }
            ast::ExprKind::Literal(lit) => ty::ExprKind::Literal(self.resolve_lit(lit)?),
            ast::ExprKind::BinaryOp(op, e1, e2) => {
                let e1 = self.resolve_expr(*e1, subst);
                let e2 = self.resolve_expr(*e2, subst);
                ty::ExprKind::BinaryOp(op, Box::new(e1?), Box::new(e2?))
            }
        };
        Ok(ty::Expr { kind, span: Some(expr.span) })
    }

    fn resolve_var(&mut self, var: ast::Ident, subst: &Subst) -> Result<ty::Var, ErrorReported> {
        match subst.get_expr(var.name) {
            Some(var) => Ok(var),
            None => {
                self.diagnostics
                    .emit_err(errors::UnresolvedVar::new(var))
                    .raise()
            }
        }
    }

    fn resolve_lit(&mut self, lit: ast::Lit) -> Result<ty::Lit, ErrorReported> {
        match lit.kind {
            ast::LitKind::Integer => {
                match lit.symbol.as_str().parse::<i128>() {
                    Ok(n) => Ok(ty::Lit::Int(n)),
                    Err(_) => {
                        self.diagnostics
                            .emit_err(errors::IntTooLarge { span: lit.span })
                            .raise()
                    }
                }
            }
            ast::LitKind::Bool => Ok(ty::Lit::Bool(lit.symbol == kw::True)),
            _ => {
                self.diagnostics
                    .emit_err(errors::UnexpectedLiteral { span: lit.span })
                    .raise()
            }
        }
    }
}

impl Subst {
    fn new() -> Self {
        Self { exprs: ScopeMap::new(), locs: FxHashMap::default(), types: ScopeMap::new() }
    }

    fn push_expr_layer(&mut self) {
        self.exprs.push_layer();
    }

    fn pop_expr_layer(&mut self) {
        self.exprs.pop_layer();
    }

    fn insert_expr(&mut self, symb: Symbol, name: ty::Var) -> Option<ty::Var> {
        if self.exprs.contains_key_at_top(&symb) {
            self.exprs.get(&symb).copied()
        } else {
            self.exprs.define(symb, name);
            None
        }
    }

    fn insert_loc(&mut self, symb: Symbol, name: Name) -> Option<Name> {
        self.locs.insert(symb, name)
    }

    fn insert_type(&mut self, did: DefId, name: Symbol) {
        let index = self.types.len() as u32;
        let param_ty = ty::ParamTy { index, name };
        assert!(!self.types.contains_key_at_top(&did));
        self.types.define(did, param_ty);
    }

    fn insert_generic_types(&mut self, tcx: TyCtxt, generics: &hir::Generics) {
        for param in generics.params {
            if let hir::GenericParamKind::Type { .. } = param.kind {
                let def_id = tcx.hir().local_def_id(param.hir_id).to_def_id();
                let name = param.name.ident().name;
                self.insert_type(def_id, name);
            }
        }
    }

    fn push_type_layer(&mut self) {
        self.types.push_layer();
    }

    fn get_expr(&self, symb: Symbol) -> Option<ty::Var> {
        self.exprs.get(&symb).copied()
    }

    fn get_loc(&self, symb: Symbol) -> Option<Name> {
        self.locs.get(&symb).copied()
    }

    fn get_param_ty(&self, did: DefId) -> Option<ParamTy> {
        self.types.get(&did).copied()
    }
}

impl Diagnostics<'_> {
    fn new(sess: &Session) -> Diagnostics {
        Diagnostics { sess, errors: 0 }
    }

    fn raise<T>(&mut self) -> Result<T, ErrorReported> {
        assert!(self.errors > 0);
        self.errors = 0;
        Err(ErrorReported)
    }

    // fn raise_if_errors(&mut self) -> Result<(), ErrorReported> {
    //     if self.errors > 0 {
    //         self.errors = 0;
    //         Err(ErrorReported)
    //     } else {
    //         Ok(())
    //     }
    // }

    fn emit_err<'a>(&'a mut self, err: impl SessionDiagnostic<'a>) -> &mut Self {
        self.sess.emit_err(err);
        self.errors += 1;
        self
    }
}

impl Drop for Diagnostics<'_> {
    fn drop(&mut self) {
        assert!(self.errors == 0);
    }
}

fn resolve_sort(
    diagnostics: &mut Diagnostics,
    sort: ast::Ident,
) -> Result<ty::Sort, ErrorReported> {
    if sort.name == SORTS.int {
        Ok(ty::Sort::Int)
    } else if sort.name == sym::bool {
        Ok(ty::Sort::Bool)
    } else {
        diagnostics
            .emit_err(errors::UnresolvedSort::new(sort))
            .raise()
    }
}

fn collect_res(
    diagnostics: &mut Diagnostics,
    fn_sig: &hir::FnSig,
    table: &mut NameResTable,
) -> Result<(), ErrorReported> {
    fn_sig
        .decl
        .inputs
        .iter()
        .try_for_each_exhaust(|ty| collect_res_ty(diagnostics, ty, table))?;

    match fn_sig.decl.output {
        hir::FnRetTy::DefaultReturn(span) => {
            return diagnostics
                .emit_err(errors::UnsupportedSignature {
                    span,
                    msg: "default return types are not supported yet",
                })
                .raise();
        }
        hir::FnRetTy::Return(ty) => {
            collect_res_ty(diagnostics, ty, table)?;
        }
    }

    Ok(())
}

fn collect_res_ty(
    diagnostics: &mut Diagnostics,
    ty: &hir::Ty,
    table: &mut NameResTable,
) -> Result<(), ErrorReported> {
    match &ty.kind {
        hir::TyKind::Slice(ty) | hir::TyKind::Array(ty, _) => {
            collect_res_ty(diagnostics, ty, table)
        }
        hir::TyKind::Ptr(mut_ty) | hir::TyKind::Rptr(_, mut_ty) => {
            collect_res_ty(diagnostics, mut_ty.ty, table)
        }
        hir::TyKind::Tup(tys) => {
            tys.iter()
                .try_for_each(|ty| collect_res_ty(diagnostics, ty, table))
        }
        hir::TyKind::Path(qpath) => {
            let path = if let hir::QPath::Resolved(None, path) = qpath {
                path
            } else {
                return diagnostics
                    .emit_err(errors::UnsupportedSignature {
                        span: qpath.span(),
                        msg: "unsupported type",
                    })
                    .raise();
            };

            let (ident, args) = match path.segments {
                [hir::PathSegment { ident, args, .. }] => (ident, args),
                _ => {
                    return diagnostics
                        .emit_err(errors::UnsupportedSignature {
                            span: qpath.span(),
                            msg: "multi-segment paths are not supported yet",
                        })
                        .raise();
                }
            };
            table.insert(ident.name, path.res);

            args.map(|args| args.args)
                .iter()
                .copied()
                .flatten()
                .try_for_each_exhaust(|arg| collect_res_generic_arg(diagnostics, arg, table))
        }
        hir::TyKind::BareFn(_)
        | hir::TyKind::Never
        | hir::TyKind::OpaqueDef(_, _)
        | hir::TyKind::TraitObject(_, _, _)
        | hir::TyKind::Typeof(_)
        | hir::TyKind::Infer
        | hir::TyKind::Err => Ok(()),
    }
}

fn collect_res_generic_arg(
    diagnostics: &mut Diagnostics,
    arg: &hir::GenericArg,
    table: &mut NameResTable,
) -> Result<(), ErrorReported> {
    match arg {
        hir::GenericArg::Type(ty) => collect_res_ty(diagnostics, ty, table),
        hir::GenericArg::Lifetime(_) => {
            diagnostics
                .emit_err(errors::UnsupportedSignature {
                    span: arg.span(),
                    msg: "lifetime parameters are not supported yet",
                })
                .raise()
        }
        hir::GenericArg::Const(_) => {
            diagnostics
                .emit_err(errors::UnsupportedSignature {
                    span: arg.span(),
                    msg: "const generics are not supported yet",
                })
                .raise()
        }

        hir::GenericArg::Infer(_) => unreachable!(),
    }
}

struct Sorts {
    int: Symbol,
}

static SORTS: std::lazy::SyncLazy<Sorts> =
    std::lazy::SyncLazy::new(|| Sorts { int: Symbol::intern("int") });

mod errors {
    use liquid_rust_syntax::ast;
    use rustc_macros::SessionDiagnostic;
    use rustc_span::{symbol::Ident, Span};

    #[derive(SessionDiagnostic)]
    #[error = "LIQUID"]
    pub struct UnsupportedSignature {
        #[message = "unsupported function signature"]
        #[label = "{msg}"]
        pub span: Span,
        pub msg: &'static str,
    }

    #[derive(SessionDiagnostic)]
    #[error = "LIQUID"]
    pub struct UnresolvedPath {
        #[message = "could not resolve `{path}`"]
        #[label = "failed to resolve `{path}`"]
        pub span: Span,
        pub path: Ident,
    }

    impl UnresolvedPath {
        pub fn new(path: &ast::Path) -> Self {
            Self { span: path.span, path: path.ident }
        }
    }

    #[derive(SessionDiagnostic)]
    #[error = "LIQUID"]
    pub struct UnresolvedLoc {
        #[message = "cannot find location parameter `{loc}` in this scope"]
        span: Span,
        loc: Ident,
    }

    impl UnresolvedLoc {
        pub fn new(loc: Ident) -> Self {
            Self { span: loc.span, loc }
        }
    }

    #[derive(SessionDiagnostic)]
    #[error = "LIQUID"]
    pub struct DuplicateParam {
        #[message = "the name `{name}` is already used as a parameter"]
        #[label = "already used"]
        span: Span,
        name: Ident,
    }

    impl DuplicateParam {
        pub fn new(name: Ident) -> Self {
            Self { span: name.span, name }
        }
    }

    #[derive(SessionDiagnostic)]
    #[error = "LIQUID"]
    pub struct RefinedTypeParam {
        #[message = "type parameters cannot be refined"]
        #[label = "refined type parameter"]
        pub span: Span,
    }

    #[derive(SessionDiagnostic)]
    #[error = "LIQUID"]
    pub struct RefinedFloat {
        #[message = "float cannot be refined"]
        #[label = "refined float"]
        pub span: Span,
    }

    #[derive(SessionDiagnostic)]
    #[error = "LIQUID"]
    pub struct UnresolvedSort {
        #[message = "cannot find sort `{sort}` in this scope"]
        #[label = "not found in this scope"]
        pub span: Span,
        pub sort: Ident,
    }

    impl UnresolvedSort {
        pub fn new(sort: Ident) -> Self {
            Self { span: sort.span, sort }
        }
    }

    #[derive(SessionDiagnostic)]
    #[error = "LIQUID"]
    pub struct UnresolvedVar {
        #[message = "cannot find value `{var}` in this scope"]
        #[label = "not found in this scope"]
        pub span: Span,
        pub var: Ident,
    }

    impl UnresolvedVar {
        pub fn new(var: Ident) -> Self {
            Self { span: var.span, var }
        }
    }

    #[derive(SessionDiagnostic)]
    #[error = "LIQUID"]
    pub struct IntTooLarge {
        #[message = "integer literal is too large"]
        pub span: Span,
    }

    #[derive(SessionDiagnostic)]
    #[error = "LIQUID"]
    pub struct UnexpectedLiteral {
        #[message = "unexpected literal"]
        pub span: Span,
    }
}<|MERGE_RESOLUTION|>--- conflicted
+++ resolved
@@ -59,7 +59,6 @@
         Ok(Resolver { tcx, diagnostics, name_res_table, parent })
     }
 
-<<<<<<< HEAD
     pub fn resolve_qualifier(
         tcx: TyCtxt<'tcx>,
         qualifier: ast::Qualifier,
@@ -70,39 +69,37 @@
 
         let name_res_table = FxHashMap::default();
         let parent = None;
-        let def_id = hir::def_id::CRATE_DEF_ID;
 
         let args = qualifier
             .args
             .into_iter()
-            .map(|(region, sort)| {
+            .map(|(loc, sort)| {
                 let fresh = name_gen.fresh();
                 if subst
-                    .insert_expr(region.name, ty::Var::Free(fresh))
+                    .insert_expr(loc.name, ty::Var::Free(fresh))
                     .is_some()
                 {
                     diagnostics
-                        .emit_err(errors::DuplicateGenericParam::new(region))
+                        .emit_err(errors::DuplicateParam::new(loc))
                         .raise()?;
                 }
                 let sort = resolve_sort(&mut diagnostics, sort)?;
-                Ok((fresh, sort))
+
+                let loc = ty::Ident { name: fresh, source_info: (loc.span, loc.name) };
+                Ok( ty::Param { name: loc, sort: sort } )
             })
             .try_collect_exhaust();
 
-        let mut resolver = Self { tcx, diagnostics, parent, name_res_table, def_id };
+        let mut resolver = Self { tcx, diagnostics, parent, name_res_table };
 
         let expr = resolver.resolve_expr(qualifier.expr, &subst)?;
 
-        let name = qualifier.name.name.to_ident_string();
+        let name = qualifier.name.name.to_ident_string();        
 
         Ok(ty::Qualifier { name, args: args?, expr })
     }
 
-    pub fn resolve_adt_def(
-=======
     pub fn from_adt(
->>>>>>> 6e0f1889
         tcx: TyCtxt<'tcx>,
         def_id: LocalDefId,
     ) -> Result<Resolver<'tcx>, ErrorReported> {
