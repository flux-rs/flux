mod basic_block;
mod constant;
mod context;
mod local;
mod operand;
mod place;
mod result;
mod rvalue;
mod statement;
mod terminator;
mod ty;

use result::LowerResult;

<<<<<<< HEAD
use context::LowerCtx;
=======
pub(crate) use context::LowerCtx;
>>>>>>> 006ffd7b

pub(crate) trait Lower<'tcx> {
    type Output;

    fn lower(&self, lcx: LowerCtx<'tcx>) -> LowerResult<Self::Output>;
}<|MERGE_RESOLUTION|>--- conflicted
+++ resolved
@@ -12,11 +12,7 @@
 
 use result::LowerResult;
 
-<<<<<<< HEAD
-use context::LowerCtx;
-=======
 pub(crate) use context::LowerCtx;
->>>>>>> 006ffd7b
 
 pub(crate) trait Lower<'tcx> {
     type Output;
