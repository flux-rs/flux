use itertools::Itertools;
use liquid_rust_core::{
    self as core,
    ir::{
        AggregateKind, BasicBlockData, BinOp, Body, Constant, FakeReadCause, LocalDecl, Operand,
        Place, PlaceElem, Rvalue, Statement, StatementKind, Terminator, TerminatorKind,
    },
    ty::Layout,
};
use rustc_const_eval::interpret::ConstValue;
use rustc_errors::{DiagnosticId, ErrorReported};
use rustc_middle::{
    mir,
    ty::{subst::GenericArgKind, ParamEnv, TyCtxt},
};
use rustc_span::Span;

pub struct LoweringCtxt<'tcx> {
    tcx: TyCtxt<'tcx>,
    body: mir::Body<'tcx>,
}

impl<'tcx> LoweringCtxt<'tcx> {
    pub fn lower(tcx: TyCtxt<'tcx>, body: mir::Body<'tcx>) -> Result<Body<'tcx>, ErrorReported> {
        let lower = Self { tcx, body };

        let basic_blocks = lower
            .body
            .basic_blocks()
            .iter()
            .map(|bb_data| lower.lower_basic_block_data(bb_data))
            .try_collect()?;

        let local_decls = lower
            .body
            .local_decls
            .iter()
            .map(|local_decl| lower.lower_local_decl(local_decl))
            .try_collect()?;

        Ok(Body { basic_blocks, local_decls, mir: lower.body })
    }

    fn lower_basic_block_data(
        &self,
        data: &mir::BasicBlockData<'tcx>,
    ) -> Result<BasicBlockData, ErrorReported> {
        let data = BasicBlockData {
            statements: data
                .statements
                .iter()
                .map(|stmt| self.lower_statement(stmt))
                .try_collect()?,
            terminator: data
                .terminator
                .as_ref()
                .map(|terminator| self.lower_terminator(terminator))
                .transpose()?,
            is_cleanup: data.is_cleanup,
        };
        Ok(data)
    }

    fn lower_local_decl(
        &self,
        local_decl: &mir::LocalDecl<'tcx>,
    ) -> Result<LocalDecl, ErrorReported> {
        Ok(LocalDecl {
            layout: self.lower_ty_to_layout(local_decl.ty)?,
            source_info: local_decl.source_info,
        })
    }

    fn lower_statement(&self, stmt: &mir::Statement<'tcx>) -> Result<Statement, ErrorReported> {
        let kind = match &stmt.kind {
            mir::StatementKind::Assign(box (place, rvalue)) => {
                StatementKind::Assign(
                    self.lower_place(place)?,
                    self.lower_rvalue(rvalue, stmt.source_info)?,
                )
            }
            mir::StatementKind::SetDiscriminant { place, variant_index } => {
                StatementKind::SetDiscriminant(self.lower_place(place)?, *variant_index)
            }
            mir::StatementKind::FakeRead(box (cause, place)) => {
                StatementKind::FakeRead(Box::new((
                    self.lower_fake_read_cause(*cause)?,
                    self.lower_place(place)?,
                )))
            }
            mir::StatementKind::Nop
            | mir::StatementKind::StorageLive(_)
            | mir::StatementKind::StorageDead(_) => StatementKind::Nop,
            mir::StatementKind::AscribeUserType(
                box (place, mir::UserTypeProjection { projs, .. }),
                variance,
            ) if projs.is_empty() => {
                StatementKind::AscribeUserType(self.lower_place(place)?, *variance)
            }
            mir::StatementKind::Retag(_, _)
            | mir::StatementKind::AscribeUserType(..)
            | mir::StatementKind::Coverage(_)
            | mir::StatementKind::CopyNonOverlapping(_) => {
                return self.emit_err(
                    Some(stmt.source_info.span),
                    format!("unsupported statement: `{stmt:?}`"),
                );
            }
        };
        Ok(Statement { kind, source_info: stmt.source_info })
    }

    fn lower_fake_read_cause(
        &self,
        cause: mir::FakeReadCause,
    ) -> Result<FakeReadCause, ErrorReported> {
        match cause {
            mir::FakeReadCause::ForLet(def_id) => Ok(FakeReadCause::ForLet(def_id)),
            mir::FakeReadCause::ForMatchedPlace(..)
            | mir::FakeReadCause::ForMatchGuard
            | mir::FakeReadCause::ForGuardBinding
            | mir::FakeReadCause::ForIndex { .. } => {
                return self.emit_err(None, format!("unsupported fake read cause: `{:?}`", cause));
            }
        }
    }

    fn lower_terminator(
        &self,
        terminator: &mir::Terminator<'tcx>,
    ) -> Result<Terminator, ErrorReported> {
        let kind = match &terminator.kind {
            mir::TerminatorKind::Return => TerminatorKind::Return,
            mir::TerminatorKind::Call { func, args, destination, cleanup, .. } => {
                let (func, substs) = match func.ty(&self.body, self.tcx).kind() {
                    rustc_middle::ty::TyKind::FnDef(fn_def, substs) => {
                        let substs = substs
                            .iter()
                            .map(|arg| self.lower_generic_arg(arg))
                            .try_collect()?;

                        (*fn_def, substs)
                    }
                    _ => {
                        return self.emit_err(
                            Some(terminator.source_info.span),
                            "unsupported function call",
                        );
                    }
                };
                let destination = match destination {
                    Some((place, bb)) => Some((self.lower_place(place)?, *bb)),
                    None => None,
                };

                TerminatorKind::Call {
                    func,
                    substs,
                    destination,
                    args: args
                        .iter()
                        .map(|arg| self.lower_operand(arg))
                        .try_collect()?,
                    cleanup: *cleanup,
                }
            }
            mir::TerminatorKind::SwitchInt { discr, targets, .. } => {
                TerminatorKind::SwitchInt {
                    discr: self.lower_operand(discr)?,
                    targets: targets.clone(),
                }
            }
            mir::TerminatorKind::Goto { target } => TerminatorKind::Goto { target: *target },
            mir::TerminatorKind::Drop { place, target, unwind } => {
                TerminatorKind::Drop {
                    place: self.lower_place(place)?,
                    target: *target,
                    unwind: *unwind,
                }
            }
            mir::TerminatorKind::DropAndReplace { place, value, target, unwind } => {
                TerminatorKind::DropAndReplace {
                    place: self.lower_place(place)?,
                    value: self.lower_operand(value)?,
                    target: *target,
                    unwind: *unwind,
                }
            }
            mir::TerminatorKind::Assert { cond, target, expected, msg, .. } => {
                TerminatorKind::Assert {
                    cond: self.lower_operand(cond)?,
                    expected: *expected,
                    target: *target,
                    msg: self.lower_assert_msg(msg)?,
                }
            }
<<<<<<< HEAD
            mir::TerminatorKind::Unreachable => TerminatorKind::Unreachable,
            mir::TerminatorKind::Resume
            | mir::TerminatorKind::Abort
            | mir::TerminatorKind::DropAndReplace { .. }
=======
            mir::TerminatorKind::FalseEdge { real_target, imaginary_target } => {
                TerminatorKind::FalseEdge {
                    real_target: *real_target,
                    imaginary_target: *imaginary_target,
                }
            }
            mir::TerminatorKind::FalseUnwind { real_target, unwind } => {
                TerminatorKind::FalseUnwind { real_target: *real_target, unwind: *unwind }
            }
            mir::TerminatorKind::Resume => TerminatorKind::Resume,
            mir::TerminatorKind::Abort
            | mir::TerminatorKind::Unreachable
>>>>>>> 1835789e
            | mir::TerminatorKind::Yield { .. }
            | mir::TerminatorKind::GeneratorDrop
            | mir::TerminatorKind::InlineAsm { .. } => {
                return self.emit_err(
                    Some(terminator.source_info.span),
                    format!("unsupported terminator kind: {:?}", terminator.kind),
                );
            }
        };
        Ok(Terminator { kind, source_info: terminator.source_info })
    }

    fn lower_rvalue(
        &self,
        rvalue: &mir::Rvalue<'tcx>,
        source_info: mir::SourceInfo,
    ) -> Result<Rvalue, ErrorReported> {
        match rvalue {
            mir::Rvalue::Use(op) => Ok(Rvalue::Use(self.lower_operand(op)?)),
            mir::Rvalue::BinaryOp(bin_op, operands) => {
                Ok(Rvalue::BinaryOp(
                    self.lower_bin_op(*bin_op)?,
                    self.lower_operand(&operands.0)?,
                    self.lower_operand(&operands.1)?,
                ))
            }
            mir::Rvalue::Ref(_, mir::BorrowKind::Mut { .. }, p) => {
                Ok(Rvalue::MutRef(self.lower_place(p)?))
            }
            mir::Rvalue::Ref(_, mir::BorrowKind::Shared, p) => {
                Ok(Rvalue::ShrRef(self.lower_place(p)?))
            }
            mir::Rvalue::UnaryOp(un_op, op) => Ok(Rvalue::UnaryOp(*un_op, self.lower_operand(op)?)),
<<<<<<< HEAD
            mir::Rvalue::Discriminant(p) => Ok(Rvalue::Discriminant(self.lower_place(p)?)),
=======
            mir::Rvalue::Aggregate(aggregate_kind, args) => {
                let aggregate_kind = self.lower_aggregate_kind(aggregate_kind)?;
                let args = args.iter().map(|op| self.lower_operand(op)).try_collect()?;
                Ok(Rvalue::Aggregate(aggregate_kind, args))
            }
>>>>>>> 1835789e
            mir::Rvalue::Repeat(_, _)
            | mir::Rvalue::Ref(_, _, _)
            | mir::Rvalue::ThreadLocalRef(_)
            | mir::Rvalue::AddressOf(_, _)
            | mir::Rvalue::Len(_)
            | mir::Rvalue::Cast(_, _, _)
            | mir::Rvalue::CheckedBinaryOp(_, _)
            | mir::Rvalue::NullaryOp(_, _)
<<<<<<< HEAD
            | mir::Rvalue::Aggregate(_, _)
=======
            | mir::Rvalue::Discriminant(_)
>>>>>>> 1835789e
            | mir::Rvalue::ShallowInitBox(_, _) => {
                self.emit_err(Some(source_info.span), format!("unsupported rvalue: `{rvalue:?}`"))
            }
        }
    }

    fn lower_aggregate_kind(
        &self,
        aggregate_kind: &mir::AggregateKind,
    ) -> Result<AggregateKind, ErrorReported> {
        match aggregate_kind {
            mir::AggregateKind::Adt(def_id, variant_idx, substs, None, None) => {
                let substs = substs
                    .iter()
                    .map(|arg| self.lower_generic_arg(arg))
                    .try_collect()?;
                Ok(AggregateKind::Adt(*def_id, *variant_idx, substs))
            }
            mir::AggregateKind::Adt(..)
            | mir::AggregateKind::Array(_)
            | mir::AggregateKind::Tuple
            | mir::AggregateKind::Closure(_, _)
            | mir::AggregateKind::Generator(_, _, _) => {
                return self
                    .emit_err(None, format!("unsupported aggregate kind: `{:?}`", aggregate_kind));
            }
        }
    }

    fn lower_bin_op(&self, bin_op: mir::BinOp) -> Result<BinOp, ErrorReported> {
        match bin_op {
            mir::BinOp::Add => Ok(BinOp::Add),
            mir::BinOp::Sub => Ok(BinOp::Sub),
            mir::BinOp::Gt => Ok(BinOp::Gt),
            mir::BinOp::Ge => Ok(BinOp::Ge),
            mir::BinOp::Lt => Ok(BinOp::Lt),
            mir::BinOp::Le => Ok(BinOp::Le),
            mir::BinOp::Eq => Ok(BinOp::Eq),
            mir::BinOp::Ne => Ok(BinOp::Ne),
            mir::BinOp::Mul => Ok(BinOp::Mul),
            mir::BinOp::Div => Ok(BinOp::Div),
            mir::BinOp::Rem => Ok(BinOp::Rem),
            mir::BinOp::BitAnd => Ok(BinOp::BitAnd),
            mir::BinOp::BitXor
            | mir::BinOp::BitOr
            | mir::BinOp::Shl
            | mir::BinOp::Shr
            | mir::BinOp::Offset => {
                self.emit_err(None, format!("unsupported binary operation: `{bin_op:?}`"))
            }
        }
    }

    fn lower_operand(&self, op: &mir::Operand<'tcx>) -> Result<Operand, ErrorReported> {
        match op {
            mir::Operand::Copy(place) => Ok(Operand::Copy(self.lower_place(place)?)),
            mir::Operand::Move(place) => Ok(Operand::Move(self.lower_place(place)?)),
            mir::Operand::Constant(c) => Ok(Operand::Constant(self.lower_constant(c)?)),
        }
    }

    fn lower_place(&self, place: &mir::Place<'tcx>) -> Result<Place, ErrorReported> {
        let mut projection = vec![];
        for elem in place.projection {
            match elem {
                mir::PlaceElem::Deref => projection.push(PlaceElem::Deref),
                mir::PlaceElem::Field(field, _) => projection.push(PlaceElem::Field(field)),
                mir::PlaceElem::Downcast(_, variant_idx) => {
                    projection.push(PlaceElem::Downcast(variant_idx))
                }
                _ => {
                    self.tcx
                        .sess
                        .err(&format!("place not supported: `{place:?}`"));
                    return Err(ErrorReported);
                }
            }
        }
        Ok(Place { local: place.local, projection })
    }

    fn lower_constant(&self, c: &mir::Constant<'tcx>) -> Result<Constant, ErrorReported> {
        use rustc_middle::ty::{ConstKind, TyKind};
        let tcx = self.tcx;
        let lit = &c.literal;
        let span = c.span;
        match lit {
            mir::ConstantKind::Ty(c) => {
                // HACK(nilehmann) we evaluate the constant to support u32::MAX
                // we should instead lower it as is and refine its type.
                let c = c.eval(tcx, ParamEnv::empty());
                if let ConstKind::Value(ConstValue::Scalar(scalar)) = c.val() {
                    let ty = c.ty();
                    match ty.kind() {
                        TyKind::Int(int_ty) => {
                            Ok(Constant::Int(scalar_to_int(tcx, scalar, ty).unwrap(), *int_ty))
                        }
                        TyKind::Uint(int_ty) => {
                            Ok(Constant::Uint(scalar_to_uint(tcx, scalar, ty).unwrap(), *int_ty))
                        }
                        TyKind::Float(float_ty) => {
                            Ok(Constant::Float(scalar_to_bits(tcx, scalar, ty).unwrap(), *float_ty))
                        }
                        TyKind::Bool => {
                            Ok(Constant::Bool(scalar_to_bits(tcx, scalar, ty).unwrap() != 0))
                        }
                        TyKind::Tuple(tys) if tys.is_empty() => Ok(Constant::Unit),
                        _ => {
                            self.emit_err(Some(span), format!("constant not supported: `{lit:?}`"))
                        }
                    }
                } else {
                    self.emit_err(Some(span), format!("constant not supported: `{lit:?}`"))
                }
            }
            _ => self.emit_err(Some(c.span), format!("constant not supported: `{lit:?}`")),
        }
    }

    fn lower_assert_msg(&self, msg: &mir::AssertMessage) -> Result<&'static str, ErrorReported> {
        use mir::AssertKind::*;
        match msg {
            DivisionByZero(_) => Ok("possible division by zero"),
            RemainderByZero(_) => Ok("possible remainder with a divisor of zero"),
            Overflow(mir::BinOp::Div, _, _) => Ok("possible division with overflow"),
            Overflow(mir::BinOp::Rem, _, _) => Ok("possible remainder with overflow"),
            _ => self.emit_err(None, format!("unsupported assert message: `{msg:?}`")),
        }
    }

    fn lower_generic_arg(
        &self,
        arg: rustc_middle::ty::subst::GenericArg,
    ) -> Result<core::ty::Ty, ErrorReported> {
        match arg.unpack() {
            GenericArgKind::Type(ty) => self.lower_ty(ty),
            GenericArgKind::Const(_) | GenericArgKind::Lifetime(_) => {
                self.emit_err(None, format!("unsupported generic argument: `{arg:?}`"))
            }
        }
    }

    fn lower_ty_to_layout(&self, ty: rustc_middle::ty::Ty) -> Result<Layout, ErrorReported> {
        match ty.kind() {
            rustc_middle::ty::TyKind::Bool => Ok(Layout::Bool),
            rustc_middle::ty::TyKind::Int(int_ty) => Ok(Layout::Int(*int_ty)),
            rustc_middle::ty::TyKind::Uint(uint_ty) => Ok(Layout::Uint(*uint_ty)),
            rustc_middle::ty::TyKind::Param(_) => Ok(Layout::Param),
            rustc_middle::ty::TyKind::Adt(adt_def, _) => Ok(Layout::Adt(adt_def.did)),
            rustc_middle::ty::TyKind::Ref(..) => Ok(Layout::Ref),
            rustc_middle::ty::TyKind::Float(float_ty) => Ok(Layout::Float(*float_ty)),
            rustc_middle::ty::TyKind::Tuple(tys) if tys.is_empty() => Ok(Layout::Tuple(vec![])),
            rustc_middle::ty::Never => Ok(Layout::Never),
            _ => self.emit_err(None, format!("unsupported type `{ty:?}`, kind: `{:?}`", ty.kind())),
        }
    }

    fn lower_ty(&self, ty: rustc_middle::ty::Ty) -> Result<core::ty::Ty, ErrorReported> {
        use liquid_rust_core::ty as core;
        match ty.kind() {
            rustc_middle::ty::TyKind::Bool => {
                Ok(core::Ty::Exists(core::BaseTy::Bool, core::Pred::Hole))
            }
            rustc_middle::ty::TyKind::Int(int_ty) => {
                Ok(core::Ty::Exists(core::BaseTy::Int(*int_ty), core::Pred::Hole))
            }
            rustc_middle::ty::TyKind::Uint(uint_ty) => {
                Ok(core::Ty::Exists(core::BaseTy::Uint(*uint_ty), core::Pred::Hole))
            }
            rustc_middle::ty::TyKind::Float(float_ty) => Ok(core::Ty::Float(*float_ty)),
            rustc_middle::ty::TyKind::Param(param) => {
                Ok(core::Ty::Param(core::ParamTy { index: param.index, name: param.name }))
            }
            rustc_middle::ty::TyKind::Adt(adt_def, substs) => {
                let substs = substs
                    .iter()
                    .map(|arg| self.lower_generic_arg(arg))
                    .try_collect()?;
                let adt = core::BaseTy::Adt(adt_def.did, substs);
                Ok(core::Ty::Exists(adt, core::Pred::Hole))
            }
            rustc_middle::ty::Never => Ok(core::Ty::Never),
            rustc_middle::ty::TyKind::Tuple(tys) if tys.is_empty() => Ok(core::Ty::Tuple(vec![])),
            _ => self.emit_err(None, format!("unsupported type `{ty:?}`, kind: `{:?}`", ty.kind())),
        }
    }

    fn emit_err<S: AsRef<str>, T>(&self, span: Option<Span>, msg: S) -> Result<T, ErrorReported> {
        let mut diagnostic = self
            .tcx
            .sess
            .struct_err_with_code(msg.as_ref(), DiagnosticId::Error("LIQUID".to_string()));
        if let Some(span) = span {
            diagnostic.set_span(span);
        }
        diagnostic.emit();
        Err(ErrorReported)
    }
}

fn scalar_to_bits<'tcx>(
    tcx: TyCtxt<'tcx>,
    scalar: mir::interpret::Scalar,
    ty: rustc_middle::ty::Ty<'tcx>,
) -> Option<u128> {
    let size = tcx
        .layout_of(ParamEnv::empty().with_reveal_all_normalized(tcx).and(ty))
        .unwrap()
        .size;
    scalar.to_bits(size).ok()
}

fn scalar_to_int<'tcx>(
    tcx: TyCtxt<'tcx>,
    scalar: mir::interpret::Scalar,
    ty: rustc_middle::ty::Ty<'tcx>,
) -> Option<i128> {
    let size = tcx
        .layout_of(ParamEnv::empty().with_reveal_all_normalized(tcx).and(ty))
        .unwrap()
        .size;
    scalar.to_int(size).ok()
}

fn scalar_to_uint<'tcx>(
    tcx: TyCtxt<'tcx>,
    scalar: mir::interpret::Scalar,
    ty: rustc_middle::ty::Ty<'tcx>,
) -> Option<u128> {
    let size = tcx
        .layout_of(ParamEnv::empty().with_reveal_all_normalized(tcx).and(ty))
        .unwrap()
        .size;
    scalar.to_uint(size).ok()
}<|MERGE_RESOLUTION|>--- conflicted
+++ resolved
@@ -194,12 +194,7 @@
                     msg: self.lower_assert_msg(msg)?,
                 }
             }
-<<<<<<< HEAD
             mir::TerminatorKind::Unreachable => TerminatorKind::Unreachable,
-            mir::TerminatorKind::Resume
-            | mir::TerminatorKind::Abort
-            | mir::TerminatorKind::DropAndReplace { .. }
-=======
             mir::TerminatorKind::FalseEdge { real_target, imaginary_target } => {
                 TerminatorKind::FalseEdge {
                     real_target: *real_target,
@@ -211,8 +206,6 @@
             }
             mir::TerminatorKind::Resume => TerminatorKind::Resume,
             mir::TerminatorKind::Abort
-            | mir::TerminatorKind::Unreachable
->>>>>>> 1835789e
             | mir::TerminatorKind::Yield { .. }
             | mir::TerminatorKind::GeneratorDrop
             | mir::TerminatorKind::InlineAsm { .. } => {
@@ -246,15 +239,11 @@
                 Ok(Rvalue::ShrRef(self.lower_place(p)?))
             }
             mir::Rvalue::UnaryOp(un_op, op) => Ok(Rvalue::UnaryOp(*un_op, self.lower_operand(op)?)),
-<<<<<<< HEAD
-            mir::Rvalue::Discriminant(p) => Ok(Rvalue::Discriminant(self.lower_place(p)?)),
-=======
             mir::Rvalue::Aggregate(aggregate_kind, args) => {
                 let aggregate_kind = self.lower_aggregate_kind(aggregate_kind)?;
                 let args = args.iter().map(|op| self.lower_operand(op)).try_collect()?;
                 Ok(Rvalue::Aggregate(aggregate_kind, args))
             }
->>>>>>> 1835789e
             mir::Rvalue::Repeat(_, _)
             | mir::Rvalue::Ref(_, _, _)
             | mir::Rvalue::ThreadLocalRef(_)
@@ -263,11 +252,7 @@
             | mir::Rvalue::Cast(_, _, _)
             | mir::Rvalue::CheckedBinaryOp(_, _)
             | mir::Rvalue::NullaryOp(_, _)
-<<<<<<< HEAD
-            | mir::Rvalue::Aggregate(_, _)
-=======
             | mir::Rvalue::Discriminant(_)
->>>>>>> 1835789e
             | mir::Rvalue::ShallowInitBox(_, _) => {
                 self.emit_err(Some(source_info.span), format!("unsupported rvalue: `{rvalue:?}`"))
             }
