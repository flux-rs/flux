use std::collections::HashMap;

use itertools::Itertools;
use liquid_rust_common::{errors::ErrorReported, iter::IterExt};
use liquid_rust_syntax::{
<<<<<<< HEAD
    ast, parse_fn_sig, parse_refined_by, parse_ty, ParseErrorKind, ParseResult,
=======
    ast::{FnSig, RefinedByParam},
    parse_fn_sig, parse_fn_surface_sig, parse_refined_by, ParseErrorKind, ParseResult,
>>>>>>> e9bd207a
};
use rustc_ast::{tokenstream::TokenStream, AttrItem, AttrKind, Attribute, MacArgs};
use rustc_hash::FxHashMap;
use rustc_hir::{
    def_id::LocalDefId, itemlikevisit::ItemLikeVisitor, ForeignItem, ImplItem, ImplItemKind, Item,
    ItemKind, TraitItem, VariantData,
};
use rustc_middle::ty::TyCtxt;
use rustc_session::{Session, SessionDiagnostic};
use rustc_span::Span;

pub(crate) struct SpecCollector<'tcx, 'a> {
    tcx: TyCtxt<'tcx>,
    specs: Specs,
    sess: &'a Session,
    error_reported: bool,
}

pub struct Specs {
    pub fns: FxHashMap<LocalDefId, FnSpec>,
    pub adts: FxHashMap<LocalDefId, AdtSpec>,
}

pub struct FnSpec {
    pub fn_sig: ast::FnSig,
    pub assume: bool,
}

#[derive(Debug)]
pub struct AdtSpec {
    pub refined_by: Option<ast::Generics>,
    pub fields: Vec<Option<ast::Ty>>,
    pub opaque: bool,
}

impl<'tcx, 'a> SpecCollector<'tcx, 'a> {
    pub(crate) fn collect(tcx: TyCtxt<'tcx>, sess: &'a Session) -> Result<Specs, ErrorReported> {
        let mut collector = Self { tcx, sess, specs: Specs::new(), error_reported: false };

        tcx.hir().visit_all_item_likes(&mut collector);

        if collector.error_reported {
            Err(ErrorReported)
        } else {
            Ok(collector.specs)
        }
    }

    fn parse_fn_spec(
        &mut self,
        def_id: LocalDefId,
        attrs: &[Attribute],
    ) -> Result<(), ErrorReported> {
        let mut attrs = self.parse_liquid_attrs(attrs)?;
        self.report_dups(&attrs)?;
        // TODO: error if it has non-fun attrs

        let assume = attrs.assume();
        let fn_sig = attrs.fn_sig();

        if let Some(fn_sig) = fn_sig {
            self.specs.fns.insert(def_id, FnSpec { fn_sig, assume });
        }
        Ok(())
    }

    fn parse_struct_spec(
        &mut self,
        def_id: LocalDefId,
        attrs: &[Attribute],
        data: &VariantData,
    ) -> Result<(), ErrorReported> {
        let mut attrs = self.parse_liquid_attrs(attrs)?;
        self.report_dups(&attrs)?;
        // TODO: error on field attrs if opaque
        // TODO: error if it has non-struct attrs

        let opaque = attrs.opaque();

        let refined_by = attrs.refined_by();

        let fields = data
            .fields()
            .iter()
            .map(|field| self.parse_field_spec(self.tcx.hir().attrs(field.hir_id)))
            .try_collect_exhaust()?;

        self.specs
            .adts
            .insert(def_id, AdtSpec { refined_by, fields, opaque });

        Ok(())
    }

    fn parse_field_spec(&mut self, attrs: &[Attribute]) -> Result<Option<ast::Ty>, ErrorReported> {
        let mut attrs = self.parse_liquid_attrs(attrs)?;
        self.report_dups(&attrs)?;
        Ok(attrs.field())
    }

    fn parse_liquid_attrs(&mut self, attrs: &[Attribute]) -> Result<LiquidAttrs, ErrorReported> {
        let attrs: Vec<_> = attrs
            .iter()
            .filter_map(|attr| {
                if let AttrKind::Normal(attr_item, ..) = &attr.kind {
                    match &attr_item.path.segments[..] {
                        [first, ..] if first.ident.as_str() == "lr" => Some(attr_item),
                        _ => None,
                    }
                } else {
                    None
                }
            })
            .map(|attr_item| self.parse_liquid_attr(attr_item))
            .try_collect_exhaust()?;

        Ok(LiquidAttrs::new(attrs))
    }

    fn parse_liquid_attr(&mut self, attr_item: &AttrItem) -> Result<LiquidAttr, ErrorReported> {
        let segment = match &attr_item.path.segments[..] {
            [_, segment] => segment,
            _ => return self.emit_err(errors::InvalidAttr { span: attr_item.span() }),
        };

        let kind = match (segment.ident.as_str(), &attr_item.args) {
            ("sig", MacArgs::Delimited(span, _, tokens)) => {
                // println!("Token = {:?}", tokens);
                let fn_sig = self.parse(tokens.clone(), span.entire(), parse_fn_surface_sig)?;
                LiquidAttrKind::FnSig(fn_sig)
            }
            ("ty", MacArgs::Delimited(span, _, tokens)) => {
                let fn_sig = self.parse(tokens.clone(), span.entire(), parse_fn_sig)?;
                LiquidAttrKind::FnSig(fn_sig)
            }
            ("refined_by", MacArgs::Delimited(span, _, tokens)) => {
                let refined_by = self.parse(tokens.clone(), span.entire(), parse_refined_by)?;
                LiquidAttrKind::RefinedBy(refined_by)
            }
            ("field", MacArgs::Delimited(span, _, tokens)) => {
                let ty = self.parse(tokens.clone(), span.entire(), parse_ty)?;
                LiquidAttrKind::Field(ty)
            }
            ("opaque", MacArgs::Empty) => LiquidAttrKind::Opaque,
            ("assume", MacArgs::Empty) => LiquidAttrKind::Assume,
            _ => return self.emit_err(errors::InvalidAttr { span: attr_item.span() }),
        };
        Ok(LiquidAttr { kind, span: attr_item.span() })
    }

    fn parse<T>(
        &mut self,
        tokens: TokenStream,
        input_span: Span,
        parser: impl FnOnce(TokenStream, Span) -> ParseResult<T>,
    ) -> Result<T, ErrorReported> {
        match parser(tokens, input_span) {
            Ok(result) => Ok(result),
            Err(err) => {
                let msg = match err.kind {
                    ParseErrorKind::UnexpectedEOF => "type annotation ended unexpectedly",
                    ParseErrorKind::UnexpectedToken => "unexpected token",
                    ParseErrorKind::IntTooLarge => "integer literal is too large",
                };

                self.emit_err(errors::SyntaxErr { span: err.span, msg })
            }
        }
    }

    fn report_dups(&mut self, attrs: &LiquidAttrs) -> Result<(), ErrorReported> {
        let mut has_dups = false;
        for (name, dups) in attrs.dups() {
            has_dups = true;
            for attr in dups {
                self.sess
                    .emit_err(errors::DuplicatedAttr { span: attr.span, name });
            }
        }
        if has_dups {
            self.error_reported = true;
            Err(ErrorReported)
        } else {
            Ok(())
        }
    }

    fn emit_err<T>(&mut self, err: impl SessionDiagnostic<'a>) -> Result<T, ErrorReported> {
        self.error_reported = true;
        self.sess.emit_err(err);
        Err(ErrorReported)
    }
}

impl<'hir> ItemLikeVisitor<'hir> for SpecCollector<'_, '_> {
    fn visit_item(&mut self, item: &'hir Item<'hir>) {
        match &item.kind {
            ItemKind::Fn(..) => {
                let hir_id = item.hir_id();
                let attrs = self.tcx.hir().attrs(hir_id);
                let _ = self.parse_fn_spec(item.def_id, attrs);
            }
            ItemKind::Struct(data, ..) => {
                let hir_id = item.hir_id();
                let attrs = self.tcx.hir().attrs(hir_id);
                let _ = self.parse_struct_spec(item.def_id, attrs, data);
            }
            _ => (),
        }
    }

    fn visit_trait_item(&mut self, _trait_item: &'hir TraitItem<'hir>) {}
    fn visit_impl_item(&mut self, item: &'hir ImplItem<'hir>) {
        if let ImplItemKind::Fn(..) = &item.kind {
            let hir_id = item.hir_id();
            let attrs = self.tcx.hir().attrs(hir_id);
            let _ = self.parse_fn_spec(item.def_id, attrs);
        }
    }
    fn visit_foreign_item(&mut self, _foreign_item: &'hir ForeignItem<'hir>) {}
}

impl Specs {
    fn new() -> Specs {
        Specs { fns: FxHashMap::default(), adts: FxHashMap::default() }
    }
}

#[derive(Debug)]
struct LiquidAttrs {
    map: HashMap<&'static str, Vec<LiquidAttr>>,
}

#[derive(Debug)]
struct LiquidAttr {
    kind: LiquidAttrKind,
    span: Span,
}

#[derive(Debug)]
enum LiquidAttrKind {
    Assume,
    Opaque,
    FnSig(ast::FnSig),
    RefinedBy(ast::Generics),
    Field(ast::Ty),
}

macro_rules! read_attr {
    ($self:expr, $name:literal, $kind:ident) => {
        $self
            .map
            .remove($name)
            .unwrap_or_else(|| vec![])
            .into_iter()
            .find_map(
                |attr| if let LiquidAttrKind::$kind(sig) = attr.kind { Some(sig) } else { None },
            )
    };
}

impl LiquidAttrs {
    fn new(attrs: Vec<LiquidAttr>) -> Self {
        LiquidAttrs { map: attrs.into_iter().into_group_map_by(|attr| attr.kind.name()) }
    }

    fn dups(&self) -> impl Iterator<Item = (&'static str, &[LiquidAttr])> {
        self.map
            .iter()
            .filter(|(_, attrs)| attrs.len() > 1)
            .map(|(name, attrs)| (*name, &attrs[1..]))
    }

    fn assume(&mut self) -> bool {
        self.map.get("assume").is_some()
    }

    fn opaque(&mut self) -> bool {
        self.map.get("opaque").is_some()
    }

    fn fn_sig(&mut self) -> Option<ast::FnSig> {
        read_attr!(self, "ty", FnSig)
    }

    fn refined_by(&mut self) -> Option<ast::Generics> {
        read_attr!(self, "refined_by", RefinedBy)
    }

    fn field(&mut self) -> Option<ast::Ty> {
        read_attr!(self, "field", Field)
    }
}

impl LiquidAttrKind {
    fn name(&self) -> &'static str {
        match self {
            LiquidAttrKind::Assume => "assume",
            LiquidAttrKind::Opaque => "opaque",
            LiquidAttrKind::FnSig(_) => "ty",
            LiquidAttrKind::RefinedBy(_) => "refined_by",
            LiquidAttrKind::Field(_) => "field",
        }
    }
}

mod errors {
    use rustc_macros::SessionDiagnostic;
    use rustc_span::Span;

    #[derive(SessionDiagnostic)]
    #[error = "LIQUID"]
    pub struct DuplicatedAttr {
        #[message = "duplicated attribute `{name}`"]
        pub span: Span,
        pub name: &'static str,
    }

    #[derive(SessionDiagnostic)]
    #[error = "LIQUID"]
    pub struct InvalidAttr {
        #[message = "invalid liquid attribute"]
        pub span: Span,
    }

    #[derive(SessionDiagnostic)]
    #[error = "LIQUID"]
    pub struct SyntaxErr {
        #[message = "Syntax Error: {msg}"]
        pub span: Span,
        pub msg: &'static str,
    }
}<|MERGE_RESOLUTION|>--- conflicted
+++ resolved
@@ -3,12 +3,8 @@
 use itertools::Itertools;
 use liquid_rust_common::{errors::ErrorReported, iter::IterExt};
 use liquid_rust_syntax::{
-<<<<<<< HEAD
-    ast, parse_fn_sig, parse_refined_by, parse_ty, ParseErrorKind, ParseResult,
-=======
-    ast::{FnSig, RefinedByParam},
-    parse_fn_sig, parse_fn_surface_sig, parse_refined_by, ParseErrorKind, ParseResult,
->>>>>>> e9bd207a
+    ast, parse_fn_sig, parse_fn_surface_sig, parse_refined_by, parse_ty, ParseErrorKind,
+    ParseResult,
 };
 use rustc_ast::{tokenstream::TokenStream, AttrItem, AttrKind, Attribute, MacArgs};
 use rustc_hash::FxHashMap;
