--- conflicted
+++ resolved
@@ -3,13 +3,9 @@
 use itertools::Itertools;
 use liquid_rust_common::{errors::ErrorReported, iter::IterExt};
 use liquid_rust_syntax::{
-<<<<<<< HEAD
-    ast::{FnSig, Qualifier, RefinedByParam},
-    parse_fn_sig, parse_qualifier, parse_refined_by, ParseErrorKind, ParseResult,
-=======
-    ast, parse_fn_sig, parse_fn_surface_sig, parse_refined_by, parse_ty, ParseErrorKind,
+    ast, parse_fn_sig, parse_fn_surface_sig, parse_refined_by, parse_ty, parse_qualifier,
+    ParseErrorKind,
     ParseResult,
->>>>>>> 6e0f1889
 };
 use rustc_ast::{tokenstream::TokenStream, AttrItem, AttrKind, Attribute, MacArgs};
 use rustc_hash::FxHashMap;
@@ -30,12 +26,8 @@
 
 pub struct Specs {
     pub fns: FxHashMap<LocalDefId, FnSpec>,
-<<<<<<< HEAD
-    pub adts: FxHashMap<LocalDefId, AdtSpec>,
-    pub qualifs: Vec<Qualifier>,
-=======
     pub adts: FxHashMap<LocalDefId, AdtDef>,
->>>>>>> 6e0f1889
+    pub qualifs: Vec<ast::Qualifier>,
 }
 
 pub struct FnSpec {
@@ -111,18 +103,17 @@
         Ok(())
     }
 
-<<<<<<< HEAD
     fn parse_crate_spec(&mut self, attrs: &[Attribute]) -> Result<(), ErrorReported> {
         let mut attrs = self.parse_liquid_attrs(attrs)?;
         let mut qualifiers = attrs.qualifiers();
         self.specs.qualifs.append(&mut qualifiers);
         Ok(())
-=======
+    }
+
     fn parse_field_spec(&mut self, attrs: &[Attribute]) -> Result<Option<ast::Ty>, ErrorReported> {
         let mut attrs = self.parse_liquid_attrs(attrs)?;
         self.report_dups(&attrs)?;
         Ok(attrs.field())
->>>>>>> 6e0f1889
     }
 
     fn parse_liquid_attrs(&mut self, attrs: &[Attribute]) -> Result<LiquidAttrs, ErrorReported> {
@@ -275,16 +266,11 @@
 #[derive(Debug)]
 enum LiquidAttrKind {
     Assume,
-<<<<<<< HEAD
-    FnSig(FnSig),
-    RefinedBy(Vec<RefinedByParam>),
-    Qualifier(Qualifier),
-=======
     Opaque,
     FnSig(ast::FnSig),
     RefinedBy(ast::Generics),
+    Qualifier(ast::Qualifier),
     Field(ast::Ty),
->>>>>>> 6e0f1889
 }
 
 macro_rules! read_attr {
@@ -339,15 +325,11 @@
         read_attr!(self, "ty", FnSig)
     }
 
-<<<<<<< HEAD
-    fn qualifiers(&mut self) -> Vec<Qualifier> {
+    fn qualifiers(&mut self) -> Vec<ast::Qualifier> {
         read_all_attrs!(self, "qualifier", Qualifier)
     }
 
-    fn refined_by(&mut self) -> Option<Vec<RefinedByParam>> {
-=======
     fn refined_by(&mut self) -> Option<ast::Generics> {
->>>>>>> 6e0f1889
         read_attr!(self, "refined_by", RefinedBy)
     }
 
@@ -359,18 +341,12 @@
 impl LiquidAttrKind {
     fn name(&self) -> &'static str {
         match self {
-<<<<<<< HEAD
-            Self::Assume => "assume",
-            Self::FnSig(_) => "fn_sig",
-            Self::Qualifier(_) => "qualifier",
-            Self::RefinedBy(_) => "refined_by",
-=======
             LiquidAttrKind::Assume => "assume",
             LiquidAttrKind::Opaque => "opaque",
             LiquidAttrKind::FnSig(_) => "ty",
             LiquidAttrKind::RefinedBy(_) => "refined_by",
+            LiquidAttrKind::Qualifier(_) => "qualifier",
             LiquidAttrKind::Field(_) => "field",
->>>>>>> 6e0f1889
         }
     }
 }
