--- conflicted
+++ resolved
@@ -82,8 +82,6 @@
 Ok(FixpointResult { tag: Safe })
 ```
 
-<<<<<<< HEAD
-=======
 ## Test
 
 You can run the various tests in the `tests/pos` and `tests/neg` directory using
@@ -93,7 +91,6 @@
 ```
 
 
->>>>>>> 5f7fd5de
 ## Limitations
 
 This is a prototype! Use at your own risk. Everything could break and it will break.