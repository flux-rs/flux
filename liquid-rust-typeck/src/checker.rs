--- conflicted
+++ resolved
@@ -571,7 +571,6 @@
                 let sig = self.genv.variant_sig(*def_id, *variant_idx);
                 self.check_call(pcx, env, source_info, sig, substs, args)
             }
-<<<<<<< HEAD
             Rvalue::ShrRef(place) => {
                 // OWNERSHIP SAFETY CHECK
                 env.borrow_shr(self.genv, pcx, place)
@@ -605,8 +604,6 @@
                     _ => todo!(),
                 }
             }
-=======
->>>>>>> 1835789e
         }
     }
 
