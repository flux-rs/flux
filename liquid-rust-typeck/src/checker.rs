extern crate rustc_data_structures;
extern crate rustc_hash;
extern crate rustc_hir;
extern crate rustc_index;
extern crate rustc_middle;
extern crate rustc_serialize;
extern crate rustc_session;
extern crate rustc_span;

use std::{
    collections::{hash_map::Entry, BinaryHeap},
    iter,
};

use crate::{
    constraint_gen::{ConstraintGen, Tag},
    dbg,
    global_env::GlobalEnv,
    lowering::LoweringCtxt,
    pure_ctxt::{ConstraintBuilder, KVarStore, PureCtxt, Snapshot},
    subst::Subst,
    ty::{
        self, BaseTy, BinOp, Constr, Expr, FnSig, Name, Param, Pred, RefMode, Sort, Ty, TyKind, Var,
    },
    type_env::{BasicBlockEnv, TypeEnv, TypeEnvInfer},
};
use itertools::Itertools;
use liquid_rust_common::{errors::ErrorReported, index::IndexVec};
use liquid_rust_core::{
    ir::{
        self, BasicBlock, Body, Constant, Operand, Place, Rvalue, SourceInfo, Statement,
        StatementKind, Terminator, TerminatorKind, RETURN_PLACE, START_BLOCK,
    },
    ty as core,
};
use rustc_data_structures::graph::dominators::Dominators;
use rustc_hash::FxHashMap;
use rustc_hir::def_id::DefId;
use rustc_index::bit_set::BitSet;
use rustc_middle::mir;
use rustc_session::Session;

pub struct Checker<'a, 'tcx, M> {
    sess: &'a Session,
    body: &'a Body<'tcx>,
    visited: BitSet<BasicBlock>,
    genv: &'a GlobalEnv<'tcx>,
    mode: M,
    ret: Ty,
    ensures: Vec<Constr>,
    /// A snapshot of the pure context at the end of the basic block after applying the effects
    /// of the terminator.
    snapshots: IndexVec<BasicBlock, Option<Snapshot>>,
    dominators: &'a Dominators<BasicBlock>,
    queue: WorkQueue<'a>,
}

pub trait Mode: Sized {
    fn fresh_kvar<I>(&mut self, sorts: &[Sort], scope: I) -> Pred
    where
        I: IntoIterator<Item = (Name, Sort)>;

    fn enter_basic_block(&mut self, pcx: &mut PureCtxt, bb: BasicBlock) -> TypeEnv;

    fn check_goto_join_point(
        ck: &mut Checker<Self>,
        pcx: PureCtxt,
        env: TypeEnv,
        src_info: Option<SourceInfo>,
        target: BasicBlock,
    ) -> bool;

    fn clear(&mut self, bb: BasicBlock);
}

pub struct Inference<'a> {
    bb_envs: &'a mut FxHashMap<BasicBlock, TypeEnvInfer>,
}

pub struct Check<'a> {
    bb_envs_infer: FxHashMap<BasicBlock, TypeEnvInfer>,
    bb_envs: FxHashMap<BasicBlock, BasicBlockEnv>,
    kvars: &'a mut KVarStore,
}

impl<'a, 'tcx, M> Checker<'a, 'tcx, M> {
    fn new(
        genv: &'a GlobalEnv<'tcx>,
        body: &'a Body<'tcx>,
        ret: Ty,
        ensures: Vec<Constr>,
        dominators: &'a Dominators<BasicBlock>,
        mode: M,
    ) -> Self {
        Checker {
            sess: genv.tcx.sess,
            genv,
            body,
            visited: BitSet::new_empty(body.basic_blocks.len()),
            ret,
            ensures,
            mode,
            snapshots: IndexVec::from_fn_n(|_| None, body.basic_blocks.len()),
            dominators,
            queue: WorkQueue::with_none(body.basic_blocks.len(), dominators),
        }
    }
}

impl<'a, 'tcx> Checker<'a, 'tcx, Inference<'_>> {
    pub fn infer(
        genv: &GlobalEnv<'tcx>,
        body: &Body<'tcx>,
        def_id: DefId,
    ) -> Result<FxHashMap<BasicBlock, TypeEnvInfer>, ErrorReported> {
        dbg::infer_span!(genv.tcx, def_id).in_scope(|| {
            let mut constraint = ConstraintBuilder::new();
            let mut bb_envs = FxHashMap::default();
            Checker::run(genv, &mut constraint, body, def_id, Inference { bb_envs: &mut bb_envs })?;

            Ok(bb_envs)
        })
    }
}

impl<'a, 'tcx> Checker<'a, 'tcx, Check<'_>> {
    pub fn check(
        genv: &GlobalEnv<'tcx>,
        body: &Body<'tcx>,
        def_id: DefId,
        kvars: &mut KVarStore,
        bb_envs_infer: FxHashMap<BasicBlock, TypeEnvInfer>,
    ) -> Result<ConstraintBuilder, ErrorReported> {
        dbg::check_span!(genv.tcx, def_id, bb_envs_infer).in_scope(|| {
            let mut constraint = ConstraintBuilder::new();

            Checker::run(
                genv,
                &mut constraint,
                body,
                def_id,
                Check { bb_envs_infer, bb_envs: FxHashMap::default(), kvars },
            )?;

            Ok(constraint)
        })
    }
}

impl<'a, 'tcx, M: Mode> Checker<'a, 'tcx, M> {
    fn run(
        genv: &'a GlobalEnv<'tcx>,
        constraint: &mut ConstraintBuilder,
        body: &'a Body<'tcx>,
        def_id: DefId,
        mode: M,
    ) -> Result<(), ErrorReported> {
        let span = body.mir.span;
        let fn_sig = genv.lookup_fn_sig(def_id, span);

        let mut pcx = constraint.pure_context_at_root();
        let subst = Subst::with_fresh_names(&mut pcx, &fn_sig.params);

        let fn_sig = subst.subst_fn_sig(&fn_sig.value);

        let env = Self::init(genv, &mut pcx, body, &fn_sig);

        let dominators = body.dominators();
        let mut ck = Checker::new(genv, body, fn_sig.ret, fn_sig.ensures, &dominators, mode);

        ck.check_goto(pcx, env, None, START_BLOCK)?;
        while let Some(bb) = ck.queue.pop() {
            let snapshot = ck.snapshot_at_dominator(bb);
            let mut pcx = constraint.pure_context_at(snapshot).unwrap();

            if ck.visited.contains(bb) {
                pcx.clear();
                ck.clear(bb);
            }

            let mut env = ck.mode.enter_basic_block(&mut pcx, bb);
            env.unpack(genv, &mut pcx);
            ck.check_basic_block(pcx, env, bb)?;
        }

        Ok(())
    }

    fn init(genv: &GlobalEnv, pcx: &mut PureCtxt, body: &Body, fn_sig: &FnSig) -> TypeEnv {
        let mut env = TypeEnv::new();
        for constr in &fn_sig.requires {
            match constr {
                ty::Constr::Type(path, ty) => {
                    assert!(path.projection().is_empty());
                    let ty = env.unpack_ty(genv, pcx, ty);
                    env.alloc_with_ty(path.loc, ty);
                }
                ty::Constr::Pred(e) => {
                    pcx.push_pred(e.clone());
                }
            }
        }

        for (local, ty) in body.args_iter().zip(&fn_sig.args) {
            let ty = env.unpack_ty(genv, pcx, ty);
            env.alloc_with_ty(local, ty);
        }

        for local in body.vars_and_temps_iter() {
            env.alloc(local, body.local_decls[local].layout);
        }

        env.alloc(RETURN_PLACE, body.local_decls[RETURN_PLACE].layout);
        env
    }

    fn clear(&mut self, root: BasicBlock) {
        // TODO(nilehmann) there should be a better way to iterate over all dominated blocks.
        self.visited.remove(root);
        for bb in self.body.basic_blocks.indices() {
            if bb != root && self.dominators.is_dominated_by(bb, root) {
                self.mode.clear(bb);
                self.visited.remove(bb);
            }
        }
    }

    fn check_basic_block(
        &mut self,
        mut pcx: PureCtxt,
        mut env: TypeEnv,
        bb: BasicBlock,
    ) -> Result<(), ErrorReported> {
        dbg::basic_block_start!(bb, pcx, env);

        self.visited.insert(bb);

        let data = &self.body.basic_blocks[bb];
        for stmt in &data.statements {
            dbg::statement!("start", stmt, pcx, env);
            self.check_statement(&mut pcx, &mut env, stmt);
            dbg::statement!("end", stmt, pcx, env);
        }
        if let Some(terminator) = &data.terminator {
            dbg::terminator!("start", terminator, pcx, env);
            let successors = self.check_terminator(&mut pcx, &mut env, terminator)?;
            dbg::terminator!("end", terminator, pcx, env);

            self.snapshots[bb] = Some(pcx.snapshot());
            self.check_successors(pcx, env, terminator.source_info, successors)?;
        }
        Ok(())
    }

    fn check_statement(&self, pcx: &mut PureCtxt, env: &mut TypeEnv, stmt: &Statement) {
        match &stmt.kind {
            StatementKind::Assign(p, rvalue) => {
                let ty = self.check_rvalue(pcx, env, stmt.source_info, rvalue);
                let ty = env.unpack_ty(self.genv, pcx, &ty);
                env.write_place(self.genv, pcx, p, ty, Tag::Assign(stmt.source_info.span));
            }
            StatementKind::Nop => {}
        }
    }

    fn check_terminator(
        &mut self,
        pcx: &mut PureCtxt,
        env: &mut TypeEnv,
        terminator: &Terminator,
    ) -> Result<Vec<(BasicBlock, Option<Expr>)>, ErrorReported> {
        match &terminator.kind {
            TerminatorKind::Return => self.check_ret(pcx, env),
            TerminatorKind::Goto { target } => Ok(vec![(*target, None)]),
            TerminatorKind::SwitchInt { discr, targets } => {
                self.check_switch_int(pcx, env, discr, targets)
            }
            TerminatorKind::Call { func, substs, args, destination } => {
                self.check_call(pcx, env, terminator.source_info, *func, substs, args, destination)
            }
            TerminatorKind::Assert { cond, expected, target } => {
                self.check_assert(pcx, env, cond, *expected, *target)
            }
            TerminatorKind::Drop { place, target } => {
                let _ = env.move_place(self.genv, pcx, place);
                Ok(vec![(*target, None)])
            }
        }
    }

    fn check_ret(
        &mut self,
        pcx: &mut PureCtxt,
        env: &mut TypeEnv,
    ) -> Result<Vec<(BasicBlock, Option<Expr>)>, ErrorReported> {
        let ret_place_ty = env.lookup_place(self.genv, pcx, Place::RETURN);
        let mut gen = ConstraintGen::new(self.genv, pcx.breadcrumb(), Tag::Ret);

        gen.subtyping(&ret_place_ty, &self.ret);

        for constr in &self.ensures {
            gen.check_constr(env, constr);
        }
        Ok(vec![])
    }

    fn check_call(
        &mut self,
        pcx: &mut PureCtxt,
        env: &mut TypeEnv,
        source_info: SourceInfo,
        func: DefId,
        substs: &[core::Ty],
        args: &[Operand],
        destination: &Option<(Place, BasicBlock)>,
    ) -> Result<Vec<(BasicBlock, Option<Expr>)>, ErrorReported> {
        let fn_sig = self.genv.lookup_fn_sig(func, source_info.span);

        let actuals = args
            .iter()
            .map(|arg| self.check_operand(pcx, env, arg))
            .collect_vec();

        let scope = pcx.scope();
        let mut fresh_kvar =
            |bty: &BaseTy| self.mode.fresh_kvar(&self.genv.sorts(bty), scope.iter());

        // Infer substitution
        let cx = LoweringCtxt::empty();
        let substs = substs
            .iter()
            .map(|ty| cx.lower_ty(ty, &mut fresh_kvar))
            .collect_vec();
        let mut subst = Subst::with_type_substs(&substs);
<<<<<<< HEAD
        if subst.infer_from_fn_call(env, &actuals, &fn_sig).is_err() {
=======
        if subst
            .infer_from_fn_call(self.genv, pcx, env, &actuals, fn_sig)
            .is_err()
        {
>>>>>>> d3b6d88b
            self.sess
                .emit_err(errors::ParamInferenceError { span: source_info.span });
            return Err(ErrorReported);
        };
        let fn_sig = subst.subst_fn_sig(&fn_sig.value);

        // Check preconditions
        let mut gen = ConstraintGen::new(self.genv, pcx.breadcrumb(), Tag::Call(source_info.span));
        for (actual, formal) in iter::zip(actuals, &fn_sig.args) {
            if let (TyKind::Ptr(path), TyKind::Ref(RefMode::Mut, bound)) =
                (actual.kind(), formal.kind())
            {
                env.weaken_ty_at_path(&mut gen, path, bound.clone());
            } else {
                gen.subtyping(&actual, formal);
            }
        }
        for constr in &fn_sig.requires {
            gen.check_constr(env, constr);
        }

        // Update postconditions
        for constr in &fn_sig.ensures {
            match constr {
                Constr::Type(path, updated_ty) => {
                    let updated_ty = env.unpack_ty(self.genv, pcx, updated_ty);
                    let gen = &mut ConstraintGen::new(
                        self.genv,
                        pcx.breadcrumb(),
                        Tag::Call(source_info.span),
                    );
                    env.update_path(gen, path, updated_ty);
                }
                Constr::Pred(e) => pcx.push_pred(e.clone()),
            }
        }

        let mut successors = vec![];
        if let Some((p, bb)) = destination {
            let ret = env.unpack_ty(self.genv, pcx, &fn_sig.ret);
            env.write_place(self.genv, pcx, p, ret, Tag::Call(source_info.span));
            successors.push((*bb, None));
        }
        Ok(successors)
    }

    fn check_assert(
        &mut self,
        pcx: &mut PureCtxt,
        env: &mut TypeEnv,
        cond: &Operand,
        expected: bool,
        target: BasicBlock,
    ) -> Result<Vec<(BasicBlock, Option<Expr>)>, ErrorReported> {
        let cond_ty = self.check_operand(pcx, env, cond);

        let pred = match cond_ty.kind() {
            TyKind::Refine(BaseTy::Bool, exprs) => exprs[0].clone(),
            _ => unreachable!("unexpected cond_ty {:?}", cond_ty),
        };

        let assert = if expected { pred } else { pred.not() };

        Ok(vec![(target, Some(assert))])
    }

    fn check_switch_int(
        &mut self,
        pcx: &mut PureCtxt,
        env: &mut TypeEnv,
        discr: &Operand,
        targets: &mir::SwitchTargets,
    ) -> Result<Vec<(BasicBlock, Option<Expr>)>, ErrorReported> {
        let discr_ty = self.check_operand(pcx, env, discr);
        let mk = |bits| {
            match discr_ty.kind() {
                TyKind::Refine(BaseTy::Bool, exprs) => {
                    if bits == 0 {
                        exprs[0].not()
                    } else {
                        exprs[0].clone()
                    }
                }
                TyKind::Refine(bty @ (BaseTy::Int(_) | BaseTy::Uint(_)), exprs) => {
                    Expr::binary_op(BinOp::Eq, exprs[0].clone(), Expr::from_bits(bty, bits))
                }
                _ => unreachable!("unexpected discr_ty {:?}", discr_ty),
            }
        };

        let mut successors = vec![];

        for (bits, bb) in targets.iter() {
            successors.push((bb, Some(mk(bits))));
        }
        let otherwise = targets
            .iter()
            .map(|(bits, _)| mk(bits).not())
            .reduce(|e1, e2| Expr::binary_op(BinOp::And, e1, e2));

        successors.push((targets.otherwise(), otherwise));

        Ok(successors)
    }

    fn check_successors(
        &mut self,
        mut pcx: PureCtxt,
        env: TypeEnv,
        src_info: SourceInfo,
        successors: Vec<(BasicBlock, Option<Expr>)>,
    ) -> Result<(), ErrorReported> {
        for (target, guard) in successors {
            let mut pcx = pcx.breadcrumb();
            let env = env.clone();
            if let Some(guard) = guard {
                pcx.push_pred(guard);
            }
            self.check_goto(pcx, env, Some(src_info), target)?;
        }
        Ok(())
    }

    fn check_goto(
        &mut self,
        pcx: PureCtxt,
        env: TypeEnv,
        src_info: Option<SourceInfo>,
        target: BasicBlock,
    ) -> Result<(), ErrorReported> {
        if self.body.is_join_point(target) {
            if M::check_goto_join_point(self, pcx, env, src_info, target) {
                self.queue.insert(target);
            }
            Ok(())
        } else {
            self.check_basic_block(pcx, env, target)
        }
    }

    fn check_rvalue(
        &self,
        pcx: &mut PureCtxt,
        env: &mut TypeEnv,
        source_info: SourceInfo,
        rvalue: &Rvalue,
    ) -> Ty {
        match rvalue {
            Rvalue::Use(operand) => self.check_operand(pcx, env, operand),
            Rvalue::BinaryOp(bin_op, op1, op2) => {
                self.check_binary_op(pcx, env, source_info, *bin_op, op1, op2)
            }
            Rvalue::MutRef(place) => {
                // OWNERSHIP SAFETY CHECK
                env.borrow_mut(self.genv, pcx, place)
            }
            Rvalue::ShrRef(place) => {
                // OWNERSHIP SAFETY CHECK
                env.borrow_shr(self.genv, pcx, place)
            }
            Rvalue::UnaryOp(un_op, op) => self.check_unary_op(pcx, env, *un_op, op),
        }
    }

    fn check_binary_op(
        &self,
        pcx: &mut PureCtxt,
        env: &mut TypeEnv,
        source_info: SourceInfo,
        bin_op: ir::BinOp,
        op1: &Operand,
        op2: &Operand,
    ) -> Ty {
        let ty1 = self.check_operand(pcx, env, op1);
        let ty2 = self.check_operand(pcx, env, op2);

        match bin_op {
            ir::BinOp::Eq => self.check_eq(BinOp::Eq, &ty1, &ty2),
            ir::BinOp::Ne => self.check_eq(BinOp::Ne, &ty1, &ty2),
            ir::BinOp::Add => self.check_arith_op(pcx, source_info, BinOp::Add, &ty1, &ty2),
            ir::BinOp::Sub => self.check_arith_op(pcx, source_info, BinOp::Sub, &ty1, &ty2),
            ir::BinOp::Mul => self.check_arith_op(pcx, source_info, BinOp::Mul, &ty1, &ty2),
            ir::BinOp::Div => self.check_arith_op(pcx, source_info, BinOp::Div, &ty1, &ty2),
            ir::BinOp::Rem => self.check_rem(pcx, source_info, &ty1, &ty2),
            ir::BinOp::Gt => self.check_cmp_op(BinOp::Gt, &ty1, &ty2),
            ir::BinOp::Ge => self.check_cmp_op(BinOp::Ge, &ty1, &ty2),
            ir::BinOp::Lt => self.check_cmp_op(BinOp::Lt, &ty1, &ty2),
            ir::BinOp::Le => self.check_cmp_op(BinOp::Le, &ty1, &ty2),
            ir::BinOp::BitAnd => self.check_bitwise_op(BinOp::And, &ty1, &ty2),
        }
    }

    fn check_bitwise_op(&self, op: BinOp, ty1: &Ty, ty2: &Ty) -> Ty {
        match (ty1.kind(), ty2.kind()) {
            (TyKind::Refine(BaseTy::Int(int_ty1), _), TyKind::Refine(BaseTy::Int(int_ty2), _)) => {
                debug_assert_eq!(int_ty1, int_ty2);
                Ty::exists(BaseTy::Int(*int_ty1), Pred::tt())
            }
            (
                TyKind::Refine(BaseTy::Uint(uint_ty1), _),
                TyKind::Refine(BaseTy::Uint(uint_ty2), _),
            ) => {
                debug_assert_eq!(uint_ty1, uint_ty2);
                Ty::exists(BaseTy::Uint(*uint_ty1), Pred::tt())
            }
            (TyKind::Refine(BaseTy::Bool, exprs1), TyKind::Refine(BaseTy::Bool, exprs2)) => {
                let e = Expr::binary_op(op, exprs1[0].clone(), exprs2[0].clone());
                Ty::refine(BaseTy::Bool, vec![e])
            }
            _ => unreachable!("non-boolean arguments to bitwise op: `{:?}` `{:?}`", ty1, ty2),
        }
    }

    // Rem is a special case due to differing semantics with negative numbers
    fn check_rem(&self, pcx: &mut PureCtxt, source_info: SourceInfo, ty1: &Ty, ty2: &Ty) -> Ty {
        let mut gen = ConstraintGen::new(self.genv, pcx.breadcrumb(), Tag::Rem(source_info.span));
        let ty = match (ty1.kind(), ty2.kind()) {
            (
                TyKind::Refine(BaseTy::Int(int_ty1), exprs1),
                TyKind::Refine(BaseTy::Int(int_ty2), exprs2),
            ) => {
                debug_assert_eq!(int_ty1, int_ty2);
                let (e1, e2) = (&exprs1[0], &exprs2[0]);
                gen.check_pred(Expr::binary_op(BinOp::Ne, e2.clone(), Expr::zero()));

                let bty = BaseTy::Int(*int_ty1);
                let binding = Expr::binary_op(
                    BinOp::Eq,
                    Var::Bound(0),
                    Expr::binary_op(BinOp::Mod, e1.clone(), e2.clone()),
                );
                let guard = Expr::binary_op(
                    BinOp::And,
                    Expr::binary_op(BinOp::Ge, e1.clone(), Expr::zero()),
                    Expr::binary_op(BinOp::Ge, e2.clone(), Expr::zero()),
                );
                let pred = Expr::binary_op(BinOp::Imp, guard, binding);
                Ty::exists(bty, pred)
            }
            (
                TyKind::Refine(BaseTy::Uint(uint_ty1), exprs1),
                TyKind::Refine(BaseTy::Uint(uint_ty2), exprs2),
            ) => {
                debug_assert_eq!(uint_ty1, uint_ty2);
                let (e1, e2) = (&exprs1[0], &exprs2[0]);
                gen.check_pred(Expr::binary_op(BinOp::Ne, e2.clone(), Expr::zero()));

                Ty::refine(
                    BaseTy::Uint(*uint_ty1),
                    vec![Expr::binary_op(BinOp::Mod, e1.clone(), e2.clone())],
                )
            }
            _ => unreachable!("incompatible types: `{:?}` `{:?}`", ty1, ty2),
        };

        ty
    }

    fn check_arith_op(
        &self,
        pcx: &mut PureCtxt,
        source_info: SourceInfo,
        op: BinOp,
        ty1: &Ty,
        ty2: &Ty,
    ) -> Ty {
        let (bty, e1, e2) = match (ty1.kind(), ty2.kind()) {
            (
                TyKind::Refine(BaseTy::Int(int_ty1), exprs1),
                TyKind::Refine(BaseTy::Int(int_ty2), exprs2),
            ) => {
                debug_assert_eq!(int_ty1, int_ty2);
                (BaseTy::Int(*int_ty1), exprs1[0].clone(), exprs2[0].clone())
            }
            (
                TyKind::Refine(BaseTy::Uint(uint_ty1), exprs1),
                TyKind::Refine(BaseTy::Uint(uint_ty2), exprs2),
            ) => {
                debug_assert_eq!(uint_ty1, uint_ty2);
                (BaseTy::Uint(*uint_ty1), exprs1[0].clone(), exprs2[0].clone())
            }
            (TyKind::Float(float_ty1), TyKind::Float(float_ty2)) => {
                debug_assert_eq!(float_ty1, float_ty2);
                return Ty::float(*float_ty1);
            }
            _ => unreachable!("incompatible types: `{:?}` `{:?}`", ty1, ty2),
        };
        if matches!(op, BinOp::Div) {
            let mut gen =
                ConstraintGen::new(self.genv, pcx.breadcrumb(), Tag::Div(source_info.span));
            gen.check_pred(Expr::binary_op(BinOp::Ne, e2.clone(), Expr::zero()));
        }
        Ty::refine(bty, vec![Expr::binary_op(op, e1, e2)])
    }

    fn check_cmp_op(&self, op: BinOp, ty1: &Ty, ty2: &Ty) -> Ty {
        let (e1, e2) = match (ty1.kind(), ty2.kind()) {
            (
                TyKind::Refine(BaseTy::Int(int_ty1), exprs1),
                TyKind::Refine(BaseTy::Int(int_ty2), exprs2),
            ) => {
                debug_assert_eq!(int_ty1, int_ty2);
                (exprs1[0].clone(), exprs2[0].clone())
            }
            (
                TyKind::Refine(BaseTy::Uint(uint_ty1), exprs1),
                TyKind::Refine(BaseTy::Uint(uint_ty2), exprs2),
            ) => {
                debug_assert_eq!(uint_ty1, uint_ty2);
                (exprs1[0].clone(), exprs2[0].clone())
            }
            (TyKind::Float(float_ty1), TyKind::Float(float_ty2)) => {
                debug_assert_eq!(float_ty1, float_ty2);
                return Ty::exists(BaseTy::Bool, Pred::tt());
            }
            _ => unreachable!("incompatible types: `{:?}` `{:?}`", ty1, ty2),
        };
        Ty::refine(BaseTy::Bool, vec![Expr::binary_op(op, e1, e2)])
    }

    fn check_eq(&self, op: BinOp, ty1: &Ty, ty2: &Ty) -> Ty {
        match (ty1.kind(), ty2.kind()) {
            (TyKind::Refine(bty1, exprs1), TyKind::Refine(bty2, exprs2)) => {
                debug_assert_eq!(bty1, bty2);
                let e = Expr::binary_op(op, exprs1[0].clone(), exprs2[0].clone());
                Ty::refine(BaseTy::Bool, vec![e])
            }
            (TyKind::Float(float_ty1), TyKind::Float(float_ty2)) => {
                debug_assert_eq!(float_ty1, float_ty2);
                Ty::exists(BaseTy::Bool, Pred::tt())
            }
            _ => unreachable!("incompatible types: `{:?}` `{:?}`", ty1, ty2),
        }
    }

    fn check_unary_op(
        &self,
        pcx: &mut PureCtxt,
        env: &mut TypeEnv,
        un_op: ir::UnOp,
        op: &Operand,
    ) -> Ty {
        let ty = self.check_operand(pcx, env, op);
        match un_op {
            ir::UnOp::Not => {
                match ty.kind() {
                    TyKind::Refine(BaseTy::Bool, exprs) => {
                        Ty::refine(BaseTy::Bool, vec![exprs[0].not()])
                    }
                    _ => unreachable!("incompatible type: `{:?}`", ty),
                }
            }
            ir::UnOp::Neg => {
                match ty.kind() {
                    TyKind::Refine(BaseTy::Int(int_ty), exprs) => {
                        Ty::refine(BaseTy::Int(*int_ty), vec![exprs[0].neg()])
                    }
                    TyKind::Float(float_ty) => Ty::float(*float_ty),
                    _ => unreachable!("incompatible type: `{:?}`", ty),
                }
            }
        }
    }

    fn check_operand(&self, pcx: &mut PureCtxt, env: &mut TypeEnv, operand: &Operand) -> Ty {
        let ty = match operand {
            Operand::Copy(p) => {
                // OWNERSHIP SAFETY CHECK
                env.lookup_place(self.genv, pcx, p)
            }
            Operand::Move(p) => {
                // OWNERSHIP SAFETY CHECK
                env.move_place(self.genv, pcx, p)
            }
            Operand::Constant(c) => self.check_constant(c),
        };
        env.unpack_ty(self.genv, pcx, &ty)
    }

    fn check_constant(&self, c: &Constant) -> Ty {
        match c {
            Constant::Int(n, int_ty) => {
                let e = Expr::constant(ty::Constant::from(*n));
                Ty::refine(BaseTy::Int(*int_ty), vec![e])
            }
            Constant::Uint(n, uint_ty) => {
                let e = Expr::constant(ty::Constant::from(*n));
                Ty::refine(BaseTy::Uint(*uint_ty), vec![e])
            }
            Constant::Bool(b) => {
                let e = Expr::constant(ty::Constant::from(*b));
                Ty::refine(BaseTy::Bool, vec![e])
            }
            Constant::Float(_, float_ty) => Ty::float(*float_ty),
        }
    }

    #[track_caller]
    fn snapshot_at_dominator(&self, bb: BasicBlock) -> &Snapshot {
        let dominator = self.dominators.immediate_dominator(bb);
        self.snapshots[dominator].as_ref().unwrap()
    }
}

impl Mode for Inference<'_> {
    fn enter_basic_block(&mut self, pcx: &mut PureCtxt, bb: BasicBlock) -> TypeEnv {
        self.bb_envs[&bb].enter(pcx)
    }

    fn check_goto_join_point(
        ck: &mut Checker<Inference>,
        _pcx: PureCtxt,
        env: TypeEnv,
        _src_info: Option<SourceInfo>,
        target: BasicBlock,
    ) -> bool {
        // TODO(nilehmann) we should only ask for the scope in the vacant branch
        let scope = ck.snapshot_at_dominator(target).scope().unwrap();

        dbg::infer_goto_enter!(target, env, ck.mode.bb_envs.get(&target));
        let modified = match ck.mode.bb_envs.entry(target) {
            Entry::Occupied(mut entry) => entry.get_mut().join(ck.genv, env),
            Entry::Vacant(entry) => {
                entry.insert(env.into_infer(ck.genv, scope));
                true
            }
        };
        dbg::infer_goto_exit!(target, ck.mode.bb_envs[&target]);

        modified
    }

    fn fresh_kvar<I>(&mut self, sorts: &[Sort], _scope: I) -> Pred
    where
        I: IntoIterator<Item = (Name, Sort)>,
    {
        Pred::dummy_infer(sorts)
    }

    fn clear(&mut self, bb: BasicBlock) {
        self.bb_envs.remove(&bb);
    }
}

impl Mode for Check<'_> {
    fn enter_basic_block(&mut self, pcx: &mut PureCtxt, bb: BasicBlock) -> TypeEnv {
        self.bb_envs[&bb].enter(pcx)
    }

    fn check_goto_join_point(
        ck: &mut Checker<Check>,
        mut pcx: PureCtxt,
        env: TypeEnv,
        src_info: Option<SourceInfo>,
        target: BasicBlock,
    ) -> bool {
        let scope = ck.snapshot_at_dominator(target).scope().unwrap();
        let fresh_kvar = &mut |sorts: &[Sort], params: &[Param]| {
            ck.mode.kvars.fresh(
                sorts,
                scope
                    .iter()
                    .chain(params.iter().map(|param| (param.name, param.sort.clone()))),
            )
        };
        let mut first = false;
        let bb_env = ck.mode.bb_envs.entry(target).or_insert_with(|| {
            first = true;
            ck.mode
                .bb_envs_infer
                .remove(&target)
                .unwrap()
                .into_bb_env(ck.genv, fresh_kvar, &env)
        });

        dbg::check_goto!(target, pcx, env, bb_env);

        let tag = Tag::Goto(src_info.map(|s| s.span), target);
        env.check_goto(ck.genv, &mut pcx, bb_env, tag);

        first
    }

    fn fresh_kvar<I>(&mut self, sorts: &[Sort], scope: I) -> Pred
    where
        I: IntoIterator<Item = (Name, Sort)>,
    {
        self.kvars.fresh(sorts, scope)
    }

    fn clear(&mut self, _bb: BasicBlock) {
        unreachable!();
    }
}

struct Item<'a> {
    bb: BasicBlock,
    dominators: &'a Dominators<BasicBlock>,
}

struct WorkQueue<'a> {
    heap: BinaryHeap<Item<'a>>,
    set: BitSet<BasicBlock>,
    dominators: &'a Dominators<BasicBlock>,
}

impl<'a> WorkQueue<'a> {
    fn with_none(len: usize, dominators: &'a Dominators<BasicBlock>) -> Self {
        Self { heap: BinaryHeap::with_capacity(len), set: BitSet::new_empty(len), dominators }
    }

    fn insert(&mut self, bb: BasicBlock) -> bool {
        if self.set.insert(bb) {
            self.heap.push(Item { bb, dominators: self.dominators });
            true
        } else {
            false
        }
    }

    fn pop(&mut self) -> Option<BasicBlock> {
        if let Some(Item { bb, .. }) = self.heap.pop() {
            self.set.remove(bb);
            Some(bb)
        } else {
            None
        }
    }
}

impl PartialEq for Item<'_> {
    fn eq(&self, other: &Self) -> bool {
        self.bb == other.bb
    }
}

impl PartialOrd for Item<'_> {
    fn partial_cmp(&self, other: &Self) -> Option<std::cmp::Ordering> {
        self.dominators.rank_partial_cmp(self.bb, other.bb)
    }
}
impl Eq for Item<'_> {}

impl Ord for Item<'_> {
    fn cmp(&self, other: &Self) -> std::cmp::Ordering {
        self.partial_cmp(other).unwrap()
    }
}

mod errors {
    use rustc_macros::SessionDiagnostic;
    use rustc_span::Span;

    #[derive(SessionDiagnostic)]
    #[error = "LIQUID"]
    pub struct ParamInferenceError {
        #[message = "parameter inference error at function call"]
        pub span: Span,
    }
}<|MERGE_RESOLUTION|>--- conflicted
+++ resolved
@@ -332,14 +332,10 @@
             .map(|ty| cx.lower_ty(ty, &mut fresh_kvar))
             .collect_vec();
         let mut subst = Subst::with_type_substs(&substs);
-<<<<<<< HEAD
-        if subst.infer_from_fn_call(env, &actuals, &fn_sig).is_err() {
-=======
         if subst
             .infer_from_fn_call(self.genv, pcx, env, &actuals, fn_sig)
             .is_err()
         {
->>>>>>> d3b6d88b
             self.sess
                 .emit_err(errors::ParamInferenceError { span: source_info.span });
             return Err(ErrorReported);
