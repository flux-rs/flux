use std::cell::RefCell;

use liquid_rust_common::config::{AssertBehavior, CONFIG};
use liquid_rust_core::{
    desugar,
    ty::{self as core, AdtSortsMap},
};
use liquid_rust_syntax::surface;
use rustc_hash::FxHashMap;
use rustc_hir::def_id::DefId;
use rustc_middle::ty::TyCtxt;
pub use rustc_middle::ty::Variance;
pub use rustc_span::symbol::Ident;

use crate::{
    lowering::LoweringCtxt,
    ty::{self, BaseTy, Sort},
    wf::Wf,
};

pub struct GlobalEnv<'tcx> {
    pub tcx: TyCtxt<'tcx>,
    fn_sigs: RefCell<FxHashMap<DefId, ty::PolySig>>,
    adt_sorts: FxHashMap<DefId, Vec<core::Sort>>,
<<<<<<< HEAD
    adt_defs: FxHashMap<DefId, ty::AdtDef>,
    check_asserts: AssertBehavior,
}

fn default_adt_def() -> ty::AdtDef {
    ty::AdtDef::Opaque { refined_by: crate::intern::List::from(vec![]) }
=======
    adt_defs: RefCell<FxHashMap<DefId, ty::AdtDef>>,
>>>>>>> a127b7cd
}

impl<'tcx> GlobalEnv<'tcx> {
    pub fn new(tcx: TyCtxt<'tcx>) -> Self {
        let check_asserts = CONFIG.check_asserts;

        GlobalEnv {
            fn_sigs: RefCell::new(FxHashMap::default()),
            adt_sorts: FxHashMap::default(),
            adt_defs: RefCell::new(FxHashMap::default()),
            tcx,
            check_asserts,
        }
    }

    pub fn register_assert_behavior(&mut self, behavior: AssertBehavior) {
        self.check_asserts = behavior;
    }

    pub fn register_adt_sorts(&mut self, def_id: DefId, sorts: Vec<core::Sort>) {
        self.adt_sorts.insert(def_id, sorts);
    }

    pub fn register_fn_sig(&mut self, def_id: DefId, fn_sig: core::FnSig) {
        let fn_sig = LoweringCtxt::lower_fn_sig(fn_sig);
        self.fn_sigs.get_mut().insert(def_id, fn_sig);
    }

    pub fn register_adt_def(&mut self, def_id: DefId, adt_def: core::AdtDef) {
        let adt_def = LoweringCtxt::lower_adt_def(&adt_def);
        self.adt_defs.get_mut().insert(def_id, adt_def);
    }

    pub fn lookup_fn_sig(&self, def_id: DefId) -> ty::PolySig {
        self.fn_sigs
            .borrow_mut()
            .entry(def_id)
            .or_insert_with(|| {
                let fn_sig = surface::default_fn_sig(self.tcx, def_id);
                let fn_sig = desugar::desugar_fn_sig(self.tcx.sess, self, fn_sig).unwrap();
                debug_assert!(Wf::new(self.tcx.sess, self).check_fn_sig(&fn_sig).is_ok());
                LoweringCtxt::lower_fn_sig(fn_sig)
            })
            .clone()
    }

    pub fn variances_of(&self, did: DefId) -> &[Variance] {
        self.tcx.variances_of(did)
    }

    pub fn adt_def(&self, def_id: DefId) -> ty::AdtDef {
        self.adt_defs
            .borrow_mut()
            .entry(def_id)
            .or_insert_with(|| {
                let adt_def = core::AdtDef::default(self.tcx, self.tcx.adt_def(def_id));
                LoweringCtxt::lower_adt_def(&adt_def)
            })
            .clone()
    }

    pub fn sorts(&self, bty: &BaseTy) -> Vec<Sort> {
        match bty {
            BaseTy::Int(_) | BaseTy::Uint(_) => vec![Sort::int()],
            BaseTy::Bool => vec![Sort::bool()],
            BaseTy::Adt(def_id, _) => self.adt_def(*def_id).sorts(),
        }
    }

    pub fn check_asserts(&self) -> &AssertBehavior {
        &self.check_asserts
    }
}

impl AdtSortsMap for GlobalEnv<'_> {
    fn get(&self, def_id: DefId) -> Option<&[core::Sort]> {
        Some(self.adt_sorts.get(&def_id)?)
    }
}<|MERGE_RESOLUTION|>--- conflicted
+++ resolved
@@ -22,16 +22,8 @@
     pub tcx: TyCtxt<'tcx>,
     fn_sigs: RefCell<FxHashMap<DefId, ty::PolySig>>,
     adt_sorts: FxHashMap<DefId, Vec<core::Sort>>,
-<<<<<<< HEAD
-    adt_defs: FxHashMap<DefId, ty::AdtDef>,
+    adt_defs: RefCell<FxHashMap<DefId, ty::AdtDef>>,
     check_asserts: AssertBehavior,
-}
-
-fn default_adt_def() -> ty::AdtDef {
-    ty::AdtDef::Opaque { refined_by: crate::intern::List::from(vec![]) }
-=======
-    adt_defs: RefCell<FxHashMap<DefId, ty::AdtDef>>,
->>>>>>> a127b7cd
 }
 
 impl<'tcx> GlobalEnv<'tcx> {
