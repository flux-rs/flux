use crate::{
    constraint_gen::ConstraintGen,
    global_env::GlobalEnv,
    pure_ctxt::{PureCtxt, Scope},
    subst::Subst,
    ty::{BaseTy, Expr, ExprKind, Param, ParamTy, Ty, TyKind, Var},
};
use itertools::{izip, Itertools};
use liquid_rust_common::index::IndexGen;
use liquid_rust_core::ir::{self, Local};
use rustc_hash::FxHashMap;
use rustc_middle::ty::TyCtxt;

use super::ty::{Loc, Name, Pred, Sort, TyS};

#[derive(Clone, Default, PartialEq, Eq)]
pub struct TypeEnv {
    bindings: FxHashMap<Loc, Ty>,
    pledges: FxHashMap<Loc, Ty>,
}

pub struct TypeEnvInfer {
    params: FxHashMap<Name, Sort>,
    name_gen: IndexGen<Name>,
    env: TypeEnv,
}

pub struct BasicBlockEnv {
    pub params: Vec<Param>,
    pub constrs: Vec<Pred>,
    pub env: TypeEnv,
}

impl TypeEnv {
    pub fn new() -> TypeEnv {
        TypeEnv { bindings: FxHashMap::default(), pledges: FxHashMap::default() }
    }

    pub fn into_infer(self, genv: &GlobalEnv, scope: &Scope) -> TypeEnvInfer {
        TypeEnvInfer::new(genv, scope, self)
    }

    pub fn lookup_local(&self, local: Local) -> Ty {
        self.lookup_loc(Loc::Local(local))
    }

    pub fn lookup_loc(&self, loc: Loc) -> Ty {
        self.bindings.get(&loc).unwrap().clone()
    }

    pub fn lookup_place(&self, place: &ir::Place) -> Ty {
        let ty = self.lookup_loc(Loc::Local(place.local()));
        match (place, ty.kind()) {
            (ir::Place::Local(_), _) => ty,
            (ir::Place::Deref(_), TyKind::ShrRef(ty) | TyKind::WeakRef(ty)) => ty.clone(),
            (ir::Place::Deref(_), TyKind::StrgRef(loc)) => self.lookup_loc(*loc),
            _ => unreachable!(""),
        }
    }

    pub fn insert_loc(&mut self, loc: Loc, ty: Ty) {
        self.bindings.insert(loc, ty);
    }

    pub fn update_loc(&mut self, gen: &mut ConstraintGen, loc: Loc, new_ty: Ty) {
        self.bindings.insert(loc, new_ty.clone());
        if let Some(pledge) = self.pledges.get(&loc) {
            gen.subtyping(new_ty, pledge.clone());
        }
    }

    pub fn borrow_mut(&mut self, place: &ir::Place) -> Ty {
        let loc = Loc::Local(place.local());
        let ty = self.lookup_loc(loc);
        let loc = match (place, ty.kind()) {
            (ir::Place::Local(_), _) => loc,
            (ir::Place::Deref(_), TyKind::StrgRef(loc)) => *loc,
            (ir::Place::Deref(_), TyKind::WeakRef(_)) => {
                unreachable!("mutable borrow with unpacked weak ref")
            }
            (ir::Place::Deref(_), TyKind::ShrRef(_)) => {
                unreachable!("cannot borrow mutably from a shared ref")
            }
            _ => unreachable!("unxepected place `{place:?}`"),
        };
        TyKind::StrgRef(loc).intern()
    }

    pub fn borrow_shr(&mut self, place: &ir::Place) -> Ty {
        let loc = Loc::Local(place.local());
        let ty = self.lookup_loc(loc);
        match (place, ty.kind()) {
            (ir::Place::Local(_), _) => TyKind::ShrRef(ty).intern(),
            (ir::Place::Deref(_), TyKind::StrgRef(loc)) => {
                let ty = self.lookup_loc(*loc);
                TyKind::ShrRef(ty).intern()
            }
            (ir::Place::Deref(_), TyKind::ShrRef(ty)) => TyKind::ShrRef(ty.clone()).intern(),
            (ir::Place::Deref(_), TyKind::WeakRef(_)) => {
                unreachable!("shared borrow with unpacked weak ref")
            }
            _ => unreachable!("unxepected place `{place:?}`"),
        }
    }

    pub fn move_place(&mut self, place: &ir::Place) -> Ty {
        match place {
            ir::Place::Local(local) => {
                let loc = Loc::Local(*local);
                let ty = self.lookup_loc(loc);
                self.bindings.insert(loc, TyKind::Uninit.intern());
                ty
            }
            ir::Place::Deref(_) => unreachable!("cannot move out from a dereference"),
        }
    }

    pub fn write_place(&mut self, gen: &mut ConstraintGen, place: &ir::Place, new_ty: Ty) {
        let loc = Loc::Local(place.local());
        let ty = self.lookup_loc(loc);
        let loc = match (place, ty.kind()) {
            (ir::Place::Local(_), _) => loc,
            (ir::Place::Deref(_), TyKind::StrgRef(loc)) => *loc,
            (ir::Place::Deref(_), TyKind::WeakRef(_)) => {
                unreachable!("update through unpacked weak ref")
            }
            (ir::Place::Deref(_), TyKind::ShrRef(_)) => {
                unreachable!("cannot update through a shared ref")
            }
            _ => unreachable!("unexpected place `{place:?}`"),
        };
        self.update_loc(gen, loc, new_ty);
    }

    pub fn iter(&self) -> impl Iterator<Item = (&Loc, &Ty)> + '_ {
        self.bindings.iter()
    }

    pub fn unpack_ty(&mut self, genv: &GlobalEnv, pcx: &mut PureCtxt, ty: &Ty) -> Ty {
        match ty.kind() {
            TyKind::Exists(bty, p) => {
                let fresh =
                    pcx.push_binding(genv.sort(bty), |fresh| p.subst_bound_vars(Var::Free(fresh)));
                TyKind::Refine(bty.clone(), Var::Free(fresh).into()).intern()
            }
            TyKind::WeakRef(pledge) => {
                let fresh = pcx.push_loc();
                let ty = self.unpack_ty(genv, pcx, pledge);
                self.bindings.insert(fresh, ty);
                self.pledges.insert(fresh, pledge.clone());
                TyKind::StrgRef(fresh).intern()
            }
            TyKind::ShrRef(ty) => {
                let ty = self.unpack_ty(genv, pcx, ty);
                TyKind::ShrRef(ty).intern()
            }
            _ => ty.clone(),
        }
    }

    pub fn unpack(&mut self, genv: &GlobalEnv, pcx: &mut PureCtxt) {
        for loc in self.bindings.iter().map(|(loc, _)| *loc).collect_vec() {
            let ty = self.bindings[&loc].clone();
            let ty = self.unpack_ty(genv, pcx, &ty);
            self.bindings.insert(loc, ty);
        }
    }

    pub fn pack_refs(&mut self, scope: &Scope) {
        let references = self
            .bindings
            .iter()
            .filter_map(|(loc, ty)| {
                match ty.kind() {
                    TyKind::StrgRef(ref_loc @ Loc::Abstract(name)) if !scope.contains(*name) => {
                        Some((*ref_loc, *loc))
                    }
                    _ => None,
                }
            })
            .into_group_map();

        for (ref_loc, locs) in references {
            let pledge = &self.pledges[&ref_loc];
            for loc in locs {
                self.bindings
                    .insert(loc, TyKind::WeakRef(pledge.clone()).intern());
            }
            self.pledges.remove(&ref_loc);
            self.bindings.remove(&ref_loc);
        }
    }

    pub fn transform_into(&mut self, gen: &mut ConstraintGen, other: &TypeEnv) {
        let levels = self
            .levels()
            .into_iter()
            .sorted_by_key(|(_, level)| *level)
            .rev();

        for (loc, _) in levels {
            if !other.bindings.contains_key(&loc) {
                self.bindings.remove(&loc);
                continue;
            }
            let ty1 = self.bindings[&loc].clone();
            let ty2 = other.bindings[&loc].clone();
            match (ty1.kind(), ty2.kind()) {
                (TyKind::StrgRef(loc), TyKind::WeakRef(bound)) => {
                    self.weaken_ref(gen, *loc, bound.clone());
                }
                _ => {
                    gen.subtyping(ty1, ty2.clone());
                }
            };
            self.bindings.insert(loc, ty2);
        }
        // TODO(nilehmann) we should also join pledges
        assert_eq!(self, other);
    }

    fn levels(&self) -> FxHashMap<Loc, u32> {
        fn dfs(env: &TypeEnv, loc: Loc, binding: &Ty, levels: &mut FxHashMap<Loc, u32>) -> u32 {
            if levels.contains_key(&loc) {
                return levels[&loc];
            }
            let level = match binding.kind() {
                TyKind::StrgRef(referee) => dfs(env, *referee, &env.bindings[referee], levels) + 1,
                _ => 0,
            };
            levels.insert(loc, level);
            level
        }
        let mut levels = FxHashMap::default();
        for (loc, ty) in &self.bindings {
            dfs(self, *loc, ty, &mut levels);
        }
        levels
    }

    fn weaken_ref(&mut self, gen: &mut ConstraintGen, loc: Loc, bound: Ty) {
        let ty = &self.bindings[&loc];
        match (ty.kind(), bound.kind()) {
            (_, TyKind::Exists(..)) => {
                gen.subtyping(ty.clone(), bound.clone());
                self.bindings.insert(loc, bound);
            }
            _ => todo!(),
        }
    }

    pub fn subst(&self, subst: &Subst) -> TypeEnv {
        TypeEnv {
            bindings: self
                .bindings
                .iter()
                .map(|(loc, ty)| (subst.subst_loc(*loc), subst.subst_ty(ty)))
                .collect(),
            pledges: self
                .pledges
                .iter()
                .map(|(loc, pledge)| (subst.subst_loc(*loc), subst.subst_ty(pledge)))
                .collect(),
        }
    }
}

#[derive(Debug)]
enum TyKindJoin {
    Packed(BaseTy, Expr, Name),
    Refine(BaseTy, Expr),
    Exists(BaseTy, Pred),
    Uninit,
    StrgRef(Loc),
    WeakRef(Ty),
    ShrRef(Ty),
    Param(ParamTy),
}

impl TypeEnvInfer {
    pub fn enter(&self, pcx: &mut PureCtxt) -> TypeEnv {
        let mut subst = Subst::empty();
        // HACK(nilehmann) it is crucial that the order in this iteration is the same than
        // [`TypeEnvInfer::into_bb_env`] otherwise names will be out of order in the checking phase.
        for (name, sort) in self.params.iter() {
            let fresh = pcx.push_binding(sort.clone(), |_| Pred::tt());
            subst.insert_param(&Param { name: *name, sort: sort.clone() }, fresh);
        }
        TypeEnv {
            bindings: self
                .env
                .bindings
                .iter()
                .map(|(loc, ty)| (subst.subst_loc(*loc), subst.subst_ty(ty)))
                .collect(),
            pledges: self
                .env
                .pledges
                .iter()
                .map(|(loc, ty)| (subst.subst_loc(*loc), subst.subst_ty(ty)))
                .collect(),
        }
    }

    fn join_kind(&self, ty: &Ty) -> TyKindJoin {
        match ty.kind() {
            TyKind::Refine(bty, e) => {
                match e.kind() {
                    ExprKind::Var(Var::Free(name)) if self.params.contains_key(name) => {
                        TyKindJoin::Packed(bty.clone(), e.clone(), *name)
                    }
                    _ => TyKindJoin::Refine(bty.clone(), e.clone()),
                }
            }
            TyKind::Exists(bty, p) => TyKindJoin::Exists(bty.clone(), p.clone()),
            TyKind::Uninit => TyKindJoin::Uninit,
            TyKind::StrgRef(loc) => TyKindJoin::StrgRef(*loc),
            TyKind::WeakRef(ty) => TyKindJoin::WeakRef(ty.clone()),
            TyKind::ShrRef(ty) => TyKindJoin::ShrRef(ty.clone()),
            TyKind::Param(param_ty) => TyKindJoin::Param(*param_ty),
        }
    }

    fn new(genv: &GlobalEnv, scope: &Scope, env: TypeEnv) -> TypeEnvInfer {
        let name_gen = scope.name_gen();
        let mut params = FxHashMap::default();
        let mut env = TypeEnvInfer::pack_refs(&mut params, scope, &name_gen, env);
        for loc in env.bindings.keys().copied().collect_vec() {
            // TODO(nilehmann) Figure out what to do with pledges
            let ty = env.lookup_loc(loc);
            env.bindings
                .insert(loc, TypeEnvInfer::pack_ty(&mut params, genv, scope, &name_gen, &ty));
        }
        TypeEnvInfer { params, name_gen, env }
    }

    fn pack_refs(
        params: &mut FxHashMap<Name, Sort>,
        scope: &Scope,
        name_gen: &IndexGen<Name>,
        env: TypeEnv,
    ) -> TypeEnv {
        let mut subst = Subst::empty();
        for loc in env.bindings.keys() {
            if let Loc::Abstract(loc) = loc {
                if !scope.contains(*loc) {
                    let fresh = name_gen.fresh();
                    params.insert(fresh, Sort::loc());
                    subst.insert_name_subst(*loc, Sort::loc(), fresh);
                }
            }
        }
        TypeEnv {
            bindings: env
                .bindings
                .into_iter()
                .map(|(loc, ty)| (subst.subst_loc(loc), subst.subst_ty(&ty)))
                .collect(),
            pledges: env
                .pledges
                .into_iter()
                .map(|(loc, pledge)| (subst.subst_loc(loc), subst.subst_ty(&pledge)))
                .collect(),
        }
    }

    fn pack_ty(
        params: &mut FxHashMap<Name, Sort>,
        genv: &GlobalEnv,
        scope: &Scope,
        name_gen: &IndexGen<Name>,
        ty: &Ty,
    ) -> Ty {
        match ty.kind() {
            TyKind::Refine(bty, e) => {
                let has_free_vars = e.vars().into_iter().any(|name| !scope.contains(name));
                let e = if has_free_vars {
                    let fresh = name_gen.fresh();
                    params.insert(fresh, genv.sort(bty));
                    ExprKind::Var(fresh.into()).intern()
                } else {
                    e.clone()
                };
                let bty = TypeEnvInfer::pack_bty(params, genv, scope, name_gen, bty);
                TyKind::Refine(bty, e).intern()
            }
            // TODO(nilehmann) [`TyKind::Exists`] could also in theory contains free variables.
            TyKind::Exists(_, _)
            | TyKind::StrgRef(_)
            | TyKind::Uninit
            | TyKind::WeakRef(_)
            | TyKind::ShrRef(_)
            | TyKind::Param(_) => ty.clone(),
        }
    }

    fn pack_bty(
        params: &mut FxHashMap<Name, Sort>,
        genv: &GlobalEnv,
        scope: &Scope,
        name_gen: &IndexGen<Name>,
        bty: &BaseTy,
    ) -> BaseTy {
        match bty {
            BaseTy::Adt(did, substs) => {
                let substs = substs
                    .iter()
                    .map(|ty| Self::pack_ty(params, genv, scope, name_gen, ty));
                BaseTy::adt(*did, substs)
            }
            BaseTy::Int(_) | BaseTy::Uint(_) | BaseTy::Bool => bty.clone(),
        }
    }

    pub fn join(&mut self, genv: &GlobalEnv, mut other: TypeEnvInfer) -> bool {
        let levels = self
            .env
            .levels()
            .into_iter()
            .sorted_by_key(|(_, level)| *level)
            .rev();

        let mut modified = false;
        for (loc, _) in levels {
            let ty1 = self.env.bindings[&loc].clone();
            let ty2 = other.env.bindings[&loc].clone();
            let ty = self.join_ty(genv, &mut other, ty1.clone(), ty2);
            modified |= ty1 != ty;
            self.env.bindings.insert(loc, ty);
        }
        // TODO(nilehmann) we also have to join pledges

        modified
    }

    fn join_ty(&mut self, genv: &GlobalEnv, other: &mut TypeEnvInfer, ty1: Ty, ty2: Ty) -> Ty {
        use TyKindJoin::*;

        // TODO(nilehmann) types can be equal but with different scopes
        if ty1 == ty2 {
            return ty1;
        }

        // if let TyKind::StrgRef(loc) = ty1.kind() {
        //     ty1 = self.borrow_weakly(*loc);
        // }

        // if let TyKind::StrgRef(loc) = ty2.kind() {
        //     ty2 = other.borrow_weakly(*loc);
        // }

        match (self.join_kind(&ty1), other.join_kind(&ty2)) {
            (Uninit, _) | (_, Uninit) => TyKind::Uninit.intern(),
            (StrgRef(loc1), StrgRef(loc2)) if loc1 != loc2 => {
                let ty = self.borrow_weakly(loc1);
                other.borrow_weakly(loc2);
                ty
            }
            (Refine(bty1, e1), Refine(bty2, e2)) if e1 == e2 => {
                let bty = self.join_bty(genv, other, &bty1, &bty2);
                TyKind::Refine(bty, e1).intern()
            }
            (Packed(bty1, e1, _), Refine(bty2, _) | Packed(bty2, ..)) => {
                let bty = self.join_bty(genv, other, &bty1, &bty2);
                TyKind::Refine(bty, e1).intern()
            }
            (Packed(bty1, _, name1), Exists(bty2, _)) => {
                let bty = self.join_bty(genv, other, &bty1, &bty2);
                self.params.remove(&name1);
                TyKind::Exists(bty, Pred::dummy_kvar()).intern()
            }
            (Refine(bty1, _), Packed(bty2, _, _) | Refine(bty2, _)) => {
                let bty = self.join_bty(genv, other, &bty1, &bty2);
                let fresh = self.name_gen.fresh();
                let sort = genv.sort(&bty);
                self.params.insert(fresh, sort);
                let e = ExprKind::Var(fresh.into()).intern();
                TyKind::Refine(bty, e).intern()
            }
            (Exists(bty1, _), Packed(bty2, ..) | Exists(bty2, ..) | Refine(bty2, ..)) => {
                let bty = self.join_bty(genv, other, &bty1, &bty2);
                TyKind::Exists(bty, Pred::dummy_kvar()).intern()
            }
            (Refine(bty1, _), Exists(bty2, _)) => {
                let bty = self.join_bty(genv, other, &bty1, &bty2);
                TyKind::Exists(bty, Pred::dummy_kvar()).intern()
            }
            (WeakRef(ty1), WeakRef(ty2)) => {
                TyKind::WeakRef(self.join_ty(genv, other, ty1, ty2)).intern()
            }
            (ShrRef(ty1), ShrRef(ty2)) => {
                TyKind::ShrRef(self.join_ty(genv, other, ty1, ty2)).intern()
            }
            (k1, k2) => todo!("`{k1:?}` -- `{k2:?}"),
        }
    }

    fn join_bty(
        &mut self,
        genv: &GlobalEnv,
        other: &mut TypeEnvInfer,
        bty1: &BaseTy,
        bty2: &BaseTy,
    ) -> BaseTy {
        if let (BaseTy::Adt(did1, substs1), BaseTy::Adt(did2, substs2)) = (bty1, bty2) {
            debug_assert_eq!(did1, did2);
            let variances = genv.variances_of(*did1);
            let substs =
                izip!(variances, substs1.iter(), substs2.iter()).map(|(variance, ty1, ty2)| {
                    assert!(matches!(variance, rustc_middle::ty::Variance::Covariant));
                    self.join_ty(genv, other, ty1.clone(), ty2.clone())
                });
            BaseTy::adt(*did1, substs)
        } else {
            debug_assert_eq!(bty1, bty2);
            bty1.clone()
        }
    }

    fn fresh(&mut self, sort: Sort) -> Name {
        let fresh = self.name_gen.fresh();
        self.params.insert(fresh, sort);
        fresh
    }

    fn weaken_ref(&mut self, loc: Loc) -> Ty {
        let ty = self.env.bindings[&loc].clone();
        let ty = self.weaken_ty(ty);
        self.env.bindings.insert(loc, ty.clone());
        TyKind::WeakRef(ty).intern()
    }

    fn borrow_weakly(&mut self, loc: Loc) -> Ty {
        // TODO(nilehmann) this should introduce a pledge on fresh
        let fresh = self.fresh(Sort::loc());
        let ty = self.env.bindings[&loc].clone();
        let ty = self.weaken_ty(ty);
        self.env.bindings.insert(loc, ty.clone());
        self.env.bindings.insert(Loc::Abstract(fresh), ty);
        TyKind::StrgRef(Loc::Abstract(fresh)).intern()
    }

    fn weaken_ty(&mut self, ty: Ty) -> Ty {
        use TyKindJoin::*;
        match self.join_kind(&ty) {
            Param(_) => ty,
            Packed(bty, _, name) => {
                self.params.remove(&name);
                let bty = self.weaken_bty(&bty);
                TyKind::Exists(bty, Pred::dummy_kvar()).intern()
            }
            Exists(bty, _) | Refine(bty, _) => {
                let bty = self.weaken_bty(&bty);
                TyKind::Exists(bty, Pred::dummy_kvar()).intern()
            }
            StrgRef(loc) => {
                let ty = self.env.bindings[&loc].clone();
                let ty = self.weaken_ty(ty);
                self.env.bindings.insert(loc, ty.clone());
                TyKind::WeakRef(ty).intern()
            }
            ShrRef(_) | WeakRef(_) => todo!(),
            Uninit => {
                unreachable!()
            }
        }
    }

    fn weaken_bty(&mut self, bty: &BaseTy) -> BaseTy {
        match bty {
            BaseTy::Adt(did, substs) => {
                let substs = substs.iter().map(|ty| self.weaken_ty(ty.clone()));
                BaseTy::adt(*did, substs)
            }
            BaseTy::Int(_) | BaseTy::Uint(_) | BaseTy::Bool => bty.clone(),
        }
    }

    pub fn into_bb_env(
        self,
        genv: &GlobalEnv,
        fresh_kvar: &mut impl FnMut(Var, Sort, &[Param]) -> Pred,
        env: &TypeEnv,
    ) -> BasicBlockEnv {
        let mut params = vec![];
        let mut constrs = vec![];
        // HACK(nilehmann) it is crucial that the order in this iteration is the same than
        // [`TypeEnvInfer::enter`] otherwise names will be out of order in the checking phase.
        for (name, sort) in self.params {
            constrs.push(fresh_kvar(name.into(), sort.clone(), &params));
            params.push(Param { name, sort });
        }

        let fresh_kvar = &mut |var, sort| fresh_kvar(var, sort, &params);
        let bindings = self
            .env
            .bindings
            .into_iter()
            .map(|(loc, ty)| (loc, replace_kvars(genv, &ty, fresh_kvar)))
            .collect();

        // HACK(nilehmann) the inference algorithm doesn't track pledges so we keep the pledges from
        // the first environment we are jumping from.
        let pledges = env
            .pledges
            .iter()
            .map(|(loc, pledge)| (*loc, replace_kvars(genv, pledge, fresh_kvar)))
            .collect();
        BasicBlockEnv { params, constrs, env: TypeEnv { bindings, pledges } }
    }
}

impl BasicBlockEnv {
    pub fn enter(&self, pcx: &mut PureCtxt) -> TypeEnv {
        let mut subst = Subst::empty();
        for (param, constr) in self.params.iter().zip(&self.constrs) {
            pcx.push_binding(param.sort.clone(), |fresh| {
                subst.insert_param(param, fresh);
                subst.subst_pred(constr)
            });
        }
        self.env.subst(&subst)
    }

    // TODO(nilehmann) this is weird beause it's skipping the parameters
    pub fn subst(&self, subst: &Subst) -> TypeEnv {
        TypeEnv {
            bindings: self
                .env
                .bindings
                .iter()
                .map(|(loc, ty)| (subst.subst_loc(*loc), subst.subst_ty(ty)))
                .collect(),
            pledges: self
                .env
                .pledges
                .iter()
                .map(|(loc, pledge)| (subst.subst_loc(*loc), subst.subst_ty(pledge)))
                .collect(),
        }
    }
}

fn replace_kvars(genv: &GlobalEnv, ty: &TyS, fresh_kvar: &mut impl FnMut(Var, Sort) -> Pred) -> Ty {
    match ty.kind() {
        TyKind::Refine(bty, e) => {
            TyKind::Refine(replace_kvars_bty(genv, bty, fresh_kvar), e.clone()).intern()
        }
        TyKind::Exists(bty, Pred::KVar(_, _)) => {
            let p = fresh_kvar(Var::Bound, genv.sort(bty));
            TyKind::Exists(replace_kvars_bty(genv, bty, fresh_kvar), p).intern()
        }
        TyKind::Exists(bty, p) => TyKind::Exists(bty.clone(), p.clone()).intern(),
        TyKind::Uninit => TyKind::Uninit.intern(),
        TyKind::StrgRef(loc) => TyKind::StrgRef(*loc).intern(),
        TyKind::WeakRef(ty) => TyKind::WeakRef(replace_kvars(genv, ty, fresh_kvar)).intern(),
        TyKind::ShrRef(ty) => TyKind::ShrRef(replace_kvars(genv, ty, fresh_kvar)).intern(),
        TyKind::Param(param_ty) => TyKind::Param(*param_ty).intern(),
    }
}

fn replace_kvars_bty(
    genv: &GlobalEnv,
    bty: &BaseTy,
    fresh_kvar: &mut impl FnMut(Var, Sort) -> Pred,
) -> BaseTy {
    match bty {
        BaseTy::Adt(did, substs) => {
            let substs = substs.iter().map(|ty| replace_kvars(genv, ty, fresh_kvar));
            BaseTy::adt(*did, substs)
        }
        BaseTy::Int(_) | BaseTy::Uint(_) | BaseTy::Bool => bty.clone(),
    }
}

mod pretty {
    use super::*;
    use crate::pretty::*;
    use itertools::Itertools;
    use std::fmt;

    impl Pretty for TypeEnv {
        fn fmt(&self, cx: &PPrintCx, f: &mut fmt::Formatter<'_>) -> fmt::Result {
            define_scoped!(cx, f);
            let bindings = self
                .bindings
                .iter()
                .filter(|(_, ty)| !ty.is_uninit())
                .sorted_by(|(loc1, _), (loc2, _)| loc1.cmp(loc2))
                .collect_vec();

            let pledges = self
                .pledges
                .iter()
                .filter(|(_, ty)| !ty.is_uninit())
                .sorted_by(|(loc1, _), (loc2, _)| loc1.cmp(loc2))
                .collect_vec();

            w!(
                "{{{}}}",
                ^bindings
                    .into_iter()
                    .format_with(", ", |(loc, ty), f| f(&format_args_cx!("{:?}: {:?}", loc, ty)))
            )?;
            if !pledges.is_empty() {
                w!(
                    " [{}]",
                    ^pledges
                        .into_iter()
                        .format_with(", ", |(loc, ty), f| f(&format_args_cx!("{:?}: {:?}", loc, ty)))
                )?;
            }
            Ok(())
        }

        fn default_cx(tcx: TyCtxt) -> PPrintCx {
            PPrintCx::default(tcx).kvar_args(Visibility::Hide)
        }
    }

    impl Pretty for TypeEnvInfer {
        fn fmt(&self, cx: &PPrintCx, f: &mut fmt::Formatter<'_>) -> fmt::Result {
            define_scoped!(cx, f);
            w!(
<<<<<<< HEAD
                "∃ {}.  {:?}",
=======
                "∃ {}. {:?}",
>>>>>>> 0c2fb438
                ^self.params
                    .iter()
                    .format_with(", ", |(name, sort), f| f(&format_args_cx!("{:?}: {:?}", ^name, ^sort))),
                &self.env
            )
        }

        fn default_cx(tcx: TyCtxt) -> PPrintCx {
            PPrintCx::default(tcx).kvar_args(Visibility::Hide)
        }
    }

    impl Pretty for BasicBlockEnv {
        fn fmt(&self, cx: &PPrintCx, f: &mut fmt::Formatter<'_>) -> fmt::Result {
            define_scoped!(cx, f);
            w!(
<<<<<<< HEAD
                "∃ {}.  {:?}",
=======
                "∃ {}. {:?}",
>>>>>>> 0c2fb438
                ^self.params
                    .iter()
                    .format_with(", ", |param, f| f(&format_args_cx!("{:?}: {:?}", ^param.name, ^param.sort))),
                &self.env
            )
        }

        fn default_cx(tcx: TyCtxt) -> PPrintCx {
            PPrintCx::default(tcx).kvar_args(Visibility::Hide)
        }
    }

<<<<<<< HEAD
    impl_debug_with_default_cx!(TypeEnv, TypeEnvInfer, BasicBlockEnv);
=======
    impl Pretty for Binding {
        fn fmt(&self, cx: &PPrintCx, f: &mut fmt::Formatter<'_>) -> fmt::Result {
            define_scoped!(cx, f);
            match self {
                Binding::Strong(ty) => w!("{:?}", ty),
                Binding::Weak { bound, ty } => {
                    w!("{:?} <: {:?}", ty, bound)
                }
            }
        }
    }

    impl_debug_with_default_cx!(TypeEnv => "type_env", TypeEnvInfer => "type_env_infer", BasicBlockEnv => "basic_block_env", Binding);
>>>>>>> 0c2fb438
}<|MERGE_RESOLUTION|>--- conflicted
+++ resolved
@@ -722,11 +722,7 @@
         fn fmt(&self, cx: &PPrintCx, f: &mut fmt::Formatter<'_>) -> fmt::Result {
             define_scoped!(cx, f);
             w!(
-<<<<<<< HEAD
-                "∃ {}.  {:?}",
-=======
                 "∃ {}. {:?}",
->>>>>>> 0c2fb438
                 ^self.params
                     .iter()
                     .format_with(", ", |(name, sort), f| f(&format_args_cx!("{:?}: {:?}", ^name, ^sort))),
@@ -743,11 +739,7 @@
         fn fmt(&self, cx: &PPrintCx, f: &mut fmt::Formatter<'_>) -> fmt::Result {
             define_scoped!(cx, f);
             w!(
-<<<<<<< HEAD
-                "∃ {}.  {:?}",
-=======
                 "∃ {}. {:?}",
->>>>>>> 0c2fb438
                 ^self.params
                     .iter()
                     .format_with(", ", |param, f| f(&format_args_cx!("{:?}: {:?}", ^param.name, ^param.sort))),
@@ -760,21 +752,5 @@
         }
     }
 
-<<<<<<< HEAD
-    impl_debug_with_default_cx!(TypeEnv, TypeEnvInfer, BasicBlockEnv);
-=======
-    impl Pretty for Binding {
-        fn fmt(&self, cx: &PPrintCx, f: &mut fmt::Formatter<'_>) -> fmt::Result {
-            define_scoped!(cx, f);
-            match self {
-                Binding::Strong(ty) => w!("{:?}", ty),
-                Binding::Weak { bound, ty } => {
-                    w!("{:?} <: {:?}", ty, bound)
-                }
-            }
-        }
-    }
-
-    impl_debug_with_default_cx!(TypeEnv => "type_env", TypeEnvInfer => "type_env_infer", BasicBlockEnv => "basic_block_env", Binding);
->>>>>>> 0c2fb438
+    impl_debug_with_default_cx!(TypeEnv => "type_env", TypeEnvInfer => "type_env_infer", BasicBlockEnv => "basic_block_env");
 }