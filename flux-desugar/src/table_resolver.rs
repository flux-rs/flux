--- conflicted
+++ resolved
@@ -424,14 +424,9 @@
             hir::GenericBound::Trait(poly_trait_ref, _) => {
                 self.collect_from_path(poly_trait_ref.trait_ref.path)
             }
-<<<<<<< HEAD
-
             hir::GenericBound::LangItemTrait(_lang_item, _span, _hir_id, args) => {
                 self.collect_from_generic_args(args)
             }
-
-=======
->>>>>>> b0af1d8e
             _ => Ok(()),
         }
     }
