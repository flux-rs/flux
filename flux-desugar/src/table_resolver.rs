--- conflicted
+++ resolved
@@ -1,11 +1,7 @@
 use flux_common::iter::IterExt;
-<<<<<<< HEAD
-use hir::{def::DefKind, def_id::DefId, Item, ItemId, ItemKind};
-=======
 use flux_errors::FluxSession;
 use flux_middle::global_env::GlobalEnv;
-use hir::{def_id::DefId, ItemId, ItemKind};
->>>>>>> d16a0191
+use hir::{def::DefKind, def_id::DefId, Item, ItemId, ItemKind};
 use rustc_errors::ErrorGuaranteed;
 use rustc_hash::FxHashMap;
 use rustc_hir::{self as hir, def_id::LocalDefId};
@@ -45,47 +41,32 @@
     ) -> Result<Self, ErrorGuaranteed> {
         let item = genv.tcx.hir().expect_item(def_id);
 
-<<<<<<< HEAD
         match &item.kind {
             ItemKind::Struct(data, generics) => {
                 let mut table = NameResTable::new();
-                table.insert_generics(tcx, generics);
+                table.insert_generics(genv.tcx, generics);
 
                 for field in data.fields() {
-                    table.collect_from_ty(tcx.sess, field.ty)?;
+                    table.collect_from_ty(genv.sess, field.ty)?;
                 }
 
-                Ok(Resolver { sess: tcx.sess, table })
-=======
-        if let ItemKind::Struct(data, generics) = &item.kind {
-            let mut table = NameResTable::new();
-            table.insert_generics(genv.tcx, generics);
-
-            for field in data.fields() {
-                table.collect_from_ty(genv.sess, field.ty)?;
->>>>>>> d16a0191
+                Ok(Resolver { sess: genv.sess, table })
             }
             ItemKind::Enum(enum_def, generics) => {
                 let mut table = NameResTable::new();
-                table.insert_generics(tcx, generics);
-
-<<<<<<< HEAD
+                table.insert_generics(genv.tcx, generics);
+
                 let res = rustc_hir::def::Res::Def(DefKind::Enum, def_id.to_def_id());
                 table.collect_from_item(item, res);
 
                 for variant in enum_def.variants {
                     for field in variant.data.fields() {
-                        table.collect_from_ty(tcx.sess, field.ty)?;
+                        table.collect_from_ty(genv.sess, field.ty)?;
                     }
                 }
-                Ok(Resolver { sess: tcx.sess, table })
+                Ok(Resolver { sess: genv.sess, table })
             }
             _ => panic!("expected a struct or enum"),
-=======
-            Ok(Self { sess: genv.sess, table })
-        } else {
-            panic!("expected a struct");
->>>>>>> d16a0191
         }
     }
 
@@ -331,15 +312,11 @@
         Ok(())
     }
 
-<<<<<<< HEAD
     fn collect_from_item(&mut self, item: &Item, res: rustc_hir::def::Res) {
         self.res.insert(item.ident.name, res);
     }
 
-    fn collect_from_ty(&mut self, sess: &Session, ty: &hir::Ty) -> Result<(), ErrorGuaranteed> {
-=======
     fn collect_from_ty(&mut self, sess: &FluxSession, ty: &hir::Ty) -> Result<(), ErrorGuaranteed> {
->>>>>>> d16a0191
         match &ty.kind {
             hir::TyKind::Slice(ty) | hir::TyKind::Array(ty, _) => self.collect_from_ty(sess, ty),
             hir::TyKind::Ptr(mut_ty) | hir::TyKind::Rptr(_, mut_ty) => {
