--- conflicted
+++ resolved
@@ -234,16 +234,10 @@
         let item = tcx.hir().expect_item(def_id);
         let mut table = Self::new(sess);
         match &item.kind {
-<<<<<<< HEAD
-            ItemKind::TyAlias(ty, generics) => {
-                table.insert_generics(generics);
+            ItemKind::TyAlias(ty, _) => {
                 table.collect_from_ty(ty)?;
             }
-            ItemKind::Struct(data, generics) => {
-                table.insert_generics(generics);
-=======
             ItemKind::Struct(data, _) => {
->>>>>>> d4e52d19
                 table.insert(ResKey::from_ident(item.ident), Res::Adt(def_id.to_def_id()));
 
                 for field in data.fields() {
