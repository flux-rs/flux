--- conflicted
+++ resolved
@@ -54,13 +54,8 @@
 
 pub fn desugar_fn_sig(
     genv: &GlobalEnv,
-<<<<<<< HEAD
     sorts: &AdtSorts,
-    def_id: DefId,
-=======
-    sorts: &impl AdtSortsMap,
     def_id: LocalDefId,
->>>>>>> ae0f510a
     fn_sig: surface::FnSig,
 ) -> Result<core::FnSig, ErrorGuaranteed> {
     let rust_fn_sig = genv.tcx.fn_sig(def_id);
